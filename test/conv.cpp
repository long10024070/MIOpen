#include <mlopen.h>
#include "test.hpp"
#include <array>
#include <iterator>
#include <memory>
#include <utility>
#include <iostream>
#include <mlopen/tensor.hpp>
#include <mlopen/convolution.hpp>
#include <limits>

// #include "network_data.hpp"
#include "tensor_holder.hpp"
#include "verify.hpp"
#include "driver.hpp"
#include "get_handle.hpp"

template<class T>
tensor<T> get_output_tensor(const mlopen::ConvolutionDescriptor& filter, const tensor<T>& input, const tensor<T>& weights)
{
    assert(filter.GetBackwardOutputTensor(filter.GetForwardOutputTensor(input.desc, weights.desc), weights.desc) == input.desc);
    return tensor<T>{filter.GetForwardOutputTensor(input.desc, weights.desc)};
}

struct verify_forward_conv
{
    template<class T>
    tensor<T> cpu(const tensor<T>& input, const tensor<T>& weights, const mlopen::ConvolutionDescriptor& filter, int bias = 0)
    {
        auto out = get_output_tensor(filter, input, weights);

        int in_h, in_w;
        std::tie(std::ignore, std::ignore, in_h, in_w) = mlopen::tie4(input.desc.GetLengths());

        int wei_c, wei_h, wei_w;
        std::tie(std::ignore, wei_c, wei_h, wei_w) = mlopen::tie4(weights.desc.GetLengths());

        out.par_for_each([&](int o, int w, int i, int j)
        {
            const int start_x = i * filter.v - filter.pad_h;
            const int start_y = j * filter.u - filter.pad_w;

            T acc = bias;
            ford(wei_c, wei_h, wei_w)([&](int k, int x, int y)
            {
                const int in_x = start_x + x;
                const int in_y = start_y + y;
                if(in_x >= 0 && in_x < in_h && in_y >= 0 && in_y < in_w) {
                    acc += input(o, k, in_x, in_y) * weights(w, k, x, y);
                }
            });
            out(o, w, i, j) = acc;
        });
        return out;
    }

    template<class T>
    tensor<T> gpu(const tensor<T>& input, const tensor<T>& weights, const mlopen::ConvolutionDescriptor& filter, int /* bias */ = 0)
    {
        auto&& handle = get_handle();
        auto out = get_output_tensor(filter, input, weights);

        auto in_dev = handle.Write(input.data);
        auto wei_dev = handle.Write(weights.data);
        auto out_dev = handle.Create<T>(out.data.size());

		size_t workspace_size = filter.ForwardGetWorkSpaceSize(weights.desc, out.desc);

		std::vector<char> workspace(workspace_size);
		auto workspace_dev = handle.Write(workspace);

        int ret_algo_count;
        mlopenConvAlgoPerf_t perf;

        int alpha = 1, beta = 1;

        filter.FindConvFwdAlgorithm(handle,
            input.desc,
            in_dev.get(),
            weights.desc,
            wei_dev.get(),
            out.desc,
            out_dev.get(),
            1,
            &ret_algo_count,
            &perf,
            mlopenConvolutionFastest,
<<<<<<< HEAD
            workspace_dev.get(),
            workspace_size,
=======
            nullptr,
            10,
>>>>>>> 389de27a
            0); // MD: Not performing exhaustiveSearch by default for now

        filter.ConvolutionForward(handle,
            &alpha,
            input.desc,
            in_dev.get(),
            weights.desc,
            wei_dev.get(),
            perf.fwd_algo,
            &beta,
            out.desc,
            out_dev.get(),
<<<<<<< HEAD
            workspace_dev.get(),
            workspace_size);
=======
            nullptr,
            0);
>>>>>>> 389de27a

        out.data = handle.Read<T>(out_dev, out.data.size());
        return out;
    }

    template<class T>
    void fail(float, const tensor<T>& input, const tensor<T>& weights, const mlopen::ConvolutionDescriptor& filter, int /*bias*/ = 0)
    {
        std::cout << "Forward convolution: " << std::endl;
        std::cout << "Input tensor: " << input.desc.ToString() << std::endl;
        std::cout << "Output tensor: " << filter.GetForwardOutputTensor(input.desc, weights.desc).ToString() << std::endl;
        std::cout << "Weights tensor: " << weights.desc.ToString() << std::endl;
    }
    
};

template<class T>
tensor<T> get_input_tensor(const mlopen::ConvolutionDescriptor& filter, const tensor<T>& out, const tensor<T>& weights)
{
    assert(filter.GetForwardOutputTensor(filter.GetBackwardOutputTensor(out.desc, weights.desc), weights.desc) == out.desc);
    return tensor<T>{filter.GetBackwardOutputTensor(out.desc, weights.desc)};
}

struct verify_backward_conv
{
    template<class T>
    tensor<T> cpu(const tensor<T>& out, const tensor<T>& weights, const mlopen::ConvolutionDescriptor& filter, int /* bias */ = 0)
    {
        auto input = get_input_tensor(filter, out, weights);
        std::fill(input.begin(), input.end(), 0);

        int in_h, in_w;
        std::tie(std::ignore, std::ignore, in_h, in_w) = mlopen::tie4(input.desc.GetLengths());

        int wei_c, wei_h, wei_w;
        std::tie(std::ignore, wei_c, wei_h, wei_w) = mlopen::tie4(weights.desc.GetLengths());

        int out_n, out_c, out_h, out_w;
        std::tie(out_n, out_c, out_h, out_w) = mlopen::tie4(out.desc.GetLengths());

        par_ford(out_n, wei_c)([&](int o, int k)
        {
            ford(out_c, out_h, out_w, wei_h, wei_w)([&](int w, int i, int j, int x, int y)
            {
                const int start_x = i * filter.v - filter.pad_h;
                const int start_y = j * filter.u - filter.pad_w;
                const int in_x = start_x + x;
                const int in_y = start_y + y;
                if(in_x >= 0 && in_x < in_h && in_y >= 0 && in_y < in_w) {
                    input(o, k, in_x, in_y) += out(o, w, i, j) * weights(w, k, x, y);
                }
            });
        });
        return input;
    }

    template<class T>
    tensor<T> gpu(const tensor<T>& out, const tensor<T>& weights, const mlopen::ConvolutionDescriptor& filter, int /* bias */ = 0)
    {
        auto&& handle = get_handle();
        auto input = get_input_tensor(filter, out, weights);
        std::fill(input.begin(), input.end(), 0);

        auto out_dev = handle.Write(out.data);
        auto wei_dev = handle.Write(weights.data);
        auto in_dev = handle.Create<T>(input.data.size());

        int ret_algo_count;
        mlopenConvAlgoPerf_t perf;

        int alpha = 1, beta = 1;

        filter.FindConvBwdDataAlgorithm(handle,
            out.desc,
            out_dev.get(),
            weights.desc,
            wei_dev.get(),
            input.desc,
            in_dev.get(),
            1,
            &ret_algo_count,
            &perf,
            mlopenConvolutionFastest,
            nullptr,
            10,
            0); // MD: Not performing exhaustiveSearch by default for now

        filter.ConvolutionBackwardData(handle,
            &alpha,
            out.desc,
            out_dev.get(),
            weights.desc,
            wei_dev.get(),
            perf.bwd_data_algo,
            &beta,
            input.desc,
            in_dev.get(),
            nullptr,
            0);

        input.data = handle.Read<T>(in_dev, input.data.size());
        return input;
    }

    template<class T>
    void fail(float, const tensor<T>& output, const tensor<T>& weights, const mlopen::ConvolutionDescriptor& filter, int /*bias*/ = 0)
    {
        std::cout << "Backward convolution: " << std::endl;
        std::cout << "Input tensor: " << filter.GetBackwardOutputTensor(output.desc, weights.desc).ToString() << std::endl;
        std::cout << "Output tensor: " << output.desc.ToString() << std::endl;
        std::cout << "Weights tensor: " << weights.desc.ToString() << std::endl;
    }
    
};

template<class T>
tensor<T> get_weight_tensor(const mlopen::ConvolutionDescriptor& filter, const tensor<T>& input, const tensor<T>& out)
{
    return tensor<T>{filter.GetBackwardWeightsTensor(input.desc, out.desc)};
}

struct verify_backward_weights_conv
{
    template<class T>
    tensor<T> cpu(const tensor<T>& input, const tensor<T>& out, const mlopen::ConvolutionDescriptor& filter, int /* bias */ = 0)
    {
        auto weights = get_weight_tensor(filter, input, out);
        std::fill(weights.begin(), weights.end(), 0);

        int in_h, in_w;
        std::tie(std::ignore, std::ignore, in_h, in_w) = mlopen::tie4(input.desc.GetLengths());

        int wei_c, wei_h, wei_w;
        std::tie(std::ignore, wei_c, wei_h, wei_w) = mlopen::tie4(weights.desc.GetLengths());

        int out_n, out_c, out_h, out_w;
        std::tie(out_n, out_c, out_h, out_w) = mlopen::tie4(out.desc.GetLengths());

        par_ford(out_n, out_c, wei_c)([&](int o, int w, int k)
        {
            ford(out_h, out_w, wei_h, wei_w)([&](int i, int j, int x, int y)
            {
                const int start_x = i * filter.v - filter.pad_h;
                const int start_y = j * filter.u - filter.pad_w;
                const int in_x = start_x + x;
                const int in_y = start_y + y;
                if(in_x >= 0 && in_x < in_h && in_y >= 0 && in_y < in_w) {
                    weights(w, k, x, y) += input(o, k, in_x, in_y) * out(o, w, i, j);
                }
            });
        });
        return weights;
    }

    template<class T>
    tensor<T> gpu(const tensor<T>& input, const tensor<T>& out, const mlopen::ConvolutionDescriptor& filter, int /* bias */ = 0)
    {
        auto&& handle = get_handle();
        auto weights = get_weight_tensor(filter, input, out);
        std::fill(weights.begin(), weights.end(), 0);

        auto out_dev = handle.Write(out.data);
        auto wei_dev = handle.Create<T>(weights.data.size());
        auto in_dev = handle.Write(input.data);

        std::size_t workspace_size;
        filter.ConvolutionBackwardWeightsGetWorkSpaceSize(out.desc, input.desc, weights.desc, &workspace_size);

        std::vector<char> workspace(workspace_size);
        auto workspace_dev = handle.Write(workspace);

        int ret_algo_count;
        mlopenConvAlgoPerf_t perf;

        int alpha = 1, beta = 1;

        filter.FindConvBwdWeightsAlgorithm(handle,
            out.desc,
            out_dev.get(),
            input.desc,
            in_dev.get(),
            weights.desc,
            wei_dev.get(),
            1,
            &ret_algo_count,
            &perf,
            mlopenConvolutionFastest,
            workspace_dev.get(),
            workspace_size,
            0); // MD: Not performing exhaustiveSearch by default for now

        filter.ConvolutionBackwardWeights(handle,
            &alpha,
            out.desc,
            out_dev.get(),
            input.desc,
            in_dev.get(),
            mlopenConvolutionBwdWeightsAlgoDirect, // TODO: Use returned algo
            &beta,
            weights.desc,
            wei_dev.get(),
            workspace_dev.get(),
            workspace_size);

        weights.data = handle.Read<T>(wei_dev, weights.data.size());
        return weights;
    }

    template<class T>
    void fail(float, const tensor<T>& input, const tensor<T>& output, const mlopen::ConvolutionDescriptor& filter, int /*bias*/ = 0)
    {
        std::cout << "Backward weights convolution: " << std::endl;
        std::cout << "Input tensor: " << input.desc.ToString() << std::endl;
        std::cout << "Output tensor: " << output.desc.ToString() << std::endl;
        std::cout << "Weights tensor: " << filter.GetBackwardWeightsTensor(input.desc, output.desc).ToString() << std::endl;
    }
    
};

struct verify_conv_filter
{
    template<class T>
    void operator()(const tensor<T>& input, const tensor<T>& weights) const
    {
        mlopen::ConvolutionDescriptor filter{0, 0};
        auto out_p = verify(verify_forward_conv{}, input, weights, filter);
        verify(verify_backward_conv{}, out_p.first, weights, filter);
        verify(verify_backward_weights_conv{}, input, out_p.first, filter);

    }
};

int main(int argc, const char *argv[]) 
{
    test_drive<verify_conv_filter, binary_input>(argc, argv);
}<|MERGE_RESOLUTION|>--- conflicted
+++ resolved
@@ -85,13 +85,8 @@
             &ret_algo_count,
             &perf,
             mlopenConvolutionFastest,
-<<<<<<< HEAD
             workspace_dev.get(),
             workspace_size,
-=======
-            nullptr,
-            10,
->>>>>>> 389de27a
             0); // MD: Not performing exhaustiveSearch by default for now
 
         filter.ConvolutionForward(handle,
@@ -104,13 +99,8 @@
             &beta,
             out.desc,
             out_dev.get(),
-<<<<<<< HEAD
             workspace_dev.get(),
             workspace_size);
-=======
-            nullptr,
-            0);
->>>>>>> 389de27a
 
         out.data = handle.Read<T>(out_dev, out.data.size());
         return out;
