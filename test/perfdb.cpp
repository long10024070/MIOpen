/*******************************************************************************
 *
 * MIT License
 *
 * Copyright (c) 2017 Advanced Micro Devices, Inc.
 *
 * Permission is hereby granted, free of charge, to any person obtaining a copy
 * of this software and associated documentation files (the "Software"), to deal
 * in the Software without restriction, including without limitation the rights
 * to use, copy, modify, merge, publish, distribute, sublicense, and/or sell
 * copies of the Software, and to permit persons to whom the Software is
 * furnished to do so, subject to the following conditions:
 *
 * The above copyright notice and this permission notice shall be included in all
 * copies or substantial portions of the Software.
 *
 * THE SOFTWARE IS PROVIDED "AS IS", WITHOUT WARRANTY OF ANY KIND, EXPRESS OR
 * IMPLIED, INCLUDING BUT NOT LIMITED TO THE WARRANTIES OF MERCHANTABILITY,
 * FITNESS FOR A PARTICULAR PURPOSE AND NONINFRINGEMENT. IN NO EVENT SHALL THE
 * AUTHORS OR COPYRIGHT HOLDERS BE LIABLE FOR ANY CLAIM, DAMAGES OR OTHER
 * LIABILITY, WHETHER IN AN ACTION OF CONTRACT, TORT OR OTHERWISE, ARISING FROM,
 * OUT OF OR IN CONNECTION WITH THE SOFTWARE OR THE USE OR OTHER DEALINGS IN THE
 * SOFTWARE.
 *
 *******************************************************************************/

#include "test.hpp"
#include "driver.hpp"

#include <miopen/db.hpp>
#include <miopen/db_record.hpp>
#include <miopen/lock_file.hpp>
#include <miopen/temp_file.hpp>

#include <boost/filesystem/operations.hpp>
#include <boost/filesystem/path.hpp>
#include <boost/optional.hpp>

#include <array>
#include <cstdio>
#include <cstdlib>
#include <fstream>
#include <mutex>
#include <random>
#include <string>
#include <thread>
#include <vector>

namespace miopen {
namespace tests {

static boost::filesystem::path& exe_path()
{
    static boost::filesystem::path exe_path;
    return exe_path;
}

static boost::optional<std::string>& thread_logs_root()
{
    static std::mutex mutex;
    std::lock_guard<std::mutex> lock(mutex);
<<<<<<< HEAD
=======

>>>>>>> b8f56ff7
    static boost::optional<std::string> path(boost::none);
    return path;
}

class Random
{
    public:
    Random(unsigned int seed = 0) : rng(seed) {}

    std::mt19937::result_type Next() { return dist(rng); }

    private:
    std::mt19937 rng;
    std::uniform_int_distribution<std::mt19937::result_type> dist;
};

struct TestData
{
    int x;
    int y;

    struct NoInit
    {
    };

    inline TestData(NoInit) : x(0), y(0) {}
    inline TestData(Random& rnd) : x(rnd.Next()), y(rnd.Next()) {}
<<<<<<< HEAD
    inline TestData() : TestData(Rnd()) {}
=======
    inline TestData() : x(Rnd().Next()), y(Rnd().Next()) {}
>>>>>>> b8f56ff7
    inline TestData(int x_, int y_) : x(x_), y(y_) {}

    template <unsigned int seed>
    static inline TestData Seeded()
    {
        static Random rnd(seed);
        return {static_cast<int>(rnd.Next()), static_cast<int>(rnd.Next())};
    }

    inline void Serialize(std::ostream& s) const
    {
        static const auto sep = ',';
        s << x << sep << y;
    }

    inline bool Deserialize(const std::string& s)
    {
        static const auto sep = ',';
        TestData t(NoInit{});
        std::istringstream ss(s);

        const auto success = DeserializeField(ss, &t.x, sep) && DeserializeField(ss, &t.y, sep);

        if(!success)
            return false;

        *this = t;
        return true;
    }

    inline bool operator==(const TestData& other) const { return x == other.x && y == other.y; }

    private:
    static inline bool DeserializeField(std::istream& from, int* ret, char separator)
    {
        std::string part;

        if(!std::getline(from, part, separator))
            return false;

        const auto start = part.c_str();
        char* end;
        const auto value = std::strtol(start, &end, 10);

        if(start == end)
            return false;

        *ret = value;
        return true;
    }

    static inline Random& Rnd()
    {
        static Random rnd;
        return rnd;
    }
};

std::ostream& operator<<(std::ostream& s, const TestData& td)
{
    s << "x: " << td.x << ", y: " << td.y;
    return s;
}

class DbTest
{
    public:
    DbTest() : temp_file("miopen.tests.perfdb") {}
    virtual ~DbTest() = default;

    protected:
    TempFile temp_file;

    static const std::array<std::pair<const char*, TestData>, 2>& common_data()
    {
        static const std::array<std::pair<const char*, TestData>, 2> data{
            std::make_pair(id1(), value1()), std::make_pair(id0(), value0()),
        };

        return data;
    }

    inline void ResetDb() const { (void)std::ofstream(temp_file); }

    static const TestData& key()
    {
        static const TestData data(1, 2);
        return data;
    }

    static const TestData& value0()
    {
        static const TestData data(3, 4);
        return data;
    }

    static const TestData& value1()
    {
        static const TestData data(5, 6);
        return data;
    }

    static const TestData& value2()
    {
        static const TestData data(7, 8);
        return data;
    }

    static const char* id0() { return "0"; }
    static const char* id1() { return "1"; }
    static const char* id2() { return "2"; }
    static const char* missing_id() { return "3"; }

    template <class TKey, class TValue, size_t count>
    static inline void RawWrite(const std::string& db_path,
                                const TKey& key,
                                const std::array<std::pair<const char*, TValue>, count> values)
    {
        std::ostringstream ss_vals;
        ss_vals << key.x << ',' << key.y << '=';

        auto first = true;

        for(const auto& id_value : values)
        {
            if(!first)
                ss_vals << ";";

            first = false;
            ss_vals << id_value.first << ':' << id_value.second.x << ',' << id_value.second.y;
        }

        std::ofstream(db_path, std::ios::out | std::ios::ate) << ss_vals.str() << std::endl;
    }

    template <class TDb, class TKey, class TValue, size_t count>
    static inline void ValidateSingleEntry(
        TKey key, const std::array<std::pair<const char*, TValue>, count> values, TDb db)
    {
        boost::optional<DbRecord> record = db.FindRecord(key);

        EXPECT(record);

        for(const auto& id_value : values)
        {
            TValue read;
            EXPECT(record->GetValues(id_value.first, read));
            EXPECT_EQUAL(id_value.second, read);
        }
    }
};

class DbFindTest : public DbTest
{
    public:
    inline void Run() const
    {
        std::cout << "Testing db for reading premade file by FindRecord..." << std::endl;

        ResetDb();
        RawWrite(temp_file, key(), common_data());

        Db db(temp_file);
        ValidateSingleEntry(key(), common_data(), db);

        const TestData invalid_key(100, 200);
        auto record1 = db.FindRecord(invalid_key);
        EXPECT(!record1);
    }
};

class DbStoreTest : public DbTest
{
    public:
    inline void Run() const
    {
        std::cout << "Testing db for reading stored data..." << std::endl;

        ResetDb();
        DbRecord record(key());
        EXPECT(record.SetValues(id0(), value0()));
        EXPECT(record.SetValues(id1(), value1()));

        {
            Db db(temp_file);

            EXPECT(db.StoreRecord(record));
        }

        std::string read;
        EXPECT(std::getline(std::ifstream(temp_file), read).good());

        ValidateSingleEntry(key(), common_data(), Db(temp_file));
    }
};

class DbUpdateTest : public DbTest
{
    public:
    inline void Run() const
    {
        std::cout << "Testing db for updating existing records..." << std::endl;

        ResetDb();
        // Store record0 (key=id0:value0)
        DbRecord record0(key());
        EXPECT(record0.SetValues(id0(), value0()));

        {
            Db db(temp_file);

            EXPECT(db.StoreRecord(record0));
        }

        // Update with record1 (key=id1:value1)
        DbRecord record1(key());
        EXPECT(record1.SetValues(id1(), value1()));

        {
            Db db(temp_file);

            EXPECT(db.UpdateRecord(record1));
        }

        // Check record1 (key=id0:value0;id1:value1)
        TestData read0, read1;
        EXPECT(record1.GetValues(id0(), read0));
        EXPECT(record1.GetValues(id1(), read1));
        EXPECT_EQUAL(value0(), read0);
        EXPECT_EQUAL(value1(), read1);

        // Check record that is stored in db (key=id0:value0;id1:value1)
        ValidateSingleEntry(key(), common_data(), Db(temp_file));
    }
};

class DbRemoveTest : public DbTest
{
    public:
    inline void Run() const
    {
        std::cout << "Testing db for removing records..." << std::endl;

        ResetDb();
        DbRecord record(key());
        EXPECT(record.SetValues(id0(), value0()));
        EXPECT(record.SetValues(id1(), value1()));

        {
            Db db(temp_file);

            EXPECT(db.StoreRecord(record));
        }

        {
            Db db(temp_file);

            EXPECT(db.FindRecord(key()));
            EXPECT(db.RemoveRecord(key()));
            EXPECT(!db.FindRecord(key()));
        }
    }
};

class DbReadTest : public DbTest
{
    public:
    inline void Run() const
    {
        std::cout << "Testing db for reading premade file by Load..." << std::endl;

        ResetDb();
        RawWrite(temp_file, key(), common_data());
        ValidateSingleEntry(key(), common_data(), Db(temp_file));
    }
};

class DbWriteTest : public DbTest
{
    public:
    inline void Run() const
    {
        std::cout << "Testing db for storing unexistent records by update..." << std::endl;

        ResetDb();

        {
            Db db(temp_file);

            EXPECT(db.Update(key(), id0(), value0()));
            EXPECT(db.Update(key(), id1(), value1()));
        }

        std::string read;
        EXPECT(std::getline(std::ifstream(temp_file), read).good());

        ValidateSingleEntry(key(), common_data(), Db(temp_file));
    }
};

class DbOperationsTest : public DbTest
{
    public:
    inline void Run() const
    {
        std::cout << "Testing different db operations db..." << std::endl;

        ResetDb();
        const TestData to_be_rewritten(7, 8);

        {
            Db db(temp_file);

            EXPECT(db.Update(key(), id0(), to_be_rewritten));
            EXPECT(db.Update(key(), id1(), to_be_rewritten));

            // Rewritting existing value with other.
            EXPECT(db.Update(key(), id1(), value1()));

            // Rewritting existing value with same. In fact no DB manipulation should be performed
            // inside of store in such case.
            EXPECT(db.Update(key(), id1(), value1()));
        }

        {
            Db db(temp_file);

            // Rewriting existing value to store it to file.
            EXPECT(db.Update(key(), id0(), value0()));
        }

        {
            TestData read0, read1, read_missing;
            const auto read_missing_cmp(read_missing);
            Db db(temp_file);

            // Loading by id not present in record should execute well but return false as nothing
            // was read.
            EXPECT(!db.Load(key(), missing_id(), read_missing));

            // In such case value should not be changed.
            EXPECT_EQUAL(read_missing, read_missing_cmp);

            EXPECT(db.Load(key(), id0(), read0));
            EXPECT(db.Load(key(), id1(), read1));

            EXPECT_EQUAL(read0, value0());
            EXPECT_EQUAL(read1, value1());

            EXPECT(db.Remove(key(), id0()));

            read0 = read_missing_cmp;

            EXPECT(!db.Load(key(), id0(), read0));
            EXPECT(db.Load(key(), id1(), read1));

            EXPECT_EQUAL(read0, read_missing_cmp);
            EXPECT_EQUAL(read1, value1());

            EXPECT(!db.Remove(key(), id0()));
        }

        {
            TestData read0, read1;
            const auto read_missing_cmp(read0);
            Db db(temp_file);

            EXPECT(!db.Load(key(), id0(), read0));
            EXPECT(db.Load(key(), id1(), read1));

            EXPECT_EQUAL(read0, read_missing_cmp);
            EXPECT_EQUAL(read1, value1());
        }
    }
};

class DbParallelTest : public DbTest
{
    public:
    inline void Run() const
    {
        std::cout << "Testing db for using two objects targeting one file existing in one scope..."
                  << std::endl;

        ResetDb();

        {
            Db db(temp_file);
            EXPECT(db.Update(key(), id0(), value0()));
        }

        {
            Db db0(temp_file);
            Db db1(temp_file);

            auto r0 = db0.FindRecord(key());
            auto r1 = db1.FindRecord(key());

            EXPECT(r0);
            EXPECT(r1);

            EXPECT(r0->SetValues(id1(), value1()));
            EXPECT(r1->SetValues(id2(), value2()));

            EXPECT(db0.UpdateRecord(*r0));
            EXPECT(db1.UpdateRecord(*r1));
        }

        const std::array<std::pair<const char*, TestData>, 3> data{
            std::make_pair(id0(), value0()),
            std::make_pair(id1(), value1()),
            std::make_pair(id2(), value2()),
        };

        ValidateSingleEntry(key(), data, Db(temp_file));
    }
};

class DBMultiThreadedTestWork
{
    public:
    static constexpr unsigned int threads_count    = 128;
    static constexpr unsigned int common_part_size = 128;
    static constexpr unsigned int unique_part_size = 128;
    static constexpr unsigned int ids_per_key      = 16;
    static constexpr unsigned int common_part_seed = 435345;

    static inline const std::array<TestData, common_part_size>& common_part()
    {
        static std::mutex mutex;
        std::lock_guard<std::mutex> lock(mutex);

        static const std::array<TestData, common_part_size>& ref = common_part_init();
        return ref;
    }

    static inline void Initialize() { (void)common_part(); }

    template <class TDbConstructor>
    static inline void
    WorkItem(unsigned int id, const TDbConstructor& db_constructor, const std::string& log_postfix)
    {
        RedirectLogs(id, log_postfix, [id, &db_constructor]() {
            CommonPart(db_constructor);
            UniquePart(id, db_constructor);
        });
    }

    template <class TDbConstructor>
    static inline void ReadWorkItem(unsigned int id,
                                    const TDbConstructor& db_constructor,
                                    const std::string& log_postfix)
    {
        RedirectLogs(id, log_postfix, [&db_constructor]() { ReadCommonPart(db_constructor); });
    }

    template <class TDbConstructor>
    static inline void FillForReading(const TDbConstructor& db_constructor)
    {
        auto db = db_constructor();
        CommonPartSection(0u, common_part_size, [&db]() { return db; });
    }

    template <class TDbConstructor>
    static inline void ValidateCommonPart(const TDbConstructor& db_constructor)
    {
        auto db       = db_constructor();
        const auto cp = common_part();

        for(auto i = 0u; i < common_part_size; i++)
        {
            const auto key  = i / ids_per_key;
            const auto id   = i % ids_per_key;
            const auto data = cp[i];
            TestData read(TestData::NoInit{});

            EXPECT(db.Load(std::to_string(key), std::to_string(id), read));
            EXPECT_EQUAL(read, data);
        }
    }

    private:
    template <class TWorker>
    static inline void
    RedirectLogs(unsigned int id, const std::string& log_postfix, const TWorker& worker)
    {
        std::ofstream log;
        std::ofstream log_err;
        std::streambuf *cout_buf = nullptr, *cerr_buf = nullptr;

        if(thread_logs_root())
        {
            const auto out_path =
                *thread_logs_root() + "/thread-" + std::to_string(id) + "_" + log_postfix + ".log";
            const auto err_path = *thread_logs_root() + "/thread-" + std::to_string(id) + "_" +
                                  log_postfix + "-err.log";

            std::remove(out_path.c_str());
            std::remove(err_path.c_str());

            log.open(out_path);
            log_err.open(err_path);
            cout_buf = std::cout.rdbuf();
            cerr_buf = std::cerr.rdbuf();
            std::cout.rdbuf(log.rdbuf());
            std::cerr.rdbuf(log_err.rdbuf());
        }

        worker();

        if(thread_logs_root())
        {
            std::cout.rdbuf(cout_buf);
            std::cerr.rdbuf(cerr_buf);
        }
    }

    template <class TDbConstructor>
    static inline void ReadCommonPart(const TDbConstructor& db_constructor)
    {
        std::cout << "Common part. Section with common db instance." << std::endl;
        {
            auto db = db_constructor();
            ReadCommonPartSection(0u, common_part_size / 2, [&db]() { return db; });
        }

        std::cout << "Common part. Section with separate db instances." << std::endl;
        ReadCommonPartSection(common_part_size / 2, common_part_size, [&db_constructor]() {
            return db_constructor();
        });
    }

    template <class TDbGetter>
    static inline void
    ReadCommonPartSection(unsigned int start, unsigned int end, const TDbGetter& db_getter)
    {
        const auto cp = common_part();

        for(auto i = start; i < end; i++)
        {
            const auto key  = i / ids_per_key;
            const auto id   = i % ids_per_key;
            const auto data = cp[i];
            TestData read(TestData::NoInit{});

            EXPECT(db_getter().Load(std::to_string(key), std::to_string(id), read));
            EXPECT_EQUAL(read, data);
        }
    }

    template <class TDbConstructor>
    static inline void CommonPart(const TDbConstructor& db_constructor)
    {
        std::cout << "Common part. Section with common db instance." << std::endl;
        {
            auto db = db_constructor();
            CommonPartSection(0u, common_part_size / 2, [&db]() { return db; });
        }

        std::cout << "Common part. Section with separate db instances." << std::endl;
        CommonPartSection(common_part_size / 2, common_part_size, [&db_constructor]() {
            return db_constructor();
        });
    }

    template <class TDbGetter>
    static inline void
    CommonPartSection(unsigned int start, unsigned int end, const TDbGetter& db_getter)
    {
        const auto cp = common_part();

        for(auto i = start; i < end; i++)
        {
            const auto key  = i / ids_per_key;
            const auto id   = i % ids_per_key;
            const auto data = cp[i];

            db_getter().Update(std::to_string(key), std::to_string(id), data);
        }
    }

    template <class TDbConstructor>
    static inline void UniquePart(unsigned int id, const TDbConstructor& db_constructor)
    {
        Random rnd(123123 + id);

        std::cout << "Unique part. Section with common db instance." << std::endl;
        {
            auto db = db_constructor();
            UniquePartSection(rnd, 0, unique_part_size / 2, [&db]() { return db; });
        }

        std::cout << "Unique part. Section with separate db instances." << std::endl;
        UniquePartSection(rnd, unique_part_size / 2, unique_part_size, [&db_constructor]() {
            return db_constructor();
        });
    }

    template <class TDbGetter>
    static inline void
    UniquePartSection(Random& rnd, unsigned int start, unsigned int end, const TDbGetter& db_getter)
    {
        for(auto i = start; i < end; i++)
        {
<<<<<<< HEAD
            const auto key = LimitedRandom(rnd, common_part_size / ids_per_key + 2);
            const auto id  = LimitedRandom(rnd, ids_per_key + 1);
            TestData data(TestData::NoInit{});

            {
                static std::mutex mutex;
                std::lock_guard<std::mutex> lock(mutex);

                data = TestData(rnd);
            }
=======
            auto key = LimitedRandom(rnd, common_part_size / ids_per_key + 2);
            auto id  = LimitedRandom(rnd, ids_per_key + 1);
            TestData data(rnd);
>>>>>>> b8f56ff7

            db_getter().Update(std::to_string(key), std::to_string(id), data);
        }
    }

    static inline std::mt19937::result_type LimitedRandom(Random& rnd,
                                                          std::mt19937::result_type min)
    {
        std::mt19937::result_type key;

        do
            key = rnd.Next();
        while(key < min);

        return key;
    }

    static inline const std::array<TestData, common_part_size>& common_part_init()
    {
        static std::array<TestData, common_part_size> data;

        for(auto i  = 0u; i < common_part_size; i++)
            data[i] = TestData::Seeded<common_part_seed>();

        return data;
    }
};

class DbMultiThreadedTest : public DbTest
{
    public:
    static constexpr const char* logs_path_arg = "thread-logs-root";

    inline void Run() const
    {
        std::cout << "Testing db for multithreaded write access..." << std::endl;

        ResetDb();
        std::mutex mutex;
        std::vector<std::thread> threads;

        std::cout << "Initializing test data..." << std::endl;
        DBMultiThreadedTestWork::Initialize();

        std::cout << "Launching test threads..." << std::endl;
        threads.reserve(DBMultiThreadedTestWork::threads_count);
        const std::string p = temp_file;
        const auto c        = [&p]() { return Db(p); };

        {
            std::unique_lock<std::mutex> lock(mutex);

            for(auto i = 0u; i < DBMultiThreadedTestWork::threads_count; i++)
                threads.emplace_back([c, &mutex, i]() {
                    (void)std::unique_lock<std::mutex>(mutex);
                    DBMultiThreadedTestWork::WorkItem(i, c, "mt");
                });
        }

        std::cout << "Waiting for test threads..." << std::endl;
        for(auto& thread : threads)
            thread.join();

        std::cout << "Validation results..." << std::endl;
        DBMultiThreadedTestWork::ValidateCommonPart(c);
    }
};

class DbMultiThreadedReadTest : public DbTest
{
    public:
    inline void Run() const
    {
        std::cout << "Testing db for multithreaded read access..." << std::endl;

        std::mutex mutex;
        std::vector<std::thread> threads;

        std::cout << "Initializing test data..." << std::endl;
        const std::string p = temp_file;
        const auto c        = [&p]() { return Db(p); };
        ResetDb();
        DBMultiThreadedTestWork::FillForReading(c);

        std::cout << "Launching test threads..." << std::endl;
        threads.reserve(DBMultiThreadedTestWork::threads_count);

        {
            std::unique_lock<std::mutex> lock(mutex);

            for(auto i = 0u; i < DBMultiThreadedTestWork::threads_count; i++)
                threads.emplace_back([c, &mutex, i]() {
                    (void)std::unique_lock<std::mutex>(mutex);
                    DBMultiThreadedTestWork::ReadWorkItem(i, c, "mt");
                });
        }

        std::cout << "Waiting for test threads..." << std::endl;
        for(auto& thread : threads)
            thread.join();
    }
};

class DbMultiProcessTest : public DbTest
{
    public:
    static constexpr const char* write_arg = "mp-test-child-write";
    static constexpr const char* id_arg    = "mp-test-child";
    static constexpr const char* path_arg  = "mp-test-child-path";

    inline void Run() const
    {
        std::cout << "Testing db for multiprocess write access..." << std::endl;

        ResetDb();
        std::vector<FILE*> children(DBMultiThreadedTestWork::threads_count);
        const auto lock_file_path = LockFilePath(temp_file);

        std::cout << "Initializing test data..." << std::endl;
        DBMultiThreadedTestWork::Initialize();

        std::cout << "Launching test processes..." << std::endl;
        {
            auto& file_lock = LockFile::Get(lock_file_path.c_str());
            std::shared_lock<LockFile> lock(file_lock);

            auto id = 0;

            for(auto& child : children)
            {
                auto command = exe_path().string() + " --" + write_arg + " --" + id_arg + " " +
                               std::to_string(id++) + " --" + path_arg + " " + temp_file.Path();

                if(thread_logs_root())
                    command += std::string(" --") + DbMultiThreadedTest::logs_path_arg + " " +
                               *thread_logs_root();

                child = popen(command.c_str(), "w");
            }
        }

        std::cout << "Waiting for test processes..." << std::endl;
        for(auto child : children)
        {
            auto status          = pclose(child);
            const auto exit_code = WEXITSTATUS(status);

            EXPECT_EQUAL(exit_code, 0);
        }

        std::remove(lock_file_path.c_str());
        std::cout << "Validation results..." << std::endl;

        const std::string p = temp_file;
        const auto c        = [&p]() { return Db(p); };
        DBMultiThreadedTestWork::ValidateCommonPart(c);
    }

    static inline void WorkItem(unsigned int id, const std::string& db_path, bool write)
    {
        {
            auto& file_lock = LockFile::Get(LockFilePath(db_path).c_str());
            std::lock_guard<LockFile> lock(file_lock);
        }

        const auto c = [&db_path]() { return Db(db_path); };

        if(write)
            DBMultiThreadedTestWork::WorkItem(id, c, "mp");
        else
            DBMultiThreadedTestWork::ReadWorkItem(id, c, "mp");
    }

    private:
    static std::string LockFilePath(const std::string& db_path) { return db_path + ".test.lock"; }
};

class DbMultiProcessReadTest : public DbTest
{
    public:
    inline void Run() const
    {
        std::cout << "Testing db for multiprocess read access..." << std::endl;

        std::vector<FILE*> children(DBMultiThreadedTestWork::threads_count);
        const auto lock_file_path = LockFilePath(temp_file);

        std::cout << "Initializing test data..." << std::endl;
        std::string p = temp_file;
        const auto c  = [&p]() { return Db(p); };
        DBMultiThreadedTestWork::FillForReading(c);

        std::cout << "Launching test processes..." << std::endl;
        {
            auto& file_lock = LockFile::Get(lock_file_path.c_str());
            std::shared_lock<LockFile> lock(file_lock);

            auto id = 0;

            for(auto& child : children)
            {
                auto command = exe_path().string() + " --" + DbMultiProcessTest::id_arg + " " +
                               std::to_string(id++) + " --" + DbMultiProcessTest::path_arg + " " +
                               p;

                if(thread_logs_root())
                    command += std::string(" --") + DbMultiThreadedTest::logs_path_arg + " " +
                               *thread_logs_root();

                std::cout << command << std::endl;
                child = popen(command.c_str(), "w");
            }
        }

        std::cout << "Waiting for test processes..." << std::endl;
        for(auto child : children)
        {
            auto status          = pclose(child);
            const auto exit_code = WEXITSTATUS(status);

            EXPECT_EQUAL(exit_code, 0);
        }

        std::remove(lock_file_path.c_str());
    }

    static inline void WorkItem(unsigned int id, const std::string& db_path)
    {
        {
            auto& file_lock = LockFile::Get(LockFilePath(db_path).c_str());
            std::lock_guard<LockFile> lock(file_lock);
        }

        const auto c = [&db_path]() { return Db(db_path); };

        DBMultiThreadedTestWork::WorkItem(id, c, "mp");
    }

    private:
    static std::string LockFilePath(const std::string& db_path) { return db_path + ".test.lock"; }
};

class DbMultiFileTest : public DbTest
{
    protected:
    const std::string user_db_path = temp_file.Path() + ".user";

    inline void ResetDb() const
    {
        DbTest::ResetDb();
        (void)std::ofstream(user_db_path);
    }
};

class DbMultiFileReadTest : public DbMultiFileTest
{
    public:
    inline void Run() const
    {
        std::cout << "Running multifile read test..." << std::endl;

        ResetDb();
        MergedAndMissing();

        ResetDb();
        ReadUser();

        ResetDb();
        ReadInstalled();

        ResetDb();
        ReadConflict();
    }

    private:
    static const std::array<std::pair<const char*, TestData>, 1>& single_item_data()
    {
        static const std::array<std::pair<const char*, TestData>, 1> data{
            std::make_pair(id0(), value0()),
        };

        return data;
    }

    inline void MergedAndMissing() const
    {
        RawWrite(temp_file, key(), common_data());

        MultiFileDb db(temp_file, user_db_path);
        ValidateSingleEntry(key(), common_data(), db);

        const TestData invalid_key(100, 200);
        auto record1 = db.FindRecord(invalid_key);
        EXPECT(!record1);
    }

    inline void ReadUser() const
    {
        RawWrite(user_db_path, key(), single_item_data());
        ValidateSingleEntry(key(), single_item_data(), MultiFileDb(temp_file, user_db_path));
    }

    inline void ReadInstalled() const
    {
        RawWrite(temp_file, key(), single_item_data());
        ValidateSingleEntry(key(), single_item_data(), MultiFileDb(temp_file, user_db_path));
    }

    inline void ReadConflict() const
    {
        RawWrite(temp_file, key(), single_item_data());
        ReadUser();
    }
};

class DbMultiFileWriteTest : public DbMultiFileTest
{
    public:
    inline void Run() const
    {
        std::cout << "Running multifile write test..." << std::endl;

        ResetDb();

        DbRecord record(key());
        EXPECT(record.SetValues(id0(), value0()));
        EXPECT(record.SetValues(id1(), value1()));

        {
            MultiFileDb db(temp_file, user_db_path);

            EXPECT(db.StoreRecord(record));
        }

        std::string read;
        EXPECT(!std::getline(std::ifstream(temp_file), read).good());
        EXPECT(std::getline(std::ifstream(user_db_path), read).good());

        ValidateSingleEntry(key(), common_data(), MultiFileDb(temp_file, user_db_path));
    }
};

class DbMultiFileMultiThreadedReadTest : public DbMultiFileTest
{
    public:
    inline void Run() const
    {
        std::cout << "Testing db for multifile multithreaded read access..." << std::endl;

        std::mutex mutex;
        std::vector<std::thread> threads;

        std::cout << "Initializing test data..." << std::endl;
        const std::string p = temp_file;
        const auto& up      = user_db_path;
        const auto c        = [&p, up]() { return MultiFileDb(p, up); };
        ResetDb();
        DBMultiThreadedTestWork::FillForReading(c);

        std::cout << "Launching test threads..." << std::endl;
        threads.reserve(DBMultiThreadedTestWork::threads_count);

        {
            std::unique_lock<std::mutex> lock(mutex);

            for(auto i = 0u; i < DBMultiThreadedTestWork::threads_count; i++)
                threads.emplace_back([c, &mutex, i]() {
                    (void)std::unique_lock<std::mutex>(mutex);
                    DBMultiThreadedTestWork::ReadWorkItem(i, c, "mt");
                });
        }

        std::cout << "Waiting for test threads..." << std::endl;
        for(auto& thread : threads)
            thread.join();
    }
};

class DbMultiFileMultiThreadedTest : public DbMultiFileTest
{
    public:
    static constexpr const char* logs_path_arg = "thread-logs-root";

    inline void Run() const
    {
        std::cout << "Testing db for multifile multithreaded write access..." << std::endl;

        ResetDb();
        std::mutex mutex;
        std::vector<std::thread> threads;

        std::cout << "Initializing test data..." << std::endl;
        DBMultiThreadedTestWork::Initialize();

        std::cout << "Launching test threads..." << std::endl;
        threads.reserve(DBMultiThreadedTestWork::threads_count);
        const std::string p = temp_file;
        const auto up       = user_db_path;
        const auto c        = [&p, &up]() { return MultiFileDb(p, up); };

        {
            std::unique_lock<std::mutex> lock(mutex);

            for(auto i = 0u; i < DBMultiThreadedTestWork::threads_count; i++)
                threads.emplace_back([c, &mutex, i]() {
                    (void)std::unique_lock<std::mutex>(mutex);
                    DBMultiThreadedTestWork::WorkItem(i, c, "mt");
                });
        }

        std::cout << "Waiting for test threads..." << std::endl;
        for(auto& thread : threads)
            thread.join();

        std::cout << "Validation results..." << std::endl;
        DBMultiThreadedTestWork::ValidateCommonPart(c);
    }
};

struct PerfDbDriver : test_driver
{
    public:
    PerfDbDriver()
    {
<<<<<<< HEAD
        add(logs_root, DbMultiThreadedTest::logs_path_arg);
        add(test_experimental_write, DbMultiProcessTest::write_arg, flag());
=======
        add(logs_root, miopen::tests::DbMultiThreadedTest::logs_path_arg);
        add(test_write, miopen::tests::DbMultiProcessTest::write_arg, flag());
>>>>>>> b8f56ff7

        add(mt_child_id, DbMultiProcessTest::id_arg);
        add(mt_child_db_path, DbMultiProcessTest::path_arg);
    }

    void run() const
    {
        if(!logs_root.empty())
            thread_logs_root() = logs_root;

        if(mt_child_id >= 0)
        {
<<<<<<< HEAD
            DbMultiProcessTest::WorkItem(mt_child_id, mt_child_db_path, test_experimental_write);
            return;
        }

        DbFindTest().Run();
        DbStoreTest().Run();
        DbUpdateTest().Run();
        DbRemoveTest().Run();
        DbReadTest().Run();
        DbWriteTest().Run();
        DbOperationsTest().Run();
        DbParallelTest().Run();
        DbMultiThreadedReadTest().Run();
        DbMultiProcessReadTest().Run();
        DbMultiFileReadTest().Run();
        DbMultiFileWriteTest().Run();
        DbMultiFileMultiThreadedReadTest().Run();

        if(test_experimental_write)
        {
            DbMultiThreadedTest().Run();
            DbMultiProcessTest().Run();
            DbMultiFileMultiThreadedTest().Run();
        }
=======
            miopen::tests::DbMultiProcessTest::WorkItem(mt_child_id, mt_child_db_path, test_write);
            return;
        }

        miopen::tests::DbFindTest().Run();
        miopen::tests::DbStoreTest().Run();
        miopen::tests::DbUpdateTest().Run();
        miopen::tests::DbRemoveTest().Run();
        miopen::tests::DbReadTest().Run();
        miopen::tests::DbWriteTest().Run();
        miopen::tests::DbOperationsTest().Run();
        miopen::tests::DbParallelTest().Run();
        miopen::tests::DbMultiThreadedReadTest().Run();
        miopen::tests::DbMultiProcessReadTest().Run();
        miopen::tests::DbMultiThreadedTest().Run();
        miopen::tests::DbMultiProcessTest().Run();
>>>>>>> b8f56ff7
    }

    private:
    bool test_write = false;
    std::string logs_root;

    int mt_child_id = -1;
    std::string mt_child_db_path;
};

} // namespace tests
} // namespace miopen

int main(int argc, const char* argv[])
{
    miopen::tests::exe_path() = argv[0];
    test_drive<miopen::tests::PerfDbDriver>(argc, argv);
}<|MERGE_RESOLUTION|>--- conflicted
+++ resolved
@@ -59,10 +59,7 @@
 {
     static std::mutex mutex;
     std::lock_guard<std::mutex> lock(mutex);
-<<<<<<< HEAD
-=======
-
->>>>>>> b8f56ff7
+
     static boost::optional<std::string> path(boost::none);
     return path;
 }
@@ -90,11 +87,7 @@
 
     inline TestData(NoInit) : x(0), y(0) {}
     inline TestData(Random& rnd) : x(rnd.Next()), y(rnd.Next()) {}
-<<<<<<< HEAD
-    inline TestData() : TestData(Rnd()) {}
-=======
     inline TestData() : x(Rnd().Next()), y(Rnd().Next()) {}
->>>>>>> b8f56ff7
     inline TestData(int x_, int y_) : x(x_), y(y_) {}
 
     template <unsigned int seed>
@@ -699,22 +692,9 @@
     {
         for(auto i = start; i < end; i++)
         {
-<<<<<<< HEAD
-            const auto key = LimitedRandom(rnd, common_part_size / ids_per_key + 2);
-            const auto id  = LimitedRandom(rnd, ids_per_key + 1);
-            TestData data(TestData::NoInit{});
-
-            {
-                static std::mutex mutex;
-                std::lock_guard<std::mutex> lock(mutex);
-
-                data = TestData(rnd);
-            }
-=======
             auto key = LimitedRandom(rnd, common_part_size / ids_per_key + 2);
             auto id  = LimitedRandom(rnd, ids_per_key + 1);
             TestData data(rnd);
->>>>>>> b8f56ff7
 
             db_getter().Update(std::to_string(key), std::to_string(id), data);
         }
@@ -1139,13 +1119,8 @@
     public:
     PerfDbDriver()
     {
-<<<<<<< HEAD
-        add(logs_root, DbMultiThreadedTest::logs_path_arg);
-        add(test_experimental_write, DbMultiProcessTest::write_arg, flag());
-=======
         add(logs_root, miopen::tests::DbMultiThreadedTest::logs_path_arg);
         add(test_write, miopen::tests::DbMultiProcessTest::write_arg, flag());
->>>>>>> b8f56ff7
 
         add(mt_child_id, DbMultiProcessTest::id_arg);
         add(mt_child_db_path, DbMultiProcessTest::path_arg);
@@ -1158,32 +1133,6 @@
 
         if(mt_child_id >= 0)
         {
-<<<<<<< HEAD
-            DbMultiProcessTest::WorkItem(mt_child_id, mt_child_db_path, test_experimental_write);
-            return;
-        }
-
-        DbFindTest().Run();
-        DbStoreTest().Run();
-        DbUpdateTest().Run();
-        DbRemoveTest().Run();
-        DbReadTest().Run();
-        DbWriteTest().Run();
-        DbOperationsTest().Run();
-        DbParallelTest().Run();
-        DbMultiThreadedReadTest().Run();
-        DbMultiProcessReadTest().Run();
-        DbMultiFileReadTest().Run();
-        DbMultiFileWriteTest().Run();
-        DbMultiFileMultiThreadedReadTest().Run();
-
-        if(test_experimental_write)
-        {
-            DbMultiThreadedTest().Run();
-            DbMultiProcessTest().Run();
-            DbMultiFileMultiThreadedTest().Run();
-        }
-=======
             miopen::tests::DbMultiProcessTest::WorkItem(mt_child_id, mt_child_db_path, test_write);
             return;
         }
@@ -1200,7 +1149,6 @@
         miopen::tests::DbMultiProcessReadTest().Run();
         miopen::tests::DbMultiThreadedTest().Run();
         miopen::tests::DbMultiProcessTest().Run();
->>>>>>> b8f56ff7
     }
 
     private:
