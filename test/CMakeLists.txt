################################################################################
# 
# MIT License
# 
# Copyright (c) 2017 Advanced Micro Devices, Inc.
# 
# Permission is hereby granted, free of charge, to any person obtaining a copy
# of this software and associated documentation files (the "Software"), to deal
# in the Software without restriction, including without limitation the rights
# to use, copy, modify, merge, publish, distribute, sublicense, and/or sell
# copies of the Software, and to permit persons to whom the Software is
# furnished to do so, subject to the following conditions:
# 
# The above copyright notice and this permission notice shall be included in all
# copies or substantial portions of the Software.
# 
# THE SOFTWARE IS PROVIDED "AS IS", WITHOUT WARRANTY OF ANY KIND, EXPRESS OR
# IMPLIED, INCLUDING BUT NOT LIMITED TO THE WARRANTIES OF MERCHANTABILITY,
# FITNESS FOR A PARTICULAR PURPOSE AND NONINFRINGEMENT. IN NO EVENT SHALL THE
# AUTHORS OR COPYRIGHT HOLDERS BE LIABLE FOR ANY CLAIM, DAMAGES OR OTHER
# LIABILITY, WHETHER IN AN ACTION OF CONTRACT, TORT OR OTHERWISE, ARISING FROM,
# OUT OF OR IN CONNECTION WITH THE SOFTWARE OR THE USE OR OTHER DEALINGS IN THE
# SOFTWARE.
# 
################################################################################

cmake_policy(SET CMP0057 NEW)

include(CTest)
include(CheckCXXCompilerFlag)

option( MIOPEN_TEST_ALL "Run the full test suite" OFF )
option( MIOPEN_TEST_HALF "Test in half mode" OFF )
option( MIOPEN_TEST_INT8 "Test in int8 mode" OFF )
option( MIOPEN_TEST_BFLOAT16 "Test in bfloat16 mode" OFF )
option( MIOPEN_TEST_GFX908 "Test arch gfx908 mode" OFF )
option(MIOPEN_TEST_CONV Off)
option(MIOPEN_TEST_DEEPBENCH Off)
option(MIOPEN_TEST_DRIVER_ITER_MODE Off)

set(MIOPEN_TEST_FLAGS "" CACHE STRING "")
set(MIOPEN_TEST_GDB On CACHE BOOL "")


if(MIOPEN_TEST_DRIVER_ITER_MODE)
    add_definitions(-DMIOPEN_TEST_DRIVER_MODE=2)
else()
    add_definitions(-DMIOPEN_TEST_DRIVER_MODE=1)   
endif()

find_package(Threads REQUIRED)
add_custom_target(check COMMAND ${CMAKE_CTEST_COMMAND} --output-on-failure -C ${CMAKE_CFG_INTDIR})
add_custom_target(tests)

set(SKIP_TESTS)
set(MIOPEN_TEST_FLOAT_ARG)

if(MIOPEN_TEST_HALF)   
    if(MIOPEN_BACKEND_OPENCL)
        set(SKIP_TESTS test_gru test_rnn_vanilla test_lstm)
    endif()
    if(MIOPEN_TEST_GFX908)
       set(SKIP_TESTS test_immed_conv3d test_conv3d test_fusion_aux test_activation test_lrn_test test_ctc test_conv2d_bias test_conv3d_bias test_cba_inference test_cbna_inference test_pooling2d test_na_train test_na_inference test_bn_aux)
    endif()
    set(MIOPEN_TEST_FLOAT_ARG --half)
elseif(MIOPEN_TEST_INT8)
    set(SKIP_ALL_EXCEPT_TESTS test_tensor_vec test_tensor_cast test_tensor_trans test_tensor_copy test_tensor_set test_tensor_transform test_conv2d)
    set(MIOPEN_TEST_FLOAT_ARG --int8)
elseif(MIOPEN_TEST_BFLOAT16)
    set(SKIP_ALL_EXCEPT_TESTS test_conv2d test_tensor_copy test_tensor_set test_tensor_vec test_immed_conv2d test_check_numerics_test)
    if(MIOPEN_TEST_GFX908)
        set(SKIP_ALL_EXCEPT_TESTS test_conv_extra test_conv_for_implicit_gemm test_miopen_conv test_deepbench_conv ${SKIP_ALL_EXCEPT_TESTS})
    endif()
    set(MIOPEN_TEST_FLOAT_ARG --bfloat16)
elseif(MIOPEN_TEST_GFX908)
    set(SKIP_TESTS test_main test_tensor_scale test_tensor_set test_tensor_transform test_tensor_vec test_w_supertensor test_dropout test_immed_conv3d test_conv3d test_soft_max test_fusion_aux test_activation test_lrn_test test_ctc test_conv2d_bias test_conv3d_bias test_cba_inference test_cbna_inference test_pooling2d test_na_train test_na_inference test_bn_aux)
endif()


function(add_test_command NAME EXE)
    if((NOT (NAME IN_LIST SKIP_ALL_EXCEPT_TESTS)) AND (MIOPEN_TEST_INT8 OR MIOPEN_TEST_BFLOAT16))
        add_test(NAME ${NAME} COMMAND echo skipped)
        set_tests_properties(${NAME} PROPERTIES DISABLED On)
    elseif(NAME IN_LIST SKIP_TESTS)
        add_test(NAME ${NAME} COMMAND echo skipped)
        set_tests_properties(${NAME} PROPERTIES DISABLED On)
    elseif(WIN32)
        set(WINPATH)
        foreach(PATH ${CMAKE_FIND_ROOT_PATH})
            list(APPEND WINPATH ${PATH}/bin)
        endforeach()
        file(GENERATE OUTPUT "${CMAKE_CURRENT_BINARY_DIR}/test_${NAME}.cmd"
            CONTENT "set PATH=${WINPATH};%PATH%
                    %1 ${ARGN}")
        add_test(NAME ${NAME} COMMAND ${WINE_CMD} cmd /c "${CMAKE_CURRENT_BINARY_DIR}/test_${NAME}.cmd" $<TARGET_FILE:${EXE}>)
    else()
        if(MIOPEN_TEST_GDB)
            file(GENERATE OUTPUT "${CMAKE_CURRENT_BINARY_DIR}/test_${NAME}.cmake"
                CONTENT "
                execute_process(COMMAND $<TARGET_FILE:${EXE}> ${ARGN} RESULT_VARIABLE RESULT)
                if(NOT RESULT EQUAL 0)
                    if(EXISTS core)
                        execute_process(COMMAND gdb $<TARGET_FILE:${EXE}> core -batch -ex bt)
                    endif()
                    message(FATAL_ERROR \"Test failed\")
                endif()
            ")
            add_test(NAME ${NAME} COMMAND ${CMAKE_COMMAND} -P "${CMAKE_CURRENT_BINARY_DIR}/test_${NAME}.cmake")
        else()
            add_test(NAME ${NAME} COMMAND ${EXE} ${ARGN})
        endif()
    endif()
endfunction()

function(add_test_executable TEST_NAME)
    add_executable (${TEST_NAME} EXCLUDE_FROM_ALL ${ARGN})
    clang_tidy_check(${TEST_NAME})
    target_link_libraries(${TEST_NAME} ${CMAKE_THREAD_LIBS_INIT})
    # Cmake does not add flags correctly for gcc
    if(CMAKE_CXX_COMPILER_ID MATCHES "GNU") 
        set_target_properties(${TEST_NAME} PROPERTIES COMPILE_FLAGS -pthread LINK_FLAGS -pthread)
    endif()
    separate_arguments(MIOPEN_TEST_FLAGS_ARGS UNIX_COMMAND ${MIOPEN_TEST_FLAGS})
    if(MIOPEN_TEST_ALL)
        set(TEST_COMMAND ${TEST_NAME} ${MIOPEN_TEST_FLOAT_ARG} --all ${MIOPEN_TEST_FLAGS_ARGS})
    else()
        set(TEST_COMMAND ${TEST_NAME} ${MIOPEN_TEST_FLOAT_ARG} ${MIOPEN_TEST_FLAGS_ARGS})
    endif()
    add_test_command(${TEST_NAME} ${TEST_COMMAND})
    add_dependencies(tests ${TEST_NAME})
    add_dependencies(check ${TEST_NAME})
    set_tests_properties(${TEST_NAME} PROPERTIES FAIL_REGULAR_EXPRESSION "FAILED")
    target_link_libraries(${TEST_NAME} MIOpen)
endfunction(add_test_executable)

set(MIOPEN_TEST_SANITIZERS)
foreach(SANTIZER address thread)
    check_cxx_compiler_flag("-fsanitize=${SANTIZER} -fno-sanitize-recover=${SANTIZER}" MIOPEN_HAS_${SANTIZER})
    if(MIOPEN_HAS_${SANTIZER})
        list(APPEND MIOPEN_TEST_SANITIZERS ${SANTIZER})
    endif()
endforeach()

function(add_sanitize_test TEST_SOURCE)
    get_filename_component(BASE_NAME ${TEST_SOURCE} NAME_WE)
    foreach(SANTIZER ${MIOPEN_TEST_SANITIZERS})
        add_test_executable(test_${BASE_NAME}_${SANTIZER} ${TEST_SOURCE})
        target_compile_options(test_${BASE_NAME}_${SANTIZER} PUBLIC -fsanitize=${SANTIZER} -fno-sanitize-recover=${SANTIZER})
        target_link_libraries(test_${BASE_NAME}_${SANTIZER} -fsanitize=${SANTIZER} -fno-sanitize-recover=${SANTIZER})
    endforeach()
endfunction()

file(GLOB TESTS *.cpp)

foreach(TEST ${TESTS})
    get_filename_component(BASE_NAME ${TEST} NAME_WE)
    add_test_executable(test_${BASE_NAME} ${TEST})
endforeach()

# add_sanitize_test(perfdb.cpp)
# add_sanitize_test(cache.cpp)
# add_sanitize_test(tensor_test.cpp)
# add_sanitize_test(type_name.cpp)

function(add_custom_test NAME)
    set(options ALL ALLOW_BFLOAT16)
    set(oneValueArgs)
    set(multiValueArgs)
    cmake_parse_arguments(PARSE "${options}" "${oneValueArgs}" "${multiValueArgs}" ${ARGN})

    # See test_conv_for_implicit_gemm target, it is invoked with ALLOW_BFLOAT16
    if((NOT (MIOPEN_TEST_INT8 OR MIOPEN_TEST_BFLOAT16)) OR ${PARSE_ALLOW_BFLOAT16})
        add_custom_target(${NAME} ${PARSE_UNPARSED_ARGUMENTS})
        if(NOT PARSE_ALL OR MIOPEN_TEST_ALL)
            add_test(NAME ${NAME} COMMAND ${CMAKE_COMMAND} --build ${CMAKE_CURRENT_BINARY_DIR} --target ${NAME})
        endif()
    endif()
endfunction()

if(MIOPEN_TEST_DEEPBENCH)
    add_custom_test(test_deepbench_rnn
    COMMAND $<TARGET_FILE:test_rnn_vanilla> --verbose --batch-size 16 --seq-len 50 --vector-len 1760 --hidden-size 1760 --num-layers 1 --in-mode 1 --bias-mode 0 -dir-mode 0 --rnn-mode 0 --flat-batch-fill
    COMMAND $<TARGET_FILE:test_rnn_vanilla> --verbose --batch-size 32 --seq-len 50 --vector-len 1760 --hidden-size 1760 --num-layers 1 --in-mode 1 --bias-mode 0 -dir-mode 0 --rnn-mode 0 --flat-batch-fill
    COMMAND $<TARGET_FILE:test_rnn_vanilla> --verbose --batch-size 64 --seq-len 50 --vector-len 1760 --hidden-size 1760 --num-layers 1 --in-mode 1 --bias-mode 0 -dir-mode 0 --rnn-mode 0 --flat-batch-fill
    COMMAND $<TARGET_FILE:test_rnn_vanilla> --verbose --batch-size 128 --seq-len 50 --vector-len 1760 --hidden-size 1760 --num-layers 1 --in-mode 1 --bias-mode 0 -dir-mode 0 --rnn-mode 0 --flat-batch-fill
    COMMAND $<TARGET_FILE:test_rnn_vanilla> --verbose --batch-size 16 --seq-len 50 --vector-len 2048 --hidden-size 2048 --num-layers 1 --in-mode 1 --bias-mode 0 -dir-mode 0 --rnn-mode 0 --flat-batch-fill
    COMMAND $<TARGET_FILE:test_rnn_vanilla> --verbose --batch-size 32 --seq-len 50 --vector-len 2048 --hidden-size 2048 --num-layers 1 --in-mode 1 --bias-mode 0 -dir-mode 0 --rnn-mode 0 --flat-batch-fill
    COMMAND $<TARGET_FILE:test_rnn_vanilla> --verbose --batch-size 64 --seq-len 50 --vector-len 2048 --hidden-size 2048 --num-layers 1 --in-mode 1 --bias-mode 0 -dir-mode 0 --rnn-mode 0 --flat-batch-fill
    COMMAND $<TARGET_FILE:test_rnn_vanilla> --verbose --batch-size 128 --seq-len 50 --vector-len 2048 --hidden-size 2048 --num-layers 1 --in-mode 1 --bias-mode 0 -dir-mode 0 --rnn-mode 0 --flat-batch-fill
    COMMAND $<TARGET_FILE:test_rnn_vanilla> --verbose --batch-size 16 --seq-len 50 --vector-len 2560 --hidden-size 2560 --num-layers 1 --in-mode 1 --bias-mode 0 -dir-mode 0 --rnn-mode 0 --flat-batch-fill
    COMMAND $<TARGET_FILE:test_rnn_vanilla> --verbose --batch-size 32 --seq-len 50 --vector-len 2560 --hidden-size 2560 --num-layers 1 --in-mode 1 --bias-mode 0 -dir-mode 0 --rnn-mode 0 --flat-batch-fill
    COMMAND $<TARGET_FILE:test_rnn_vanilla> --verbose --batch-size 64 --seq-len 50 --vector-len 2560 --hidden-size 2560 --num-layers 1 --in-mode 1 --bias-mode 0 -dir-mode 0 --rnn-mode 0 --flat-batch-fill
    COMMAND $<TARGET_FILE:test_rnn_vanilla> --verbose --batch-size 128 --seq-len 50 --vector-len 2560 --hidden-size 2560 --num-layers 1 --in-mode 1 --bias-mode 0 -dir-mode 0 --rnn-mode 0 --flat-batch-fill
    COMMAND $<TARGET_FILE:test_lstm> --verbose --batch-size 16 --seq-len 25 --vector-len 512 --hidden-size 512 --num-layers 1 --in-mode 1 --bias-mode 0 -dir-mode 0 --rnn-mode 0 --flat-batch-fill
    COMMAND $<TARGET_FILE:test_lstm> --verbose --batch-size 32 --seq-len 25 --vector-len 512 --hidden-size 512 --num-layers 1 --in-mode 1 --bias-mode 0 -dir-mode 0 --rnn-mode 0 --flat-batch-fill
    COMMAND $<TARGET_FILE:test_lstm> --verbose --batch-size 64 --seq-len 25 --vector-len 512 --hidden-size 512 --num-layers 1 --in-mode 1 --bias-mode 0 -dir-mode 0 --rnn-mode 0 --flat-batch-fill
    COMMAND $<TARGET_FILE:test_lstm> --verbose --batch-size 128 --seq-len 25 --vector-len 512 --hidden-size 512 --num-layers 1 --in-mode 1 --bias-mode 0 -dir-mode 0 --rnn-mode 0 --flat-batch-fill
    COMMAND $<TARGET_FILE:test_lstm> --verbose --batch-size 16 --seq-len 25 --vector-len 1024 --hidden-size 1024 --num-layers 1 --in-mode 1 --bias-mode 0 -dir-mode 0 --rnn-mode 0 --flat-batch-fill
    COMMAND $<TARGET_FILE:test_lstm> --verbose --batch-size 32 --seq-len 25 --vector-len 1024 --hidden-size 1024 --num-layers 1 --in-mode 1 --bias-mode 0 -dir-mode 0 --rnn-mode 0 --flat-batch-fill
    COMMAND $<TARGET_FILE:test_lstm> --verbose --batch-size 64 --seq-len 25 --vector-len 1024 --hidden-size 1024 --num-layers 1 --in-mode 1 --bias-mode 0 -dir-mode 0 --rnn-mode 0 --flat-batch-fill
    COMMAND $<TARGET_FILE:test_lstm> --verbose --batch-size 128 --seq-len 25 --vector-len 1024 --hidden-size 1024 --num-layers 1 --in-mode 1 --bias-mode 0 -dir-mode 0 --rnn-mode 0 --flat-batch-fill
    COMMAND $<TARGET_FILE:test_lstm> --verbose --batch-size 16 --seq-len 25 --vector-len 2048 --hidden-size 2048 --num-layers 1 --in-mode 1 --bias-mode 0 -dir-mode 0 --rnn-mode 0 --flat-batch-fill
    COMMAND $<TARGET_FILE:test_lstm> --verbose --batch-size 32 --seq-len 25 --vector-len 2048 --hidden-size 2048 --num-layers 1 --in-mode 1 --bias-mode 0 -dir-mode 0 --rnn-mode 0 --flat-batch-fill
    COMMAND $<TARGET_FILE:test_lstm> --verbose --batch-size 64 --seq-len 25 --vector-len 2048 --hidden-size 2048 --num-layers 1 --in-mode 1 --bias-mode 0 -dir-mode 0 --rnn-mode 0 --flat-batch-fill
    COMMAND $<TARGET_FILE:test_lstm> --verbose --batch-size 128 --seq-len 25 --vector-len 2048 --hidden-size 2048 --num-layers 1 --in-mode 1 --bias-mode 0 -dir-mode 0 --rnn-mode 0 --flat-batch-fill
    COMMAND $<TARGET_FILE:test_lstm> --verbose --batch-size 16 --seq-len 25 --vector-len 4096 --hidden-size 4096 --num-layers 1 --in-mode 1 --bias-mode 0 -dir-mode 0 --rnn-mode 0 --flat-batch-fill
    COMMAND $<TARGET_FILE:test_lstm> --verbose --batch-size 32 --seq-len 25 --vector-len 4096 --hidden-size 4096 --num-layers 1 --in-mode 1 --bias-mode 0 -dir-mode 0 --rnn-mode 0 --flat-batch-fill
    COMMAND $<TARGET_FILE:test_lstm> --verbose --batch-size 64 --seq-len 25 --vector-len 4096 --hidden-size 4096 --num-layers 1 --in-mode 1 --bias-mode 0 -dir-mode 0 --rnn-mode 0 --flat-batch-fill
    COMMAND $<TARGET_FILE:test_lstm> --verbose --batch-size 128 --seq-len 25 --vector-len 4096 --hidden-size 4096 --num-layers 1 --in-mode 1 --bias-mode 0 -dir-mode 0 --rnn-mode 0 --flat-batch-fill
    COMMAND $<TARGET_FILE:test_lstm> --verbose --batch-size 8 --seq-len 50 --vector-len 1536 --hidden-size 1536 --num-layers 1 --in-mode 1 --bias-mode 0 -dir-mode 0 --rnn-mode 0 --flat-batch-fill
    COMMAND $<TARGET_FILE:test_lstm> --verbose --batch-size 16 --seq-len 50 --vector-len 1536 --hidden-size 1536 --num-layers 1 --in-mode 1 --bias-mode 0 -dir-mode 0 --rnn-mode 0 --flat-batch-fill
    COMMAND $<TARGET_FILE:test_lstm> --verbose --batch-size 32 --seq-len 50 --vector-len 1536 --hidden-size 1536 --num-layers 1 --in-mode 1 --bias-mode 0 -dir-mode 0 --rnn-mode 0 --flat-batch-fill
    COMMAND $<TARGET_FILE:test_lstm> --verbose --batch-size 16 --seq-len 150 --vector-len 256 --hidden-size 256 --num-layers 1 --in-mode 1 --bias-mode 0 -dir-mode 0 --rnn-mode 0 --flat-batch-fill
    COMMAND $<TARGET_FILE:test_lstm> --verbose --batch-size 32 --seq-len 150 --vector-len 256 --hidden-size 256 --num-layers 1 --in-mode 1 --bias-mode 0 -dir-mode 0 --rnn-mode 0 --flat-batch-fill
    COMMAND $<TARGET_FILE:test_lstm> --verbose --batch-size 64 --seq-len 150 --vector-len 256 --hidden-size 256 --num-layers 1 --in-mode 1 --bias-mode 0 -dir-mode 0 --rnn-mode 0 --flat-batch-fill
    COMMAND $<TARGET_FILE:test_gru> --verbose --batch-size 32 --seq-len 1500 --vector-len 2816 --hidden-size 2816 --num-layers 1 --in-mode 1 --bias-mode 0 -dir-mode 0 --rnn-mode 0 --flat-batch-fill
    COMMAND $<TARGET_FILE:test_gru> --verbose --batch-size 32 --seq-len 750 --vector-len 2816 --hidden-size 2816 --num-layers 1 --in-mode 1 --bias-mode 0 -dir-mode 0 --rnn-mode 0 --flat-batch-fill
    COMMAND $<TARGET_FILE:test_gru> --verbose --batch-size 32 --seq-len 375 --vector-len 2816 --hidden-size 2816 --num-layers 1 --in-mode 1 --bias-mode 0 -dir-mode 0 --rnn-mode 0 --flat-batch-fill
    COMMAND $<TARGET_FILE:test_gru> --verbose --batch-size 32 --seq-len 187 --vector-len 2816 --hidden-size 2816 --num-layers 1 --in-mode 1 --bias-mode 0 -dir-mode 0 --rnn-mode 0 --flat-batch-fill
    COMMAND $<TARGET_FILE:test_gru> --verbose --batch-size 32 --seq-len 1500 --vector-len 2048 --hidden-size 2048 --num-layers 1 --in-mode 1 --bias-mode 0 -dir-mode 0 --rnn-mode 0 --flat-batch-fill
    COMMAND $<TARGET_FILE:test_gru> --verbose --batch-size 32 --seq-len 750 --vector-len 2048 --hidden-size 2048 --num-layers 1 --in-mode 1 --bias-mode 0 -dir-mode 0 --rnn-mode 0 --flat-batch-fill
    COMMAND $<TARGET_FILE:test_gru> --verbose --batch-size 32 --seq-len 375 --vector-len 2048 --hidden-size 2048 --num-layers 1 --in-mode 1 --bias-mode 0 -dir-mode 0 --rnn-mode 0 --flat-batch-fill
    COMMAND $<TARGET_FILE:test_gru> --verbose --batch-size 32 --seq-len 187 --vector-len 2048 --hidden-size 2048 --num-layers 1 --in-mode 1 --bias-mode 0 -dir-mode 0 --rnn-mode 0 --flat-batch-fill
    COMMAND $<TARGET_FILE:test_gru> --verbose --batch-size 32 --seq-len 1500 --vector-len 1536 --hidden-size 1536 --num-layers 1 --in-mode 1 --bias-mode 0 -dir-mode 0 --rnn-mode 0 --flat-batch-fill
    COMMAND $<TARGET_FILE:test_gru> --verbose --batch-size 32 --seq-len 750 --vector-len 1536 --hidden-size 1536 --num-layers 1 --in-mode 1 --bias-mode 0 -dir-mode 0 --rnn-mode 0 --flat-batch-fill
    COMMAND $<TARGET_FILE:test_gru> --verbose --batch-size 32 --seq-len 375 --vector-len 1536 --hidden-size 1536 --num-layers 1 --in-mode 1 --bias-mode 0 -dir-mode 0 --rnn-mode 0 --flat-batch-fill
    COMMAND $<TARGET_FILE:test_gru> --verbose --batch-size 32 --seq-len 187 --vector-len 1536 --hidden-size 1536 --num-layers 1 --in-mode 1 --bias-mode 0 -dir-mode 0 --rnn-mode 0 --flat-batch-fill
    COMMAND $<TARGET_FILE:test_gru> --verbose --batch-size 32 --seq-len 1500 --vector-len 2560 --hidden-size 2560 --num-layers 1 --in-mode 1 --bias-mode 0 -dir-mode 0 --rnn-mode 0 --flat-batch-fill
    COMMAND $<TARGET_FILE:test_gru> --verbose --batch-size 32 --seq-len 750 --vector-len 2560 --hidden-size 2560 --num-layers 1 --in-mode 1 --bias-mode 0 -dir-mode 0 --rnn-mode 0 --flat-batch-fill
    COMMAND $<TARGET_FILE:test_gru> --verbose --batch-size 32 --seq-len 375 --vector-len 2560 --hidden-size 2560 --num-layers 1 --in-mode 1 --bias-mode 0 -dir-mode 0 --rnn-mode 0 --flat-batch-fill
    COMMAND $<TARGET_FILE:test_gru> --verbose --batch-size 32 --seq-len 187 --vector-len 2560 --hidden-size 2560 --num-layers 1 --in-mode 1 --bias-mode 0 -dir-mode 0 --rnn-mode 0 --flat-batch-fill
    COMMAND $<TARGET_FILE:test_gru> --verbose --batch-size 32 --seq-len 1 --vector-len 512 --hidden-size 512 --num-layers 1 --in-mode 1 --bias-mode 0 -dir-mode 0 --rnn-mode 0 --flat-batch-fill
    COMMAND $<TARGET_FILE:test_gru> --verbose --batch-size 32 --seq-len 1500 --vector-len 1024 --hidden-size 1024 --num-layers 1 --in-mode 1 --bias-mode 0 -dir-mode 0 --rnn-mode 0 --flat-batch-fill
    COMMAND $<TARGET_FILE:test_gru> --verbose --batch-size 64 --seq-len 1500 --vector-len 1024 --hidden-size 1024 --num-layers 1 --in-mode 1 --bias-mode 0 -dir-mode 0 --rnn-mode 0 --flat-batch-fill
    )
endif()


add_custom_test(test_rnn_extra ALL
COMMAND $<TARGET_FILE:test_rnn_vanilla> --verbose --batch-size 32 --seq-len 3 --batch-seq 32 32 32 --vector-len 128 --hidden-size 128 --num-layers 1 --in-mode 0 --bias-mode 0 -dir-mode 0 --rnn-mode 0 --no-hx
COMMAND $<TARGET_FILE:test_rnn_vanilla> --verbose --batch-size 32 --seq-len 3 --batch-seq 32 32 32 --vector-len 128 --hidden-size 128 --num-layers 1 --in-mode 0 --bias-mode 0 -dir-mode 0 --rnn-mode 0 --no-dhy
COMMAND $<TARGET_FILE:test_rnn_vanilla> --verbose --batch-size 32 --seq-len 3 --batch-seq 32 32 32 --vector-len 128 --hidden-size 128 --num-layers 1 --in-mode 0 --bias-mode 0 -dir-mode 0 --rnn-mode 0 --no-hx --no-dhy
COMMAND $<TARGET_FILE:test_rnn_vanilla> --verbose --batch-size 32 --seq-len 3 --batch-seq 32 32 32 --vector-len 128 --hidden-size 128 --num-layers 1 --in-mode 0 --bias-mode 0 -dir-mode 0 --rnn-mode 1 --no-hx
COMMAND $<TARGET_FILE:test_rnn_vanilla> --verbose --batch-size 32 --seq-len 3 --batch-seq 32 32 32 --vector-len 128 --hidden-size 128 --num-layers 1 --in-mode 0 --bias-mode 0 -dir-mode 0 --rnn-mode 1 --no-dhy
COMMAND $<TARGET_FILE:test_rnn_vanilla> --verbose --batch-size 32 --seq-len 3 --batch-seq 32 32 32 --vector-len 128 --hidden-size 128 --num-layers 1 --in-mode 0 --bias-mode 0 -dir-mode 0 --rnn-mode 1 --no-hx --no-dhy
COMMAND $<TARGET_FILE:test_rnn_vanilla> --verbose --batch-size 32 --seq-len 3 --batch-seq 32 32 32 --vector-len 128 --hidden-size 128 --num-layers 1 --in-mode 0 --bias-mode 0 -dir-mode 1 --rnn-mode 0 --no-hx
COMMAND $<TARGET_FILE:test_rnn_vanilla> --verbose --batch-size 32 --seq-len 3 --batch-seq 32 32 32 --vector-len 128 --hidden-size 128 --num-layers 1 --in-mode 0 --bias-mode 0 -dir-mode 1 --rnn-mode 0 --no-dhy
COMMAND $<TARGET_FILE:test_rnn_vanilla> --verbose --batch-size 32 --seq-len 3 --batch-seq 32 32 32 --vector-len 128 --hidden-size 128 --num-layers 1 --in-mode 0 --bias-mode 0 -dir-mode 1 --rnn-mode 0 --no-hx --no-dhy
COMMAND $<TARGET_FILE:test_rnn_vanilla> --verbose --batch-size 32 --seq-len 3 --batch-seq 32 32 32 --vector-len 128 --hidden-size 128 --num-layers 1 --in-mode 0 --bias-mode 0 -dir-mode 1 --rnn-mode 1 --no-hx
COMMAND $<TARGET_FILE:test_rnn_vanilla> --verbose --batch-size 32 --seq-len 3 --batch-seq 32 32 32 --vector-len 128 --hidden-size 128 --num-layers 1 --in-mode 0 --bias-mode 0 -dir-mode 1 --rnn-mode 1 --no-dhy
COMMAND $<TARGET_FILE:test_rnn_vanilla> --verbose --batch-size 32 --seq-len 3 --batch-seq 32 32 32 --vector-len 128 --hidden-size 128 --num-layers 1 --in-mode 0 --bias-mode 0 -dir-mode 1 --rnn-mode 1 --no-hx --no-dhy
COMMAND $<TARGET_FILE:test_rnn_vanilla> --verbose --batch-size 32 --seq-len 3 --batch-seq 32 32 32 --vector-len 128 --hidden-size 128 --num-layers 1 --in-mode 0 --bias-mode 0 -dir-mode 0 --rnn-mode 0 --no-hy
COMMAND $<TARGET_FILE:test_rnn_vanilla> --verbose --batch-size 32 --seq-len 3 --batch-seq 32 32 32 --vector-len 128 --hidden-size 128 --num-layers 1 --in-mode 0 --bias-mode 0 -dir-mode 0 --rnn-mode 0 --no-dhx
COMMAND $<TARGET_FILE:test_rnn_vanilla> --verbose --batch-size 32 --seq-len 3 --batch-seq 32 32 32 --vector-len 128 --hidden-size 128 --num-layers 1 --in-mode 0 --bias-mode 0 -dir-mode 0 --rnn-mode 0 --no-hy --no-dhx
COMMAND $<TARGET_FILE:test_rnn_vanilla> --verbose --batch-size 32 --seq-len 3 --batch-seq 32 32 32 --vector-len 128 --hidden-size 128 --num-layers 1 --in-mode 0 --bias-mode 0 -dir-mode 0 --rnn-mode 1 --no-hy
COMMAND $<TARGET_FILE:test_rnn_vanilla> --verbose --batch-size 32 --seq-len 3 --batch-seq 32 32 32 --vector-len 128 --hidden-size 128 --num-layers 1 --in-mode 0 --bias-mode 0 -dir-mode 0 --rnn-mode 1 --no-dhx
COMMAND $<TARGET_FILE:test_rnn_vanilla> --verbose --batch-size 32 --seq-len 3 --batch-seq 32 32 32 --vector-len 128 --hidden-size 128 --num-layers 1 --in-mode 0 --bias-mode 0 -dir-mode 0 --rnn-mode 1 --no-hy --no-dhx
COMMAND $<TARGET_FILE:test_rnn_vanilla> --verbose --batch-size 32 --seq-len 3 --batch-seq 32 32 32 --vector-len 128 --hidden-size 128 --num-layers 1 --in-mode 0 --bias-mode 0 -dir-mode 1 --rnn-mode 0 --no-hy
COMMAND $<TARGET_FILE:test_rnn_vanilla> --verbose --batch-size 32 --seq-len 3 --batch-seq 32 32 32 --vector-len 128 --hidden-size 128 --num-layers 1 --in-mode 0 --bias-mode 0 -dir-mode 1 --rnn-mode 0 --no-dhx
COMMAND $<TARGET_FILE:test_rnn_vanilla> --verbose --batch-size 32 --seq-len 3 --batch-seq 32 32 32 --vector-len 128 --hidden-size 128 --num-layers 1 --in-mode 0 --bias-mode 0 -dir-mode 1 --rnn-mode 0 --no-hy --no-dhx
COMMAND $<TARGET_FILE:test_rnn_vanilla> --verbose --batch-size 32 --seq-len 3 --batch-seq 32 32 32 --vector-len 128 --hidden-size 128 --num-layers 1 --in-mode 0 --bias-mode 0 -dir-mode 1 --rnn-mode 1 --no-hy
COMMAND $<TARGET_FILE:test_rnn_vanilla> --verbose --batch-size 32 --seq-len 3 --batch-seq 32 32 32 --vector-len 128 --hidden-size 128 --num-layers 1 --in-mode 0 --bias-mode 0 -dir-mode 1 --rnn-mode 1 --no-dhx
COMMAND $<TARGET_FILE:test_rnn_vanilla> --verbose --batch-size 32 --seq-len 3 --batch-seq 32 32 32 --vector-len 128 --hidden-size 128 --num-layers 1 --in-mode 0 --bias-mode 0 -dir-mode 1 --rnn-mode 1 --no-hy --no-dhx
COMMAND $<TARGET_FILE:test_rnn_vanilla> --verbose --batch-size 32 --seq-len 3 --batch-seq 32 32 32 --vector-len 128 --hidden-size 128 --num-layers 1 --in-mode 0 --bias-mode 0 -dir-mode 0 --rnn-mode 0 --no-hx --no-dhy --no-hy --no-dhx
COMMAND $<TARGET_FILE:test_rnn_vanilla> --verbose --batch-size 32 --seq-len 3 --batch-seq 32 32 32 --vector-len 128 --hidden-size 128 --num-layers 1 --in-mode 0 --bias-mode 0 -dir-mode 0 --rnn-mode 1 --no-hx --no-dhy --no-hy --no-dhx
COMMAND $<TARGET_FILE:test_rnn_vanilla> --verbose --batch-size 32 --seq-len 3 --batch-seq 32 32 32 --vector-len 128 --hidden-size 128 --num-layers 1 --in-mode 0 --bias-mode 0 -dir-mode 1 --rnn-mode 0 --no-hx --no-dhy --no-hy --no-dhx
COMMAND $<TARGET_FILE:test_rnn_vanilla> --verbose --batch-size 32 --seq-len 3 --batch-seq 32 32 32 --vector-len 128 --hidden-size 128 --num-layers 1 --in-mode 0 --bias-mode 0 -dir-mode 1 --rnn-mode 1 --no-hx --no-dhy --no-hy --no-dhx
)

add_custom_test(test_gru_extra ALL
COMMAND $<TARGET_FILE:test_gru> --verbose --batch-size 32 --seq-len 3 --batch-seq 32 32 32 --vector-len 128 --hidden-size 128 --num-layers 1 --in-mode 0 --bias-mode 0 -dir-mode 0 --no-hx
COMMAND $<TARGET_FILE:test_gru> --verbose --batch-size 32 --seq-len 3 --batch-seq 32 32 32 --vector-len 128 --hidden-size 128 --num-layers 1 --in-mode 0 --bias-mode 0 -dir-mode 0 --no-dhy
COMMAND $<TARGET_FILE:test_gru> --verbose --batch-size 32 --seq-len 3 --batch-seq 32 32 32 --vector-len 128 --hidden-size 128 --num-layers 1 --in-mode 0 --bias-mode 0 -dir-mode 0 --no-hx --no-dhy
COMMAND $<TARGET_FILE:test_gru> --verbose --batch-size 32 --seq-len 3 --batch-seq 32 32 32 --vector-len 128 --hidden-size 128 --num-layers 1 --in-mode 0 --bias-mode 0 -dir-mode 1 --no-hx
COMMAND $<TARGET_FILE:test_gru> --verbose --batch-size 32 --seq-len 3 --batch-seq 32 32 32 --vector-len 128 --hidden-size 128 --num-layers 1 --in-mode 0 --bias-mode 0 -dir-mode 1 --no-dhy
COMMAND $<TARGET_FILE:test_gru> --verbose --batch-size 32 --seq-len 3 --batch-seq 32 32 32 --vector-len 128 --hidden-size 128 --num-layers 1 --in-mode 0 --bias-mode 0 -dir-mode 1 --no-hx --no-dhy
COMMAND $<TARGET_FILE:test_gru> --verbose --batch-size 32 --seq-len 3 --batch-seq 32 32 32 --vector-len 128 --hidden-size 128 --num-layers 1 --in-mode 0 --bias-mode 0 -dir-mode 0 --no-hy
COMMAND $<TARGET_FILE:test_gru> --verbose --batch-size 32 --seq-len 3 --batch-seq 32 32 32 --vector-len 128 --hidden-size 128 --num-layers 1 --in-mode 0 --bias-mode 0 -dir-mode 0 --no-dhx
COMMAND $<TARGET_FILE:test_gru> --verbose --batch-size 32 --seq-len 3 --batch-seq 32 32 32 --vector-len 128 --hidden-size 128 --num-layers 1 --in-mode 0 --bias-mode 0 -dir-mode 0 --no-hy --no-dhx
COMMAND $<TARGET_FILE:test_gru> --verbose --batch-size 32 --seq-len 3 --batch-seq 32 32 32 --vector-len 128 --hidden-size 128 --num-layers 1 --in-mode 0 --bias-mode 0 -dir-mode 1 --no-hy
COMMAND $<TARGET_FILE:test_gru> --verbose --batch-size 32 --seq-len 3 --batch-seq 32 32 32 --vector-len 128 --hidden-size 128 --num-layers 1 --in-mode 0 --bias-mode 0 -dir-mode 1 --no-dhx
COMMAND $<TARGET_FILE:test_gru> --verbose --batch-size 32 --seq-len 3 --batch-seq 32 32 32 --vector-len 128 --hidden-size 128 --num-layers 1 --in-mode 0 --bias-mode 0 -dir-mode 1 --no-hy --no-dhx
COMMAND $<TARGET_FILE:test_gru> --verbose --batch-size 32 --seq-len 3 --batch-seq 32 32 32 --vector-len 128 --hidden-size 128 --num-layers 1 --in-mode 0 --bias-mode 0 -dir-mode 0 --no-hx --no-dhy --no-hy --no-dhx
COMMAND $<TARGET_FILE:test_gru> --verbose --batch-size 32 --seq-len 3 --batch-seq 32 32 32 --vector-len 128 --hidden-size 128 --num-layers 1 --in-mode 0 --bias-mode 0 -dir-mode 1 --no-hx --no-dhy --no-hy --no-dhx
)

add_custom_test(test_lstm_extra ALL
COMMAND $<TARGET_FILE:test_lstm> --verbose --batch-size 32 --seq-len 3 --batch-seq 32 32 32 --vector-len 128 --hidden-size 128 --num-layers 1 --in-mode 0 --bias-mode 0 -dir-mode 0 --no-hx
COMMAND $<TARGET_FILE:test_lstm> --verbose --batch-size 32 --seq-len 3 --batch-seq 32 32 32 --vector-len 128 --hidden-size 128 --num-layers 1 --in-mode 0 --bias-mode 0 -dir-mode 0 --no-dhy
COMMAND $<TARGET_FILE:test_lstm> --verbose --batch-size 32 --seq-len 3 --batch-seq 32 32 32 --vector-len 128 --hidden-size 128 --num-layers 1 --in-mode 0 --bias-mode 0 -dir-mode 0 --no-hx --no-dhy
COMMAND $<TARGET_FILE:test_lstm> --verbose --batch-size 32 --seq-len 3 --batch-seq 32 32 32 --vector-len 128 --hidden-size 128 --num-layers 1 --in-mode 0 --bias-mode 0 -dir-mode 0 --no-cx
COMMAND $<TARGET_FILE:test_lstm> --verbose --batch-size 32 --seq-len 3 --batch-seq 32 32 32 --vector-len 128 --hidden-size 128 --num-layers 1 --in-mode 0 --bias-mode 0 -dir-mode 0 --no-hx --no-cx
COMMAND $<TARGET_FILE:test_lstm> --verbose --batch-size 32 --seq-len 3 --batch-seq 32 32 32 --vector-len 128 --hidden-size 128 --num-layers 1 --in-mode 0 --bias-mode 0 -dir-mode 0 --no-dcy
COMMAND $<TARGET_FILE:test_lstm> --verbose --batch-size 32 --seq-len 3 --batch-seq 32 32 32 --vector-len 128 --hidden-size 128 --num-layers 1 --in-mode 0 --bias-mode 0 -dir-mode 0 --no-cx --no-dcy
COMMAND $<TARGET_FILE:test_lstm> --verbose --batch-size 32 --seq-len 3 --batch-seq 32 32 32 --vector-len 128 --hidden-size 128 --num-layers 1 --in-mode 0 --bias-mode 0 -dir-mode 1 --no-hx
COMMAND $<TARGET_FILE:test_lstm> --verbose --batch-size 32 --seq-len 3 --batch-seq 32 32 32 --vector-len 128 --hidden-size 128 --num-layers 1 --in-mode 0 --bias-mode 0 -dir-mode 1 --no-dhy
COMMAND $<TARGET_FILE:test_lstm> --verbose --batch-size 32 --seq-len 3 --batch-seq 32 32 32 --vector-len 128 --hidden-size 128 --num-layers 1 --in-mode 0 --bias-mode 0 -dir-mode 1 --no-hx --no-dhy
COMMAND $<TARGET_FILE:test_lstm> --verbose --batch-size 32 --seq-len 3 --batch-seq 32 32 32 --vector-len 128 --hidden-size 128 --num-layers 1 --in-mode 0 --bias-mode 0 -dir-mode 1 --no-cx
COMMAND $<TARGET_FILE:test_lstm> --verbose --batch-size 32 --seq-len 3 --batch-seq 32 32 32 --vector-len 128 --hidden-size 128 --num-layers 1 --in-mode 0 --bias-mode 0 -dir-mode 1 --no-hx --no-cx
COMMAND $<TARGET_FILE:test_lstm> --verbose --batch-size 32 --seq-len 3 --batch-seq 32 32 32 --vector-len 128 --hidden-size 128 --num-layers 1 --in-mode 0 --bias-mode 0 -dir-mode 1 --no-dcy
COMMAND $<TARGET_FILE:test_lstm> --verbose --batch-size 32 --seq-len 3 --batch-seq 32 32 32 --vector-len 128 --hidden-size 128 --num-layers 1 --in-mode 0 --bias-mode 0 -dir-mode 1 --no-cx --no-dcy
COMMAND $<TARGET_FILE:test_lstm> --verbose --batch-size 32 --seq-len 3 --batch-seq 32 32 32 --vector-len 128 --hidden-size 128 --num-layers 1 --in-mode 0 --bias-mode 0 -dir-mode 0 --no-hy
COMMAND $<TARGET_FILE:test_lstm> --verbose --batch-size 32 --seq-len 3 --batch-seq 32 32 32 --vector-len 128 --hidden-size 128 --num-layers 1 --in-mode 0 --bias-mode 0 -dir-mode 0 --no-dhx
COMMAND $<TARGET_FILE:test_lstm> --verbose --batch-size 32 --seq-len 3 --batch-seq 32 32 32 --vector-len 128 --hidden-size 128 --num-layers 1 --in-mode 0 --bias-mode 0 -dir-mode 0 --no-hy --no-dhx
COMMAND $<TARGET_FILE:test_lstm> --verbose --batch-size 32 --seq-len 3 --batch-seq 32 32 32 --vector-len 128 --hidden-size 128 --num-layers 1 --in-mode 0 --bias-mode 0 -dir-mode 0 --no-cy
COMMAND $<TARGET_FILE:test_lstm> --verbose --batch-size 32 --seq-len 3 --batch-seq 32 32 32 --vector-len 128 --hidden-size 128 --num-layers 1 --in-mode 0 --bias-mode 0 -dir-mode 0 --no-hy --no-cy
COMMAND $<TARGET_FILE:test_lstm> --verbose --batch-size 32 --seq-len 3 --batch-seq 32 32 32 --vector-len 128 --hidden-size 128 --num-layers 1 --in-mode 0 --bias-mode 0 -dir-mode 0 --no-dcx
COMMAND $<TARGET_FILE:test_lstm> --verbose --batch-size 32 --seq-len 3 --batch-seq 32 32 32 --vector-len 128 --hidden-size 128 --num-layers 1 --in-mode 0 --bias-mode 0 -dir-mode 0 --no-cy --no-dcx
COMMAND $<TARGET_FILE:test_lstm> --verbose --batch-size 32 --seq-len 3 --batch-seq 32 32 32 --vector-len 128 --hidden-size 128 --num-layers 1 --in-mode 0 --bias-mode 0 -dir-mode 1 --no-hy
COMMAND $<TARGET_FILE:test_lstm> --verbose --batch-size 32 --seq-len 3 --batch-seq 32 32 32 --vector-len 128 --hidden-size 128 --num-layers 1 --in-mode 0 --bias-mode 0 -dir-mode 1 --no-dhx
COMMAND $<TARGET_FILE:test_lstm> --verbose --batch-size 32 --seq-len 3 --batch-seq 32 32 32 --vector-len 128 --hidden-size 128 --num-layers 1 --in-mode 0 --bias-mode 0 -dir-mode 1 --no-hy --no-dhx
COMMAND $<TARGET_FILE:test_lstm> --verbose --batch-size 32 --seq-len 3 --batch-seq 32 32 32 --vector-len 128 --hidden-size 128 --num-layers 1 --in-mode 0 --bias-mode 0 -dir-mode 1 --no-cy
COMMAND $<TARGET_FILE:test_lstm> --verbose --batch-size 32 --seq-len 3 --batch-seq 32 32 32 --vector-len 128 --hidden-size 128 --num-layers 1 --in-mode 0 --bias-mode 0 -dir-mode 1 --no-hy --no-cy
COMMAND $<TARGET_FILE:test_lstm> --verbose --batch-size 32 --seq-len 3 --batch-seq 32 32 32 --vector-len 128 --hidden-size 128 --num-layers 1 --in-mode 0 --bias-mode 0 -dir-mode 1 --no-dcx
COMMAND $<TARGET_FILE:test_lstm> --verbose --batch-size 32 --seq-len 3 --batch-seq 32 32 32 --vector-len 128 --hidden-size 128 --num-layers 1 --in-mode 0 --bias-mode 0 -dir-mode 1 --no-cy --no-dcx
COMMAND $<TARGET_FILE:test_lstm> --verbose --batch-size 32 --seq-len 3 --batch-seq 32 32 32 --vector-len 128 --hidden-size 128 --num-layers 1 --in-mode 0 --bias-mode 0 -dir-mode 0 --no-hx --no-dhy --no-cx --no-dcy --no-hy --no-dhx --no-cy --no-dcx
COMMAND $<TARGET_FILE:test_lstm> --verbose --batch-size 32 --seq-len 3 --batch-seq 32 32 32 --vector-len 128 --hidden-size 128 --num-layers 1 --in-mode 0 --bias-mode 0 -dir-mode 1 --no-hx --no-dhy --no-cx --no-dcy --no-hy --no-dhx --no-cy --no-dcx
)


add_custom_test(test_conv_extra ALL
COMMAND	$<TARGET_FILE:test_conv2d>	--verbose	--input	1	1	1	1	--weights	1	1	2	2	--pads_strides_dilations	0	0	3	3	1	1						
COMMAND	$<TARGET_FILE:test_conv2d>	--verbose	--input	4	1	161	700	--weights	4	1	5	20	--pads_strides_dilations	0	0	2	2	1	1						
COMMAND	$<TARGET_FILE:test_conv2d>	--verbose	--input	4	1	161	700	--weights	4	1	5	20	--pads_strides_dilations	0	0	2	2	1	1						
COMMAND	$<TARGET_FILE:test_conv2d>	--verbose	--input	4	32	79	341	--weights	4	32	5	10	--pads_strides_dilations	0	0	2	2	1	1						
COMMAND	$<TARGET_FILE:test_conv2d>	--verbose	--input	4	32	79	341	--weights	4	32	5	10	--pads_strides_dilations	0	0	2	2	1	1						
COMMAND	$<TARGET_FILE:test_conv2d>	--verbose	--input	4	3	227	227	--weights	4	3	11	11	--pads_strides_dilations	0	0	4	4	1	1						
COMMAND	$<TARGET_FILE:test_conv2d>	--verbose	--input	4	3	224	224	--weights	4	3	11	11	--pads_strides_dilations	2	2	4	4	1	1						
COMMAND	$<TARGET_FILE:test_conv2d>	--verbose	--input	16	1	48	480	--weights	16	1	3	3	--pads_strides_dilations	1	1	1	1	1	1						
COMMAND	$<TARGET_FILE:test_conv2d>	--verbose	--input	32	64	27	27	--weights	192	64	5	5	--pads_strides_dilations	2	2	1	1	1	1						
COMMAND	$<TARGET_FILE:test_conv2d>	--verbose	--input	4	64	14	14	--weights	24	64	5	5	--pads_strides_dilations	2	2	1	1	1	1						
COMMAND	$<TARGET_FILE:test_conv2d>	--verbose	--input	4	96	14	14	--weights	32	96	5	5	--pads_strides_dilations	2	2	1	1	1	1						
COMMAND	$<TARGET_FILE:test_conv2d>	--verbose	--input	4	16	14	14	--weights	4	16	5	5	--pads_strides_dilations	2	2	1	1	1	1						
COMMAND	$<TARGET_FILE:test_conv2d>	--verbose	--input	4	32	14	14	--weights	4	32	5	5	--pads_strides_dilations	2	2	1	1	1	1						
)


add_custom_test(test_conv_trans ALL
COMMAND	$<TARGET_FILE:test_conv2d>	--verbose	--input	8	128	28	28	--weights	128	128	1	1	--pads_strides_dilations	0	0	1	1	1	1	--cmode	trans	--pmode	default		
COMMAND	$<TARGET_FILE:test_conv2d>	--verbose	--input	8	256	28	28	--weights	256	256	1	1	--pads_strides_dilations	0	0	1	1	1	1	--cmode	trans	--pmode	same		
COMMAND	$<TARGET_FILE:test_conv2d>	--verbose	--input	8	32	28	28	--weights	32	32	5	5	--pads_strides_dilations	0	0	2	2	1	1	--cmode	trans	--pmode	default		
COMMAND	$<TARGET_FILE:test_conv2d>	--verbose	--input	8	512	14	14	--weights	512	512	1	1	--pads_strides_dilations	0	0	2	2	1	1	--cmode	trans	--pmode	same		
COMMAND	$<TARGET_FILE:test_conv2d>	--verbose	--input	8	512	4	4	--weights	512	512	1	1	--pads_strides_dilations	0	0	1	1	1	1	--cmode	trans	--pmode	valid		
COMMAND	$<TARGET_FILE:test_conv2d>	--verbose	--input	8	64	56	56	--weights	64	64	1	1	--pads_strides_dilations	0	0	2	2	1	1	--cmode	trans	--pmode	valid		
COMMAND	$<TARGET_FILE:test_conv2d>	--verbose	--input	100	3	64	64	--weights	3	3	1	1	--pads_strides_dilations	2	2	1	1	1	1	--cmode	trans	--pmode	default		
COMMAND	$<TARGET_FILE:test_conv2d>	--verbose	--input	100	6	4	4	--weights	6	4	1	1	--pads_strides_dilations	2	2	1	1	1	1	--cmode	trans	--pmode	default		
COMMAND	$<TARGET_FILE:test_conv2d>	--verbose	--input	8	128	28	28	--weights	128	16	1	1	--pads_strides_dilations	0	0	1	1	1	1	--cmode	trans	--pmode	default	--group-count	8
COMMAND	$<TARGET_FILE:test_conv2d>	--verbose	--input	8	256	28	28	--weights	256	64	1	1	--pads_strides_dilations	0	0	1	1	1	1	--cmode	trans	--pmode	same	--group-count	4
COMMAND	$<TARGET_FILE:test_conv2d>	--verbose	--input	8	32	28	28	--weights	32	1	5	5	--pads_strides_dilations	0	0	2	2	1	1	--cmode	trans	--pmode	default	--group-count	32
COMMAND	$<TARGET_FILE:test_conv2d>	--verbose	--input	8	512	14	14	--weights	512	16	1	1	--pads_strides_dilations	0	0	2	2	1	1	--cmode	trans	--pmode	same	--group-count	32
COMMAND	$<TARGET_FILE:test_conv2d>	--verbose	--input	8	512	4	4	--weights	512	16	1	1	--pads_strides_dilations	0	0	1	1	1	1	--cmode	trans	--pmode	valid	--group-count	32
COMMAND	$<TARGET_FILE:test_conv2d>	--verbose	--input	8	64	56	56	--weights	64	2	1	1	--pads_strides_dilations	0	0	2	2	1	1	--cmode	trans	--pmode	valid	--group-count	32
COMMAND	$<TARGET_FILE:test_conv2d>	--verbose	--input	100	3	64	64	--weights	3	3	1	1	--pads_strides_dilations	2	2	1	1	1	1	--cmode	trans	--pmode	default	--group-count	3
COMMAND	$<TARGET_FILE:test_conv2d>	--verbose	--input	100	6	4	4	--weights	6	4	1	1	--pads_strides_dilations	2	2	1	1	1	1	--cmode	trans	--pmode	default	--group-count	2
)


add_custom_test(test_conv_group ALL ALLOW_BFLOAT16
COMMAND	$<TARGET_FILE:test_conv2d>	--verbose	--input	16	128	56	56	--weights	256	4	3	3	--pads_strides_dilations	1	1	1	1	1	1	--group-count	32				
COMMAND	$<TARGET_FILE:test_conv2d>	--verbose	--input	16	256	56	56	--weights	512	8	3	3	--pads_strides_dilations	1	1	2	2	1	1	--group-count	32				
COMMAND	$<TARGET_FILE:test_conv2d>	--verbose	--input	16	256	28	28	--weights	512	8	3	3	--pads_strides_dilations	1	1	1	1	1	1	--group-count	32				
COMMAND	$<TARGET_FILE:test_conv2d>	--verbose	--input	16	512	28	28	--weights	1024	16	3	3	--pads_strides_dilations	1	1	2	2	1	1	--group-count	32				
COMMAND	$<TARGET_FILE:test_conv2d>	--verbose	--input	16	512	14	14	--weights	1024	16	3	3	--pads_strides_dilations	1	1	1	1	1	1	--group-count	32				
COMMAND	$<TARGET_FILE:test_conv2d>	--verbose	--input	16	1024	14	14	--weights	2048	32	3	3	--pads_strides_dilations	1	1	2	2	1	1	--group-count	32				
COMMAND	$<TARGET_FILE:test_conv2d>	--verbose	--input	16	1024	7	7	--weights	2048	32	3	3	--pads_strides_dilations	1	1	1	1	1	1	--group-count	32				
COMMAND	$<TARGET_FILE:test_conv2d>	--verbose	--input	32	128	56	56	--weights	256	4	3	3	--pads_strides_dilations	1	1	1	1	1	1	--group-count	32				
COMMAND	$<TARGET_FILE:test_conv2d>	--verbose	--input	32	256	56	56	--weights	512	8	3	3	--pads_strides_dilations	1	1	2	2	1	1	--group-count	32				
COMMAND	$<TARGET_FILE:test_conv2d>	--verbose	--input	32	256	28	28	--weights	512	8	3	3	--pads_strides_dilations	1	1	1	1	1	1	--group-count	32				
COMMAND	$<TARGET_FILE:test_conv2d>	--verbose	--input	32	512	28	28	--weights	1024	16	3	3	--pads_strides_dilations	1	1	2	2	1	1	--group-count	32				
COMMAND	$<TARGET_FILE:test_conv2d>	--verbose	--input	32	512	14	14	--weights	1024	16	3	3	--pads_strides_dilations	1	1	1	1	1	1	--group-count	32				
COMMAND	$<TARGET_FILE:test_conv2d>	--verbose	--input	32	1024	14	14	--weights	2048	32	3	3	--pads_strides_dilations	1	1	2	2	1	1	--group-count	32				
COMMAND	$<TARGET_FILE:test_conv2d>	--verbose	--input	32	1024	7	7	--weights	2048	32	3	3	--pads_strides_dilations	1	1	1	1	1	1	--group-count	32				
COMMAND	$<TARGET_FILE:test_conv2d>	--verbose	--input	4	4	161	700	--weights	32	1	5	20	--pads_strides_dilations	0	0	2	2	1	1	--group-count	4				
COMMAND	$<TARGET_FILE:test_conv2d>	--verbose	--input	8	2	161	700	--weights	32	1	5	20	--pads_strides_dilations	0	0	2	2	1	1	--group-count	2				
COMMAND	$<TARGET_FILE:test_conv2d>	--verbose	--input	16	4	161	700	--weights	32	1	5	20	--pads_strides_dilations	0	0	2	2	1	1	--group-count	4				
COMMAND	$<TARGET_FILE:test_conv2d>	--verbose	--input	32	2	161	700	--weights	32	1	5	20	--pads_strides_dilations	0	0	2	2	1	1	--group-count	2				
COMMAND	$<TARGET_FILE:test_conv2d>	--verbose	--input	4	32	79	341	--weights	32	16	5	10	--pads_strides_dilations	0	0	2	2	1	1	--group-count	2				
COMMAND	$<TARGET_FILE:test_conv2d>	--verbose	--input	8	32	79	341	--weights	32	16	5	10	--pads_strides_dilations	0	0	2	2	1	1	--group-count	2				
COMMAND	$<TARGET_FILE:test_conv2d>	--verbose	--input	16	32	79	341	--weights	32	16	5	10	--pads_strides_dilations	0	0	2	2	1	1	--group-count	2				
COMMAND	$<TARGET_FILE:test_conv2d>	--verbose	--input	32	32	79	341	--weights	32	16	5	10	--pads_strides_dilations	0	0	2	2	1	1	--group-count	2				
COMMAND	$<TARGET_FILE:test_conv2d>	--verbose	--input	16	4	48	480	--weights	16	1	3	3	--pads_strides_dilations	1	1	1	1	1	1	--group-count	4				
COMMAND	$<TARGET_FILE:test_conv2d>	--verbose	--input	16	16	24	240	--weights	32	1	3	3	--pads_strides_dilations	1	1	1	1	1	1	--group-count	16				
COMMAND	$<TARGET_FILE:test_conv2d>	--verbose	--input	16	32	12	120	--weights	64	8	3	3	--pads_strides_dilations	1	1	1	1	1	1	--group-count	4				
COMMAND	$<TARGET_FILE:test_conv2d>	--verbose	--input	16	64	6	60	--weights	128	16	3	3	--pads_strides_dilations	1	1	1	1	1	1	--group-count	4				
COMMAND	$<TARGET_FILE:test_conv2d>	--verbose	--input	8	3	108	108	--weights	63	1	3	3	--pads_strides_dilations	1	1	2	2	1	1	--group-count	3				
COMMAND	$<TARGET_FILE:test_conv2d>	--verbose	--input	8	64	54	54	--weights	64	8	3	3	--pads_strides_dilations	1	1	1	1	1	1	--group-count	8				
COMMAND	$<TARGET_FILE:test_conv2d>	--verbose	--input	8	128	27	27	--weights	128	16	3	3	--pads_strides_dilations	1	1	1	1	1	1	--group-count	8				
COMMAND	$<TARGET_FILE:test_conv2d>	--verbose	--input	8	3	224	224	--weights	63	1	3	3	--pads_strides_dilations	1	1	1	1	1	1	--group-count	3				
COMMAND	$<TARGET_FILE:test_conv2d>	--verbose	--input	8	64	112	112	--weights	128	32	3	3	--pads_strides_dilations	1	1	1	1	1	1	--group-count	2				
COMMAND	$<TARGET_FILE:test_conv2d>	--verbose	--input	16	9	224	224	--weights	63	3	3	3	--pads_strides_dilations	1	1	1	1	1	1	--group-count	3				
COMMAND	$<TARGET_FILE:test_conv2d>	--verbose	--input	16	64	112	112	--weights	128	16	3	3	--pads_strides_dilations	1	1	1	1	1	1	--group-count	4				
COMMAND	$<TARGET_FILE:test_conv2d>	--verbose	--input	16	3	224	224	--weights	63	1	7	7	--pads_strides_dilations	3	3	2	2	1	1	--group-count	3				
COMMAND	$<TARGET_FILE:test_conv2d>	--verbose	--input	16	192	28	28	--weights	32	12	5	5	--pads_strides_dilations	2	2	1	1	1	1	--group-count	16				
COMMAND	$<TARGET_FILE:test_conv2d>	--verbose	--input	16	832	7	7	--weights	128	52	5	5	--pads_strides_dilations	2	2	1	1	1	1	--group-count	16				
COMMAND	$<TARGET_FILE:test_conv2d>	--verbose	--input	16	192	28	28	--weights	32	24	1	1	--pads_strides_dilations	0	0	1	1	1	1	--group-count	8				
COMMAND	$<TARGET_FILE:test_conv2d>	--verbose	--input	16	832	7	7	--weights	128	104	1	1	--pads_strides_dilations	0	0	1	1	1	1	--group-count	8				
COMMAND	$<TARGET_FILE:test_conv2d>	--verbose	--input	11	23	161	700	--weights	46	1	7	7	--pads_strides_dilations	1	1	2	2	1	1	--group-count	23				
COMMAND	$<TARGET_FILE:test_conv2d>	--verbose	--input	8	7	224	224	--weights	63	1	3	3	--pads_strides_dilations	1	1	1	1	1	1	--group-count	7				
COMMAND	$<TARGET_FILE:test_conv2d>	--verbose	--input	8	7	224	224	--weights	63	1	3	3	--pads_strides_dilations	0	0	1	1	1	1	--group-count	7				
COMMAND	$<TARGET_FILE:test_conv2d>	--verbose	--input	8	7	224	224	--weights	63	1	3	3	--pads_strides_dilations	0	0	2	2	1	1	--group-count	7				
COMMAND	$<TARGET_FILE:test_conv2d>	--verbose	--input	8	7	224	224	--weights	63	1	3	3	--pads_strides_dilations	1	1	2	2	1	1	--group-count	7				
COMMAND	$<TARGET_FILE:test_conv2d>	--verbose	--input	8	7	224	224	--weights	63	1	3	3	--pads_strides_dilations	2	2	2	2	1	1	--group-count	7				
COMMAND	$<TARGET_FILE:test_conv2d>	--verbose	--input	8	3	108	108	--weights	63	1	3	3	--pads_strides_dilations	1	1	1	1	1	1	--group-count	3				
COMMAND	$<TARGET_FILE:test_conv2d>	--verbose	--input	8	3	108	108	--weights	63	1	3	3	--pads_strides_dilations	0	0	1	1	1	1	--group-count	3				
COMMAND	$<TARGET_FILE:test_conv2d>	--verbose	--input	8	3	108	108	--weights	63	1	3	3	--pads_strides_dilations	0	0	2	2	1	1	--group-count	3				
COMMAND	$<TARGET_FILE:test_conv2d>	--verbose	--input	8	3	108	108	--weights	63	1	3	3	--pads_strides_dilations	1	1	2	2	1	1	--group-count	3				
COMMAND	$<TARGET_FILE:test_conv2d>	--verbose	--input	8	3	108	108	--weights	63	1	3	3	--pads_strides_dilations	2	2	2	2	1	1	--group-count	3				
)

add_custom_test(test_conv_3d ALL
COMMAND $<TARGET_FILE:test_conv3d> --verbose --conv_dim_type conv3d --input 16    32   4    9     9  --weights    64    32   3  3    3  --pads_strides_dilations  0  0  0    2  2   2    1   1   1  --group-count   1   --cmode conv   --pmode   default
COMMAND $<TARGET_FILE:test_conv3d> --verbose --conv_dim_type conv3d --input  4     3   4  227   227  --weights     4     3   3 11   11  --pads_strides_dilations  0  0  0    1  1   1    1   1   1  --group-count   1   --cmode conv   --pmode   default
COMMAND $<TARGET_FILE:test_conv3d> --verbose --conv_dim_type conv3d --input 16   128   4   56    56  --weights   256     4   3  3    3  --pads_strides_dilations  1  1  1    1  1   1    1   1   1  --group-count   32  --cmode conv   --pmode   default
COMMAND $<TARGET_FILE:test_conv3d> --verbose --conv_dim_type conv3d --input 16   128  56   56    56  --weights   256     4   3  3    3  --pads_strides_dilations  1  2  3    1  1   1    1   2   3  --group-count   32  --cmode conv   --pmode   default
COMMAND $<TARGET_FILE:test_conv3d> --verbose --conv_dim_type conv3d --input  4     4   4  161   700  --weights    32     1   3  5   20  --pads_strides_dilations  1  1  1    2  2   2    1   1   1  --group-count   4   --cmode conv   --pmode   default
COMMAND $<TARGET_FILE:test_conv3d> --verbose --conv_dim_type conv3d --input  8   512   4   28    28  --weights   512   128   1  1    1  --pads_strides_dilations  0  0  0    1  1   1    1   1   1  --group-count   4   --cmode conv   --pmode   same
COMMAND $<TARGET_FILE:test_conv3d> --verbose --conv_dim_type conv3d --input  8   512   4   56    56  --weights   512   128   1  1    1  --pads_strides_dilations  0  0  0    2  2   2    1   1   1  --group-count   4   --cmode conv   --pmode   same
COMMAND $<TARGET_FILE:test_conv3d> --verbose --conv_dim_type conv3d --input  8   512   3   14    14  --weights   512   128   1  1    1  --pads_strides_dilations  0  0  0    2  2   2    1   1   1  --trans_output_pads 0 0 0 --group-count   1   --cmode trans  --pmode   same
COMMAND $<TARGET_FILE:test_conv3d> --verbose --conv_dim_type conv3d --input 16    64   3    4     4  --weights    64    32   1  3    3  --pads_strides_dilations  0  0  0    2  2   2    1   1   1  --trans_output_pads 0 0 0 --group-count   4   --cmode trans  --pmode   default
COMMAND $<TARGET_FILE:test_conv3d> --verbose --conv_dim_type conv3d --input 16    32   4    9     9  --weights    64    32   3  3    3  --pads_strides_dilations  0  0  0    1  2   3    1   2   3  --group-count   1   --cmode conv   --pmode   default
COMMAND $<TARGET_FILE:test_conv3d> --verbose --conv_dim_type conv3d --input  4     3   4  227   227  --weights     4     3   3 11   11  --pads_strides_dilations  0  0  0    1  1   1    1   2   3  --group-count   1   --cmode conv   --pmode   default
COMMAND $<TARGET_FILE:test_conv3d> --verbose --conv_dim_type conv3d --input 16   128   4   56    56  --weights   256     4   3  3    3  --pads_strides_dilations  1  2  3    1  1   1    1   2   3  --group-count   32  --cmode conv   --pmode   default
COMMAND $<TARGET_FILE:test_conv3d> --verbose --conv_dim_type conv3d --input  4     4   4  161   700  --weights    32     1   3  5   20  --pads_strides_dilations  1  2  3    1  2   3    1   2   3  --group-count   4   --cmode conv   --pmode   default
COMMAND $<TARGET_FILE:test_conv3d> --verbose --conv_dim_type conv3d --input  8   512   4   28    28  --weights   512   128   1  1    1  --pads_strides_dilations  0  0  0    1  1   1    1   2   3  --group-count   4   --cmode conv   --pmode   same
COMMAND $<TARGET_FILE:test_conv3d> --verbose --conv_dim_type conv3d --input  8   512   4   56    56  --weights   512   128   1  1    1  --pads_strides_dilations  0  0  0    1  2   3    1   2   3  --group-count   4   --cmode conv   --pmode   same
COMMAND $<TARGET_FILE:test_conv3d> --verbose --conv_dim_type conv3d --input  8   512   3   14    14  --weights   512   128   1  1    1  --pads_strides_dilations  0  0  0    1  2   3    1   2   3  --trans_output_pads 0 0 0 --group-count   1   --cmode trans  --pmode   same
COMMAND $<TARGET_FILE:test_conv3d> --verbose --conv_dim_type conv3d --input 16    64   3    4     4  --weights    64    32   1  3    3  --pads_strides_dilations  0  0  0    1  2   3    1   2   3  --trans_output_pads 0 0 0 --group-count   4   --cmode trans  --pmode   default
)

set(IMPLICITGEMM_ARGS ${MIOPEN_TEST_FLOAT_ARG})

add_custom_test(test_conv_for_implicit_gemm ALL ALLOW_BFLOAT16
COMMAND	$<TARGET_FILE:test_conv2d> ${IMPLICITGEMM_ARGS} --verbose	--input	64	 16	28	28	--weights	192  16		3	3	--pads_strides_dilations	0	0	2	2	1	1
COMMAND	$<TARGET_FILE:test_conv2d> ${IMPLICITGEMM_ARGS} --verbose	--input	64	 16	14	14	--weights	160  16		3	3	--pads_strides_dilations	0	0	2	2	1	1
COMMAND	$<TARGET_FILE:test_conv2d> ${IMPLICITGEMM_ARGS} --verbose	--input	64	 16	 7	 7	--weights	128  16		3	3	--pads_strides_dilations	0	0	2	2	1	1
COMMAND	$<TARGET_FILE:test_conv2d> ${IMPLICITGEMM_ARGS} --verbose	--input	64	 16	55	55	--weights	 96  16		1	7	--pads_strides_dilations	0	0	2	2	1	1
COMMAND	$<TARGET_FILE:test_conv2d> ${IMPLICITGEMM_ARGS} --verbose	--input	64	 16	28	28	--weights	 64  16		1	7	--pads_strides_dilations	0	0	2	2	1	1
COMMAND	$<TARGET_FILE:test_conv2d> ${IMPLICITGEMM_ARGS} --verbose	--input	64	 16	14	14	--weights	 32  16		1	7	--pads_strides_dilations	0	0	2	2	1	1
COMMAND $<TARGET_FILE:test_conv2d> ${IMPLICITGEMM_ARGS} --verbose --input 64   32     28  28  --weights   192  32     3   3   --pads_strides_dilations    0   0   2   2   1   1
COMMAND $<TARGET_FILE:test_conv2d> ${IMPLICITGEMM_ARGS} --verbose --input 64   32     14  14  --weights   160  32     3   3   --pads_strides_dilations    0   0   2   2   1   1
COMMAND $<TARGET_FILE:test_conv2d> ${IMPLICITGEMM_ARGS} --verbose --input 64   32     7   7   --weights   128  32     3   3   --pads_strides_dilations    0   0   2   2   1   1
COMMAND $<TARGET_FILE:test_conv2d> ${IMPLICITGEMM_ARGS} --verbose --input 64   32     55  55  --weights    96  32     1   7   --pads_strides_dilations    0   0   2   2   1   1
COMMAND $<TARGET_FILE:test_conv2d> ${IMPLICITGEMM_ARGS} --verbose --input 64   32     28  28  --weights    64  32     1   7   --pads_strides_dilations    0   0   2   2   1   1
COMMAND $<TARGET_FILE:test_conv2d> ${IMPLICITGEMM_ARGS} --verbose --input 64   32     14  14  --weights   32   32     1   7   --pads_strides_dilations    0   0   2   2   1   1
COMMAND $<TARGET_FILE:test_conv2d> ${IMPLICITGEMM_ARGS} --verbose	--input	64	 64	    56	56	--weights	256	 64	    1	1	--pads_strides_dilations	0	0	1	1	1	1
COMMAND $<TARGET_FILE:test_conv2d> ${IMPLICITGEMM_ARGS} --verbose	--input	64	 64	    56	56	--weights	64	 64	    1	1	--pads_strides_dilations	0	0	1	1	1	1
COMMAND $<TARGET_FILE:test_conv2d> ${IMPLICITGEMM_ARGS} --verbose	--input	64	 64	    73	73	--weights	80	 64     1	1	--pads_strides_dilations	0	0	1	1	1	1
COMMAND $<TARGET_FILE:test_conv2d> ${IMPLICITGEMM_ARGS} --verbose	--input	64	 64     56	56  --weights	64	 64     1	1	--pads_strides_dilations	0	0	1	1	1	1
<<<<<<< HEAD
COMMAND	$<TARGET_FILE:test_conv2d> ${IMPLICITGEMM_ARGS} --verbose	--input	64	128 	55	55	--weights	16  128 	1	1	--pads_strides_dilations	0	0	1	1	1	1
COMMAND	$<TARGET_FILE:test_conv2d> ${IMPLICITGEMM_ARGS} --verbose	--input	64	128 	28	28	--weights	16  128 	1	1	--pads_strides_dilations	0	0	1	1	1	1
COMMAND	$<TARGET_FILE:test_conv2d> ${IMPLICITGEMM_ARGS} --verbose	--input	64	128 	14	14	--weights	16  128 	1	1	--pads_strides_dilations	0	0	1	1	1	1
COMMAND	$<TARGET_FILE:test_conv2d> ${IMPLICITGEMM_ARGS} --verbose	--input	64	128 	 7	 7	--weights	16  128 	1	1	--pads_strides_dilations	0	0	1	1	1	1
=======
COMMAND	$<TARGET_FILE:test_conv2d> ${IMPLICITGEMM_ARGS} --verbose	--input	64	128	55	55	--weights	16  128		1	1	--pads_strides_dilations	0	0	1	1	1	1
COMMAND	$<TARGET_FILE:test_conv2d> ${IMPLICITGEMM_ARGS} --verbose	--input	64	128	28	28	--weights	16  128		1	1	--pads_strides_dilations	0	0	1	1	1	1
COMMAND	$<TARGET_FILE:test_conv2d> ${IMPLICITGEMM_ARGS} --verbose	--input	64	128	14	14	--weights	16  128		1	1	--pads_strides_dilations	0	0	1	1	1	1
COMMAND	$<TARGET_FILE:test_conv2d> ${IMPLICITGEMM_ARGS} --verbose	--input	64	128	 7	 7	--weights	16  128		1	1	--pads_strides_dilations	0	0	1	1	1	1
>>>>>>> ef17912f
COMMAND $<TARGET_FILE:test_conv2d> ${IMPLICITGEMM_ARGS} --verbose   --input 16   64     56  56  --weights   256  64     1   1   --pads_strides_dilations    0   0   1   1   1   1
COMMAND $<TARGET_FILE:test_conv2d> ${IMPLICITGEMM_ARGS} --verbose   --input 16   64     56  56  --weights   64   64     1   1   --pads_strides_dilations    0   0   1   1   1   1
COMMAND $<TARGET_FILE:test_conv2d> ${IMPLICITGEMM_ARGS} --verbose   --input 16   64     73  73  --weights   80   64     1   1   --pads_strides_dilations    0   0   1   1   1   1
COMMAND $<TARGET_FILE:test_conv2d> ${IMPLICITGEMM_ARGS} --verbose   --input 16   64     56  56  --weights   64   64     1   1   --pads_strides_dilations    0   0   1   1   1   1
COMMAND $<TARGET_FILE:test_conv2d> ${IMPLICITGEMM_ARGS} --verbose   --input 16  128     55  55  --weights   16  128     1   1   --pads_strides_dilations    0   0   1   1   1   1
COMMAND $<TARGET_FILE:test_conv2d> ${IMPLICITGEMM_ARGS} --verbose   --input 16  128     28  28  --weights   16  128     1   1   --pads_strides_dilations    0   0   1   1   1   1
COMMAND $<TARGET_FILE:test_conv2d> ${IMPLICITGEMM_ARGS} --verbose   --input 16  128     14  14  --weights   16  128     1   1   --pads_strides_dilations    0   0   1   1   1   1
COMMAND $<TARGET_FILE:test_conv2d> ${IMPLICITGEMM_ARGS} --verbose   --input 16  128      7   7  --weights   16  128     1   1   --pads_strides_dilations    0   0   1   1   1   1
<<<<<<< HEAD
COMMAND	$<TARGET_FILE:test_conv2d> ${IMPLICITGEMM_ARGS} --verbose	--input	64	128 	55	55	--weights	16  128 	1	1	--pads_strides_dilations	0	0	2	2	1	1
COMMAND	$<TARGET_FILE:test_conv2d> ${IMPLICITGEMM_ARGS} --verbose	--input	64	128 	28	28	--weights	16  128 	1	1	--pads_strides_dilations	0	0	2	2	1	1
COMMAND	$<TARGET_FILE:test_conv2d> ${IMPLICITGEMM_ARGS} --verbose	--input	64	128 	14	14	--weights	16  128 	1	1	--pads_strides_dilations	0	0	2	2	1	1
COMMAND	$<TARGET_FILE:test_conv2d> ${IMPLICITGEMM_ARGS} --verbose	--input	64	128 	 7	 7	--weights	16  128 	1	1	--pads_strides_dilations	0	0	2	2	1	1
=======
COMMAND	$<TARGET_FILE:test_conv2d> ${IMPLICITGEMM_ARGS} --verbose	--input	64	128	55	55	--weights	16  128		1	1	--pads_strides_dilations	0	0	2	2	1	1
COMMAND	$<TARGET_FILE:test_conv2d> ${IMPLICITGEMM_ARGS} --verbose	--input	64	128	28	28	--weights	16  128		1	1	--pads_strides_dilations	0	0	2	2	1	1
COMMAND	$<TARGET_FILE:test_conv2d> ${IMPLICITGEMM_ARGS} --verbose	--input	64	128	14	14	--weights	16  128		1	1	--pads_strides_dilations	0	0	2	2	1	1
COMMAND	$<TARGET_FILE:test_conv2d> ${IMPLICITGEMM_ARGS} --verbose	--input	64	128	 7	 7	--weights	16  128		1	1	--pads_strides_dilations	0	0	2	2	1	1
>>>>>>> ef17912f
COMMAND $<TARGET_FILE:test_conv2d> ${IMPLICITGEMM_ARGS} --verbose	--input	64	128	    28	28	--weights	512	128	    1	1	--pads_strides_dilations	0	0	1	1	1	1
COMMAND $<TARGET_FILE:test_conv2d> ${IMPLICITGEMM_ARGS} --verbose	--input	64	160	    73	73	--weights	64	160	1	1	--pads_strides_dilations	0	0	1	1	1	1
COMMAND $<TARGET_FILE:test_conv2d> ${IMPLICITGEMM_ARGS} --verbose	--input	64	192	    35	35	--weights	32	192	1	1	--pads_strides_dilations	0	0	1	1	1	1
COMMAND $<TARGET_FILE:test_conv2d> ${IMPLICITGEMM_ARGS} --verbose	--input	64	192	    35	35	--weights	48	192	1	1	--pads_strides_dilations	0	0	1	1	1	1
COMMAND $<TARGET_FILE:test_conv2d> ${IMPLICITGEMM_ARGS} --verbose	--input	64	192	    35	35	--weights	64	192	1	1	--pads_strides_dilations	0	0	1	1	1	1
COMMAND $<TARGET_FILE:test_conv2d> ${IMPLICITGEMM_ARGS} --verbose	--input	64	192	28	28	--weights	16	192	1	1	--pads_strides_dilations	0	0	1	1	1	1
COMMAND $<TARGET_FILE:test_conv2d> ${IMPLICITGEMM_ARGS} --verbose	--input	64	192	28	28	--weights	32	192	1	1	--pads_strides_dilations	0	0	1	1	1	1
COMMAND $<TARGET_FILE:test_conv2d> ${IMPLICITGEMM_ARGS} --verbose	--input	64	192	28	28	--weights	64	192	1	1	--pads_strides_dilations	0	0	1	1	1	1
COMMAND $<TARGET_FILE:test_conv2d> ${IMPLICITGEMM_ARGS} --verbose	--input	64	192	28	28	--weights	96	192	1	1	--pads_strides_dilations	0	0	1	1	1	1
COMMAND $<TARGET_FILE:test_conv2d> ${IMPLICITGEMM_ARGS} --verbose	--input	64	256	    35	35	--weights	48	256	1	1	--pads_strides_dilations	0	0	1	1	1	1
COMMAND $<TARGET_FILE:test_conv2d> ${IMPLICITGEMM_ARGS} --verbose	--input	64	256	    35	35	--weights	64	256	1	1	--pads_strides_dilations	0	0	1	1	1	1
COMMAND $<TARGET_FILE:test_conv2d> ${IMPLICITGEMM_ARGS} --verbose	--input	64	256	    56	56	--weights	128	256	    1	1	--pads_strides_dilations	0	0	2	2	1	1
COMMAND $<TARGET_FILE:test_conv2d> ${IMPLICITGEMM_ARGS} --verbose	--input	64	256	    56	56	--weights	512	256	    1	1	--pads_strides_dilations	0	0	2	2	1	1
COMMAND $<TARGET_FILE:test_conv2d> ${IMPLICITGEMM_ARGS} --verbose	--input	64	256	    56	56	--weights	64	256	    1	1	--pads_strides_dilations	0	0	1	1	1	1
COMMAND $<TARGET_FILE:test_conv2d> ${IMPLICITGEMM_ARGS} --verbose	--input	64	256	28	28	--weights	128	256	1	1	--pads_strides_dilations	0	0	1	1	1	1
COMMAND $<TARGET_FILE:test_conv2d> ${IMPLICITGEMM_ARGS} --verbose	--input	64	256	28	28	--weights	32	256	1	1	--pads_strides_dilations	0	0	1	1	1	1
COMMAND $<TARGET_FILE:test_conv2d> ${IMPLICITGEMM_ARGS} --verbose	--input	64	256	28	28	--weights	64	256	1	1	--pads_strides_dilations	0	0	1	1	1	1
COMMAND $<TARGET_FILE:test_conv2d> ${IMPLICITGEMM_ARGS} --verbose	--input	64	288	    35	35	--weights	48	288	1	1	--pads_strides_dilations	0	0	1	1	1	1
COMMAND $<TARGET_FILE:test_conv2d> ${IMPLICITGEMM_ARGS} --verbose	--input	64	288	    35	35	--weights	64	288	1	1	--pads_strides_dilations	0	0	1	1	1	1
COMMAND $<TARGET_FILE:test_conv2d> ${IMPLICITGEMM_ARGS} --verbose	--input	64	384	    35	35	--weights	192	384	1	1	--pads_strides_dilations	0	0	1	1	1	1
COMMAND $<TARGET_FILE:test_conv2d> ${IMPLICITGEMM_ARGS} --verbose	--input	64	384	    35	35	--weights	64	384	1	1	--pads_strides_dilations	0	0	1	1	1	1
COMMAND $<TARGET_FILE:test_conv2d> ${IMPLICITGEMM_ARGS} --verbose	--input	64	384	    35	35	--weights	96	384	1	1	--pads_strides_dilations	0	0	1	1	1	1
COMMAND $<TARGET_FILE:test_conv2d> ${IMPLICITGEMM_ARGS} --verbose	--input	64	480	14	14	--weights	16	480	1	1	--pads_strides_dilations	0	0	1	1	1	1
COMMAND $<TARGET_FILE:test_conv2d> ${IMPLICITGEMM_ARGS} --verbose	--input	64	480	14	14	--weights	192	480	1	1	--pads_strides_dilations	0	0	1	1	1	1
COMMAND $<TARGET_FILE:test_conv2d> ${IMPLICITGEMM_ARGS} --verbose	--input	64	480	14	14	--weights	64	480	1	1	--pads_strides_dilations	0	0	1	1	1	1
COMMAND $<TARGET_FILE:test_conv2d> ${IMPLICITGEMM_ARGS} --verbose	--input	64	480	14	14	--weights	96	480	1	1	--pads_strides_dilations	0	0	1	1	1	1
COMMAND $<TARGET_FILE:test_conv2d> ${IMPLICITGEMM_ARGS} --verbose	--input	64	512	    28	28	--weights	128	512	    1	1	--pads_strides_dilations	0	0	1	1	1	1
COMMAND $<TARGET_FILE:test_conv2d> ${IMPLICITGEMM_ARGS} --verbose	--input	64	512	    28	28	--weights	256	512	    1	1	--pads_strides_dilations	0	0	2	2	1	1
COMMAND $<TARGET_FILE:test_conv2d> ${IMPLICITGEMM_ARGS} --verbose	--input	64	512	14	14	--weights	112	512	1	1	--pads_strides_dilations	0	0	1	1	1	1
COMMAND $<TARGET_FILE:test_conv2d> ${IMPLICITGEMM_ARGS} --verbose	--input	64	512	14	14	--weights	128	512	1	1	--pads_strides_dilations	0	0	1	1	1	1
COMMAND $<TARGET_FILE:test_conv2d> ${IMPLICITGEMM_ARGS} --verbose	--input	64	512	14	14	--weights	144	512	1	1	--pads_strides_dilations	0	0	1	1	1	1
COMMAND $<TARGET_FILE:test_conv2d> ${IMPLICITGEMM_ARGS} --verbose	--input	64	512	14	14	--weights	160	512	1	1	--pads_strides_dilations	0	0	1	1	1	1
COMMAND $<TARGET_FILE:test_conv2d> ${IMPLICITGEMM_ARGS} --verbose	--input	64	512	14	14	--weights	24	512	1	1	--pads_strides_dilations	0	0	1	1	1	1
COMMAND $<TARGET_FILE:test_conv2d> ${IMPLICITGEMM_ARGS} --verbose	--input	64	512	14	14	--weights	32	512	1	1	--pads_strides_dilations	0	0	1	1	1	1
COMMAND $<TARGET_FILE:test_conv2d> ${IMPLICITGEMM_ARGS} --verbose	--input	64	512	14	14	--weights	64	512	1	1	--pads_strides_dilations	0	0	1	1	1	1
COMMAND $<TARGET_FILE:test_conv2d> ${IMPLICITGEMM_ARGS} --verbose   --input 128  832    7  7  --weights   32  832  1   1   --pads_strides_dilations    0   0   1   1   1   1
COMMAND $<TARGET_FILE:test_conv2d> ${IMPLICITGEMM_ARGS} --verbose   --input 128  832    7  7  --weights   192  832  1   1   --pads_strides_dilations    0   0   1   1   1   1
COMMAND $<TARGET_FILE:test_conv2d> ${IMPLICITGEMM_ARGS} --verbose   --input 128  832    7  7  --weights   128  832  1   1   --pads_strides_dilations    0   0   1   1   1   1
COMMAND $<TARGET_FILE:test_conv2d> ${IMPLICITGEMM_ARGS} --verbose   --input 128  832    7  7  --weights   32  832  1   1   --pads_strides_dilations    0   0   1   1   2   2
COMMAND $<TARGET_FILE:test_conv2d> ${IMPLICITGEMM_ARGS} --verbose   --input 128  832    7  7  --weights   192  832  1   1   --pads_strides_dilations    0   0   1   1   2   2
COMMAND $<TARGET_FILE:test_conv2d> ${IMPLICITGEMM_ARGS} --verbose   --input 128  832    7  7  --weights   128  832  1   1   --pads_strides_dilations    0   0   1   1   2   2

COMMAND $<TARGET_FILE:test_conv2d> ${IMPLICITGEMM_ARGS} --verbose   --input 16  2048    7  7  --weights   192  2048 1   1   --pads_strides_dilations    0   0   1   1   2   2
<<<<<<< HEAD
=======

COMMAND	$<TARGET_FILE:test_conv2d> ${IMPLICITGEMM_ARGS} --verbose   --input 64	 32	28 28 --weights   192  32   3	3   --pads_strides_dilations	1   1	2   2	1   1
COMMAND	$<TARGET_FILE:test_conv2d> ${IMPLICITGEMM_ARGS} --verbose   --input 64	 32	14 14 --weights   192  32   3	3   --pads_strides_dilations	1   1	2   2	1   1
COMMAND	$<TARGET_FILE:test_conv2d> ${IMPLICITGEMM_ARGS} --verbose   --input 64	 32	7 7   --weights   192  32   3	3   --pads_strides_dilations	1   1	2   2	1   1
COMMAND	$<TARGET_FILE:test_conv2d> ${IMPLICITGEMM_ARGS} --verbose   --input 64	 32	28 28 --weights   192  32   3	3   --pads_strides_dilations	2   2	2   2	1   1
COMMAND	$<TARGET_FILE:test_conv2d> ${IMPLICITGEMM_ARGS} --verbose   --input 64	 32	14 14 --weights   192  32   3	3   --pads_strides_dilations	2   2	2   2	1   1
COMMAND	$<TARGET_FILE:test_conv2d> ${IMPLICITGEMM_ARGS} --verbose   --input 64	 32	7 7   --weights   192  32   3	3   --pads_strides_dilations	2   2	2   2	1   1
>>>>>>> ef17912f
)

if(MIOPEN_TEST_DEEPBENCH)
    add_custom_test(test_deepbench_conv
    COMMAND	$<TARGET_FILE:test_conv2d>	--verbose	--input	4	1	161	700	--weights	32	1	5	20	--pads_strides_dilations	0	0	2	2	1	1						
    COMMAND	$<TARGET_FILE:test_conv2d>	--verbose	--input	8	1	161	700	--weights	32	1	5	20	--pads_strides_dilations	0	0	2	2	1	1						
    COMMAND	$<TARGET_FILE:test_conv2d>	--verbose	--input	16	1	161	700	--weights	32	1	5	20	--pads_strides_dilations	0	0	2	2	1	1						
    COMMAND	$<TARGET_FILE:test_conv2d>	--verbose	--input	32	1	161	700	--weights	32	1	5	20	--pads_strides_dilations	0	0	2	2	1	1						
    COMMAND	$<TARGET_FILE:test_conv2d>	--verbose	--input	4	32	79	341	--weights	32	32	5	10	--pads_strides_dilations	0	0	2	2	1	1						
    COMMAND	$<TARGET_FILE:test_conv2d>	--verbose	--input	8	32	79	341	--weights	32	32	5	10	--pads_strides_dilations	0	0	2	2	1	1						
    COMMAND	$<TARGET_FILE:test_conv2d>	--verbose	--input	16	32	79	341	--weights	32	32	5	10	--pads_strides_dilations	0	0	2	2	1	1						
    COMMAND	$<TARGET_FILE:test_conv2d>	--verbose	--input	32	32	79	341	--weights	32	32	5	10	--pads_strides_dilations	0	0	2	2	1	1						
    COMMAND	$<TARGET_FILE:test_conv2d>	--verbose	--input	16	1	48	480	--weights	16	1	3	3	--pads_strides_dilations	1	1	1	1	1	1						
    COMMAND	$<TARGET_FILE:test_conv2d>	--verbose	--input	16	16	24	240	--weights	32	16	3	3	--pads_strides_dilations	1	1	1	1	1	1						
    COMMAND	$<TARGET_FILE:test_conv2d>	--verbose	--input	16	32	12	120	--weights	64	32	3	3	--pads_strides_dilations	1	1	1	1	1	1						
    COMMAND	$<TARGET_FILE:test_conv2d>	--verbose	--input	16	64	6	60	--weights	128	64	3	3	--pads_strides_dilations	1	1	1	1	1	1						
    COMMAND	$<TARGET_FILE:test_conv2d>	--verbose	--input	8	3	108	108	--weights	64	3	3	3	--pads_strides_dilations	1	1	2	2	1	1						
    COMMAND	$<TARGET_FILE:test_conv2d>	--verbose	--input	8	64	54	54	--weights	64	64	3	3	--pads_strides_dilations	1	1	1	1	1	1						
    COMMAND	$<TARGET_FILE:test_conv2d>	--verbose	--input	8	128	27	27	--weights	128	128	3	3	--pads_strides_dilations	1	1	1	1	1	1						
    COMMAND	$<TARGET_FILE:test_conv2d>	--verbose	--input	8	128	14	14	--weights	256	128	3	3	--pads_strides_dilations	1	1	1	1	1	1						
    COMMAND	$<TARGET_FILE:test_conv2d>	--verbose	--input	8	256	7	7	--weights	512	256	3	3	--pads_strides_dilations	1	1	1	1	1	1						
    COMMAND	$<TARGET_FILE:test_conv2d>	--verbose	--input	8	3	224	224	--weights	64	3	3	3	--pads_strides_dilations	1	1	1	1	1	1						
    COMMAND	$<TARGET_FILE:test_conv2d>	--verbose	--input	8	64	112	112	--weights	128	64	3	3	--pads_strides_dilations	1	1	1	1	1	1						
    COMMAND	$<TARGET_FILE:test_conv2d>	--verbose	--input	8	128	56	56	--weights	256	128	3	3	--pads_strides_dilations	1	1	1	1	1	1						
    COMMAND	$<TARGET_FILE:test_conv2d>	--verbose	--input	8	256	28	28	--weights	512	256	3	3	--pads_strides_dilations	1	1	1	1	1	1						
    COMMAND	$<TARGET_FILE:test_conv2d>	--verbose	--input	8	512	14	14	--weights	512	512	3	3	--pads_strides_dilations	1	1	1	1	1	1						
    COMMAND	$<TARGET_FILE:test_conv2d>	--verbose	--input	8	512	7	7	--weights	512	512	3	3	--pads_strides_dilations	1	1	1	1	1	1						
    COMMAND	$<TARGET_FILE:test_conv2d>	--verbose	--input	16	3	224	224	--weights	64	3	3	3	--pads_strides_dilations	1	1	1	1	1	1						
    COMMAND	$<TARGET_FILE:test_conv2d>	--verbose	--input	16	64	112	112	--weights	128	64	3	3	--pads_strides_dilations	1	1	1	1	1	1						
    COMMAND	$<TARGET_FILE:test_conv2d>	--verbose	--input	16	128	56	56	--weights	256	128	3	3	--pads_strides_dilations	1	1	1	1	1	1						
    COMMAND	$<TARGET_FILE:test_conv2d>	--verbose	--input	16	256	28	28	--weights	512	256	3	3	--pads_strides_dilations	1	1	1	1	1	1						
    COMMAND	$<TARGET_FILE:test_conv2d>	--verbose	--input	16	512	14	14	--weights	512	512	3	3	--pads_strides_dilations	1	1	1	1	1	1						
    COMMAND	$<TARGET_FILE:test_conv2d>	--verbose	--input	16	512	7	7	--weights	512	512	3	3	--pads_strides_dilations	1	1	1	1	1	1						
    COMMAND	$<TARGET_FILE:test_conv2d>	--verbose	--input	16	3	224	224	--weights	64	3	7	7	--pads_strides_dilations	3	3	2	2	1	1						
    COMMAND	$<TARGET_FILE:test_conv2d>	--verbose	--input	16	192	28	28	--weights	32	192	5	5	--pads_strides_dilations	2	2	1	1	1	1						
    COMMAND	$<TARGET_FILE:test_conv2d>	--verbose	--input	16	512	14	14	--weights	48	512	5	5	--pads_strides_dilations	2	2	1	1	1	1						
    COMMAND	$<TARGET_FILE:test_conv2d>	--verbose	--input	16	832	7	7	--weights	128	832	5	5	--pads_strides_dilations	2	2	1	1	1	1						
    COMMAND	$<TARGET_FILE:test_conv2d>	--verbose	--input	16	192	28	28	--weights	32	192	1	1	--pads_strides_dilations	0	0	1	1	1	1						
    COMMAND	$<TARGET_FILE:test_conv2d>	--verbose	--input	16	512	14	14	--weights	48	512	1	1	--pads_strides_dilations	0	0	1	1	1	1						
    COMMAND	$<TARGET_FILE:test_conv2d>	--verbose	--input	16	832	7	7	--weights	128	832	1	1	--pads_strides_dilations	0	0	1	1	1	1						
)
endif()

if(MIOPEN_TEST_CONV)
    add_custom_test(test_miopen_conv
    COMMAND	$<TARGET_FILE:test_conv2d>	--verbose	--input	1	3	32	32	--weights	1	3	7	7	--pads_strides_dilations	1	1	1	1	1	1						
    COMMAND	$<TARGET_FILE:test_conv2d>	--verbose	--input	1	3	227	227	--weights	1	3	7	7	--pads_strides_dilations	1	1	1	1	1	1						
    COMMAND	$<TARGET_FILE:test_conv2d>	--verbose	--input	1	64	56	56	--weights	1	64	1	1	--pads_strides_dilations	0	0	2	2	1	1						
    COMMAND	$<TARGET_FILE:test_conv2d>	--verbose	--input	1	3	32	32	--weights	1	3	3	3	--pads_strides_dilations	2	2	1	1	1	1						
    COMMAND	$<TARGET_FILE:test_conv2d>	--verbose	--input	1	3	224	224	--weights	1	3	3	3	--pads_strides_dilations	2	2	1	1	1	1						
    COMMAND	$<TARGET_FILE:test_conv2d>	--verbose	--input	1	3	227	227	--weights	1	3	3	3	--pads_strides_dilations	2	2	1	1	1	1						
    COMMAND	$<TARGET_FILE:test_conv2d>	--verbose	--input	1	3	231	231	--weights	1	3	3	3	--pads_strides_dilations	2	2	1	1	1	1						
    COMMAND	$<TARGET_FILE:test_conv2d>	--verbose	--input	1	3	224	224	--weights	1	3	5	5	--pads_strides_dilations	2	2	1	1	1	1						
    COMMAND	$<TARGET_FILE:test_conv2d>	--verbose	--input	1	3	227	227	--weights	1	3	5	5	--pads_strides_dilations	2	2	1	1	1	1						
    COMMAND	$<TARGET_FILE:test_conv2d>	--verbose	--input	1	3	231	231	--weights	1	3	5	5	--pads_strides_dilations	2	2	1	1	1	1						
    COMMAND	$<TARGET_FILE:test_conv2d>	--verbose	--input	1	3	32	32	--weights	1	3	7	7	--pads_strides_dilations	2	2	1	1	1	1						
    COMMAND	$<TARGET_FILE:test_conv2d>	--verbose	--input	1	3	224	224	--weights	1	3	7	7	--pads_strides_dilations	2	2	1	1	1	1						
    COMMAND	$<TARGET_FILE:test_conv2d>	--verbose	--input	1	3	227	227	--weights	1	3	7	7	--pads_strides_dilations	2	2	1	1	1	1						
    COMMAND	$<TARGET_FILE:test_conv2d>	--verbose	--input	1	3	231	231	--weights	1	3	7	7	--pads_strides_dilations	2	2	1	1	1	1						
    COMMAND	$<TARGET_FILE:test_conv2d>	--verbose	--input	1	64	56	56	--weights	1	64	3	3	--pads_strides_dilations	2	2	1	1	1	1						
    COMMAND	$<TARGET_FILE:test_conv2d>	--verbose	--input	1	64	112	112	--weights	1	64	3	3	--pads_strides_dilations	2	2	1	1	1	1						
    COMMAND	$<TARGET_FILE:test_conv2d>	--verbose	--input	1	64	512	1024	--weights	1	64	3	3	--pads_strides_dilations	2	2	1	1	1	1						
    COMMAND	$<TARGET_FILE:test_conv2d>	--verbose	--input	1	96	27	27	--weights	1	96	3	3	--pads_strides_dilations	2	2	1	1	1	1						
    COMMAND	$<TARGET_FILE:test_conv2d>	--verbose	--input	1	96	28	28	--weights	1	96	3	3	--pads_strides_dilations	2	2	1	1	1	1						
    COMMAND	$<TARGET_FILE:test_conv2d>	--verbose	--input	1	3	32	32	--weights	1	3	3	3	--pads_strides_dilations	0	0	4	4	1	1						
    COMMAND	$<TARGET_FILE:test_conv2d>	--verbose	--input	1	3	224	224	--weights	1	3	3	3	--pads_strides_dilations	0	0	4	4	1	1						
    COMMAND	$<TARGET_FILE:test_conv2d>	--verbose	--input	1	3	227	227	--weights	1	3	3	3	--pads_strides_dilations	0	0	4	4	1	1						
    COMMAND	$<TARGET_FILE:test_conv2d>	--verbose	--input	1	3	231	231	--weights	1	3	3	3	--pads_strides_dilations	0	0	4	4	1	1						
    COMMAND	$<TARGET_FILE:test_conv2d>	--verbose	--input	1	3	32	32	--weights	1	3	5	5	--pads_strides_dilations	0	0	4	4	1	1						
    COMMAND	$<TARGET_FILE:test_conv2d>	--verbose	--input	1	3	224	224	--weights	1	3	5	5	--pads_strides_dilations	0	0	4	4	1	1						
    COMMAND	$<TARGET_FILE:test_conv2d>	--verbose	--input	1	3	227	227	--weights	1	3	5	5	--pads_strides_dilations	0	0	4	4	1	1						
    COMMAND	$<TARGET_FILE:test_conv2d>	--verbose	--input	1	3	231	231	--weights	1	3	5	5	--pads_strides_dilations	0	0	4	4	1	1						
    COMMAND	$<TARGET_FILE:test_conv2d>	--verbose	--input	1	3	32	32	--weights	1	3	7	7	--pads_strides_dilations	0	0	4	4	1	1						
    COMMAND	$<TARGET_FILE:test_conv2d>	--verbose	--input	1	3	224	224	--weights	1	3	7	7	--pads_strides_dilations	0	0	4	4	1	1						
    COMMAND	$<TARGET_FILE:test_conv2d>	--verbose	--input	1	3	227	227	--weights	1	3	7	7	--pads_strides_dilations	0	0	4	4	1	1						
    COMMAND	$<TARGET_FILE:test_conv2d>	--verbose	--input	1	3	231	231	--weights	1	3	7	7	--pads_strides_dilations	0	0	4	4	1	1						
    COMMAND	$<TARGET_FILE:test_conv2d>	--verbose	--input	1	16	14	14	--weights	1	16	5	5	--pads_strides_dilations	0	0	4	4	1	1						
    COMMAND	$<TARGET_FILE:test_conv2d>	--verbose	--input	1	16	28	28	--weights	1	16	5	5	--pads_strides_dilations	0	0	4	4	1	1						
    COMMAND	$<TARGET_FILE:test_conv2d>	--verbose	--input	1	24	14	14	--weights	1	24	5	5	--pads_strides_dilations	0	0	4	4	1	1						
    COMMAND	$<TARGET_FILE:test_conv2d>	--verbose	--input	1	32	7	7	--weights	1	32	5	5	--pads_strides_dilations	0	0	4	4	1	1						
    COMMAND	$<TARGET_FILE:test_conv2d>	--verbose	--input	1	32	8	8	--weights	1	32	5	5	--pads_strides_dilations	0	0	4	4	1	1						
    COMMAND	$<TARGET_FILE:test_conv2d>	--verbose	--input	1	32	14	14	--weights	1	32	5	5	--pads_strides_dilations	0	0	4	4	1	1						
    COMMAND	$<TARGET_FILE:test_conv2d>	--verbose	--input	1	32	16	16	--weights	1	32	5	5	--pads_strides_dilations	0	0	4	4	1	1						
    COMMAND	$<TARGET_FILE:test_conv2d>	--verbose	--input	1	32	28	28	--weights	1	32	5	5	--pads_strides_dilations	0	0	4	4	1	1						
    COMMAND	$<TARGET_FILE:test_conv2d>	--verbose	--input	1	48	7	7	--weights	1	48	5	5	--pads_strides_dilations	0	0	4	4	1	1						
)
endif()<|MERGE_RESOLUTION|>--- conflicted
+++ resolved
@@ -446,17 +446,10 @@
 COMMAND $<TARGET_FILE:test_conv2d> ${IMPLICITGEMM_ARGS} --verbose	--input	64	 64	    56	56	--weights	64	 64	    1	1	--pads_strides_dilations	0	0	1	1	1	1
 COMMAND $<TARGET_FILE:test_conv2d> ${IMPLICITGEMM_ARGS} --verbose	--input	64	 64	    73	73	--weights	80	 64     1	1	--pads_strides_dilations	0	0	1	1	1	1
 COMMAND $<TARGET_FILE:test_conv2d> ${IMPLICITGEMM_ARGS} --verbose	--input	64	 64     56	56  --weights	64	 64     1	1	--pads_strides_dilations	0	0	1	1	1	1
-<<<<<<< HEAD
-COMMAND	$<TARGET_FILE:test_conv2d> ${IMPLICITGEMM_ARGS} --verbose	--input	64	128 	55	55	--weights	16  128 	1	1	--pads_strides_dilations	0	0	1	1	1	1
-COMMAND	$<TARGET_FILE:test_conv2d> ${IMPLICITGEMM_ARGS} --verbose	--input	64	128 	28	28	--weights	16  128 	1	1	--pads_strides_dilations	0	0	1	1	1	1
-COMMAND	$<TARGET_FILE:test_conv2d> ${IMPLICITGEMM_ARGS} --verbose	--input	64	128 	14	14	--weights	16  128 	1	1	--pads_strides_dilations	0	0	1	1	1	1
-COMMAND	$<TARGET_FILE:test_conv2d> ${IMPLICITGEMM_ARGS} --verbose	--input	64	128 	 7	 7	--weights	16  128 	1	1	--pads_strides_dilations	0	0	1	1	1	1
-=======
 COMMAND	$<TARGET_FILE:test_conv2d> ${IMPLICITGEMM_ARGS} --verbose	--input	64	128	55	55	--weights	16  128		1	1	--pads_strides_dilations	0	0	1	1	1	1
 COMMAND	$<TARGET_FILE:test_conv2d> ${IMPLICITGEMM_ARGS} --verbose	--input	64	128	28	28	--weights	16  128		1	1	--pads_strides_dilations	0	0	1	1	1	1
 COMMAND	$<TARGET_FILE:test_conv2d> ${IMPLICITGEMM_ARGS} --verbose	--input	64	128	14	14	--weights	16  128		1	1	--pads_strides_dilations	0	0	1	1	1	1
 COMMAND	$<TARGET_FILE:test_conv2d> ${IMPLICITGEMM_ARGS} --verbose	--input	64	128	 7	 7	--weights	16  128		1	1	--pads_strides_dilations	0	0	1	1	1	1
->>>>>>> ef17912f
 COMMAND $<TARGET_FILE:test_conv2d> ${IMPLICITGEMM_ARGS} --verbose   --input 16   64     56  56  --weights   256  64     1   1   --pads_strides_dilations    0   0   1   1   1   1
 COMMAND $<TARGET_FILE:test_conv2d> ${IMPLICITGEMM_ARGS} --verbose   --input 16   64     56  56  --weights   64   64     1   1   --pads_strides_dilations    0   0   1   1   1   1
 COMMAND $<TARGET_FILE:test_conv2d> ${IMPLICITGEMM_ARGS} --verbose   --input 16   64     73  73  --weights   80   64     1   1   --pads_strides_dilations    0   0   1   1   1   1
@@ -465,17 +458,10 @@
 COMMAND $<TARGET_FILE:test_conv2d> ${IMPLICITGEMM_ARGS} --verbose   --input 16  128     28  28  --weights   16  128     1   1   --pads_strides_dilations    0   0   1   1   1   1
 COMMAND $<TARGET_FILE:test_conv2d> ${IMPLICITGEMM_ARGS} --verbose   --input 16  128     14  14  --weights   16  128     1   1   --pads_strides_dilations    0   0   1   1   1   1
 COMMAND $<TARGET_FILE:test_conv2d> ${IMPLICITGEMM_ARGS} --verbose   --input 16  128      7   7  --weights   16  128     1   1   --pads_strides_dilations    0   0   1   1   1   1
-<<<<<<< HEAD
-COMMAND	$<TARGET_FILE:test_conv2d> ${IMPLICITGEMM_ARGS} --verbose	--input	64	128 	55	55	--weights	16  128 	1	1	--pads_strides_dilations	0	0	2	2	1	1
-COMMAND	$<TARGET_FILE:test_conv2d> ${IMPLICITGEMM_ARGS} --verbose	--input	64	128 	28	28	--weights	16  128 	1	1	--pads_strides_dilations	0	0	2	2	1	1
-COMMAND	$<TARGET_FILE:test_conv2d> ${IMPLICITGEMM_ARGS} --verbose	--input	64	128 	14	14	--weights	16  128 	1	1	--pads_strides_dilations	0	0	2	2	1	1
-COMMAND	$<TARGET_FILE:test_conv2d> ${IMPLICITGEMM_ARGS} --verbose	--input	64	128 	 7	 7	--weights	16  128 	1	1	--pads_strides_dilations	0	0	2	2	1	1
-=======
 COMMAND	$<TARGET_FILE:test_conv2d> ${IMPLICITGEMM_ARGS} --verbose	--input	64	128	55	55	--weights	16  128		1	1	--pads_strides_dilations	0	0	2	2	1	1
 COMMAND	$<TARGET_FILE:test_conv2d> ${IMPLICITGEMM_ARGS} --verbose	--input	64	128	28	28	--weights	16  128		1	1	--pads_strides_dilations	0	0	2	2	1	1
 COMMAND	$<TARGET_FILE:test_conv2d> ${IMPLICITGEMM_ARGS} --verbose	--input	64	128	14	14	--weights	16  128		1	1	--pads_strides_dilations	0	0	2	2	1	1
 COMMAND	$<TARGET_FILE:test_conv2d> ${IMPLICITGEMM_ARGS} --verbose	--input	64	128	 7	 7	--weights	16  128		1	1	--pads_strides_dilations	0	0	2	2	1	1
->>>>>>> ef17912f
 COMMAND $<TARGET_FILE:test_conv2d> ${IMPLICITGEMM_ARGS} --verbose	--input	64	128	    28	28	--weights	512	128	    1	1	--pads_strides_dilations	0	0	1	1	1	1
 COMMAND $<TARGET_FILE:test_conv2d> ${IMPLICITGEMM_ARGS} --verbose	--input	64	160	    73	73	--weights	64	160	1	1	--pads_strides_dilations	0	0	1	1	1	1
 COMMAND $<TARGET_FILE:test_conv2d> ${IMPLICITGEMM_ARGS} --verbose	--input	64	192	    35	35	--weights	32	192	1	1	--pads_strides_dilations	0	0	1	1	1	1
@@ -519,8 +505,6 @@
 COMMAND $<TARGET_FILE:test_conv2d> ${IMPLICITGEMM_ARGS} --verbose   --input 128  832    7  7  --weights   128  832  1   1   --pads_strides_dilations    0   0   1   1   2   2
 
 COMMAND $<TARGET_FILE:test_conv2d> ${IMPLICITGEMM_ARGS} --verbose   --input 16  2048    7  7  --weights   192  2048 1   1   --pads_strides_dilations    0   0   1   1   2   2
-<<<<<<< HEAD
-=======
 
 COMMAND	$<TARGET_FILE:test_conv2d> ${IMPLICITGEMM_ARGS} --verbose   --input 64	 32	28 28 --weights   192  32   3	3   --pads_strides_dilations	1   1	2   2	1   1
 COMMAND	$<TARGET_FILE:test_conv2d> ${IMPLICITGEMM_ARGS} --verbose   --input 64	 32	14 14 --weights   192  32   3	3   --pads_strides_dilations	1   1	2   2	1   1
@@ -528,7 +512,6 @@
 COMMAND	$<TARGET_FILE:test_conv2d> ${IMPLICITGEMM_ARGS} --verbose   --input 64	 32	28 28 --weights   192  32   3	3   --pads_strides_dilations	2   2	2   2	1   1
 COMMAND	$<TARGET_FILE:test_conv2d> ${IMPLICITGEMM_ARGS} --verbose   --input 64	 32	14 14 --weights   192  32   3	3   --pads_strides_dilations	2   2	2   2	1   1
 COMMAND	$<TARGET_FILE:test_conv2d> ${IMPLICITGEMM_ARGS} --verbose   --input 64	 32	7 7   --weights   192  32   3	3   --pads_strides_dilations	2   2	2   2	1   1
->>>>>>> ef17912f
 )
 
 if(MIOPEN_TEST_DEEPBENCH)
