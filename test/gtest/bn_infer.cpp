--- conflicted
+++ resolved
@@ -32,11 +32,7 @@
 // ScaleDataType   : float
 // BiasDataType    : float
 // MeanVarDataType : float
-<<<<<<< HEAD
-struct BNInferTestHalfNCHW : BNInferTest<half_float::half, half_float::half, float, float, float>
-=======
 struct GPU_BNInferNCHW_FP16 : BNInferTest<half_float::half, half_float::half, float, float, float>
->>>>>>> 2fa300db
 {
 };
 
@@ -46,11 +42,7 @@
 // ScaleDataType   : half
 // BiasDataType    : half
 // MeanVarDataType : float
-<<<<<<< HEAD
-struct BNInferTestHalfNHWC
-=======
 struct GPU_BNInferNHWC_FP16
->>>>>>> 2fa300db
     : BNInferTest<half_float::half, half_float::half, half_float::half, half_float::half, float>
 {
 };
@@ -63,21 +55,6 @@
 {
 };
 
-<<<<<<< HEAD
-struct BNInferTestBFloat16 : BNInferTest<bfloat16, bfloat16, bfloat16, bfloat16, float>
-{
-};
-
-TEST_P(BNInferTestHalfNCHW, BnInferCKHalf) {}
-TEST_P(BNInferTestHalfNHWC, BnInferCKHalf) {}
-
-TEST_P(BNInferTestFloat, BnInferCKFloat) {}
-TEST_P(BNInferTestDouble, BnInferCKDouble) {}
-TEST_P(BNInferTestBFloat16, BnInferCKBFloat16) {}
-
-INSTANTIATE_TEST_SUITE_P(BNInferTestHalfSuiteNCHW,
-                         BNInferTestHalfNCHW,
-=======
 struct GPU_BNInfer_BFP16 : BNInferTest<bfloat16, bfloat16, bfloat16, bfloat16, float>
 {
 };
@@ -91,42 +68,25 @@
 
 INSTANTIATE_TEST_SUITE_P(Smoke,
                          GPU_BNInferNCHW_FP16,
->>>>>>> 2fa300db
                          testing::Combine(testing::ValuesIn(Network1<BNTestCase>()),
                                           testing::Values(miopenTensorNCHW)));
 
 INSTANTIATE_TEST_SUITE_P(BNInferTestHalfSuiteNHWC,
-<<<<<<< HEAD
-                         BNInferTestHalfNHWC,
-=======
                          GPU_BNInferNHWC_FP16,
->>>>>>> 2fa300db
                          testing::Combine(testing::ValuesIn(Network1<BNTestCase>()),
                                           testing::Values(miopenTensorNHWC)));
 
 INSTANTIATE_TEST_SUITE_P(BNInferTestFloatSuite,
-<<<<<<< HEAD
-                         BNInferTestFloat,
-=======
                          GPU_BNInfer_FP32,
->>>>>>> 2fa300db
                          testing::Combine(testing::ValuesIn(Network1<BNTestCase>()),
                                           testing::ValuesIn({miopenTensorNHWC, miopenTensorNCHW})));
 
 INSTANTIATE_TEST_SUITE_P(BNInferTestDoubleNHWCSuite,
-<<<<<<< HEAD
-                         BNInferTestDouble,
-=======
                          GPU_BNInfer_FP64,
->>>>>>> 2fa300db
                          testing::Combine(testing::ValuesIn(Network1<BNTestCase>()),
                                           testing::ValuesIn({miopenTensorNHWC})));
 
 INSTANTIATE_TEST_SUITE_P(BNInferTestBFloat16NHWCSuite,
-<<<<<<< HEAD
-                         BNInferTestBFloat16,
-=======
                          GPU_BNInfer_BFP16,
->>>>>>> 2fa300db
                          testing::Combine(testing::ValuesIn(Network1<BNTestCase>()),
                                           testing::ValuesIn({miopenTensorNHWC})));