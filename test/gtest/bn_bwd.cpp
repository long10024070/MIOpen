--- conflicted
+++ resolved
@@ -47,13 +47,8 @@
 
 TEST_P(GPU_BNBwd_FP32, BnBwdCKFloat) {}
 
-<<<<<<< HEAD
-TEST_P(BNBwdTestBFloat16, BnBwdCKBFloat16) {}
-TEST_P(BNBwdTestDouble, BnBwdCKDouble) {}
-=======
 TEST_P(GPU_BNBwd_BFP16, BnBwdCKBFloat16) {}
 TEST_P(GPU_BNBwd_FP64, BnBwdCKDouble) {}
->>>>>>> 2fa300db
 
 INSTANTIATE_TEST_SUITE_P(Smoke,
                          GPU_BNBwd_FP16,
