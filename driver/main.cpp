#include <iostream>
#include <cstdio>
#include "driver.hpp"
#include "conv_driver.hpp"
#include "pool_driver.hpp"
#include "lrn_driver.hpp"
#include "activ_driver.hpp"
#include "softmax_driver.hpp"
#include "gemm_driver.hpp"

int main(int argc, char *argv[]) {

	std::string base_arg = ParseBaseArg(argc, argv);

	Driver *drv;
	if(base_arg == "conv") {
		drv = new ConvDriver<float>();
	}
	else if(base_arg == "pool") {
		drv = new PoolDriver<float>();
	}
	else if(base_arg == "lrn") {
		drv = new LRNDriver<float>();
	}
	else if (base_arg == "activ") {
		drv = new ActivationDriver<float>();
	}
	else if (base_arg == "softmax") {
		drv = new SoftmaxDriver<float>();
	}
<<<<<<< HEAD

#ifndef WIN32 // so Linux and APPLE
#ifdef MLOPEN_USE_TINYGEMMM
	else if (base_arg == "gemm") {
		drv = new GemmDriver<float>();
	}
#endif
#endif
=======
	else if (base_arg == "gemm") {
		drv = new GemmDriver<float>();
	}
>>>>>>> 45dfa679
	else {
		printf("Incorrect BaseArg\n");
		exit(0);
	}

	drv->AddCmdLineArgs();
	drv->ParseCmdLineArgs(argc, argv);
	drv->GetandSetData();

	drv->AllocateBuffersAndCopy();

	drv->RunForwardGPU();

	if(drv->GetInputFlags().GetValueInt("verify") == 1) {
		if (base_arg == "gemm")
		{
			printf("GEMM verification done in the GEMM library\n");
		}
		else
		{
			drv->VerifyForward();
		}
	}
	
	if(drv->GetInputFlags().GetValueInt("forw") == 0) {
		if(!(base_arg == "gemm")) {
			drv->RunBackwardGPU();
			if(drv->GetInputFlags().GetValueInt("verify") == 1) {
				drv->VerifyBackward();
			}
		}
	}

	return 0;
}<|MERGE_RESOLUTION|>--- conflicted
+++ resolved
@@ -28,20 +28,11 @@
 	else if (base_arg == "softmax") {
 		drv = new SoftmaxDriver<float>();
 	}
-<<<<<<< HEAD
-
-#ifndef WIN32 // so Linux and APPLE
 #ifdef MLOPEN_USE_TINYGEMMM
 	else if (base_arg == "gemm") {
 		drv = new GemmDriver<float>();
 	}
 #endif
-#endif
-=======
-	else if (base_arg == "gemm") {
-		drv = new GemmDriver<float>();
-	}
->>>>>>> 45dfa679
 	else {
 		printf("Incorrect BaseArg\n");
 		exit(0);
