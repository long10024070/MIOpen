--- conflicted
+++ resolved
@@ -28,14 +28,13 @@
 	else if (base_arg == "softmax") {
 		drv = new SoftmaxDriver<float>();
 	}
-<<<<<<< HEAD
+
 #ifndef WIN32 // so Linux and APPLE
-=======
 #ifdef MLOPEN_USE_TINYGEMMM
->>>>>>> d33a229c
 	else if (base_arg == "gemm") {
 		drv = new GemmDriver<float>();
 	}
+#endif
 #endif
 	else {
 		printf("Incorrect BaseArg\n");
