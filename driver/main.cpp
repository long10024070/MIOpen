#include <iostream>
#include <cstdio>
#include "driver.hpp"
#include "conv_driver.hpp"
#include "pool_driver.hpp"
#include "lrn_driver.hpp"
#include "activ_driver.hpp"

int main(int argc, char *argv[]) {

	std::string base_arg = ParseBaseArg(argc, argv);

	Driver *drv;
	if(base_arg == "conv") {
		drv = new ConvDriver<float>();
	}
	else if(base_arg == "pool") {
		drv = new PoolDriver<float>();
	}
	else if(base_arg == "lrn") {
		drv = new LRNDriver<float>();
	}
<<<<<<< HEAD
	else if (base_arg == "activ") {
		drv = new ActivationDriver<float>();
	}

=======
	else {
		printf("Incorrect BaseArg\n");
		exit(0);
	}
>>>>>>> cc45ac38

	drv->AddCmdLineArgs();
	drv->ParseCmdLineArgs(argc, argv);
	drv->GetandSetData();

	drv->AllocateBuffersAndCopy();

	drv->RunForwardGPU();

	if(drv->GetInputFlags().GetValueInt("verify") == 1) {
		drv->VerifyForward();
	}
	
	if(drv->GetInputFlags().GetValueInt("forw") == 0) {
		drv->RunBackwardGPU();
		if(drv->GetInputFlags().GetValueInt("verify") == 1) {
			drv->VerifyBackward();
		}
	}

	return 0;
}<|MERGE_RESOLUTION|>--- conflicted
+++ resolved
@@ -20,17 +20,13 @@
 	else if(base_arg == "lrn") {
 		drv = new LRNDriver<float>();
 	}
-<<<<<<< HEAD
 	else if (base_arg == "activ") {
 		drv = new ActivationDriver<float>();
 	}
-
-=======
 	else {
 		printf("Incorrect BaseArg\n");
 		exit(0);
 	}
->>>>>>> cc45ac38
 
 	drv->AddCmdLineArgs();
 	drv->ParseCmdLineArgs(argc, argv);
