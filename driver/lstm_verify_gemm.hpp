--- conflicted
+++ resolved
@@ -152,12 +152,7 @@
                                batch_n,
                                in_stride,
                                0,
-<<<<<<< HEAD
                                const_cast<T*>(wei_state),
-                               hy_h * bi * 4,
-=======
-                               (const T*)&wei_state[0],
->>>>>>> 836ecf9d
                                in_h,
 					hy_h * bi * 4,
                                in_stride,
@@ -194,12 +189,7 @@
                            batch_n,
                            hy_stride,
                            0,
-<<<<<<< HEAD
                            const_cast<T*>(&wei_state[wei_shift]),
-                           hy_h * bi * 4,
-=======
-                           (const T*)&wei_state[wei_shift],
->>>>>>> 836ecf9d
                            hy_h * bi,
 				hy_h * bi * 4,
                            bi_stride,
@@ -246,12 +236,7 @@
                                in_n[ti],
                                h_stride,
                                0,
-<<<<<<< HEAD
                                const_cast<T*>(&wei_state[wei_shift]),
-                               hy_h * 4,
-=======
-                               (const T*)&wei_state[wei_shift],
->>>>>>> 836ecf9d
                                hy_h,
 					hy_h * 4,
                                uni_stride,
@@ -271,19 +256,11 @@
                                    in_n[seqLength - 1 - ti],
                                    h_stride,
                                    0,
-<<<<<<< HEAD
-                                   const_cast<T*>(&wei_state[wei_shift + 4 * hy_h]),
-                                   hy_h * 4,
-                                   hy_h,
-                                   wei_stride,
-                                   0,
-=======
-                                   (const T*)&wei_state[wei_shift + 4 * hy_h * uni_stride],
+                                   const_cast<T*>(&wei_state[wei_shift + 4 * hy_h * uni_stride]),
 						hy_h,
 						hy_h * 4,                                   
                                    uni_stride,
 						ADNN_MM_TRANSPOSE,
->>>>>>> 836ecf9d
                                    &hid_state[hid_shift + baccbi * hy_stride + 4 * hy_h],
                                    hy_h * 4,
                                    in_n[seqLength - 1 - ti],
@@ -300,12 +277,7 @@
                                in_n[ti],
                                h_stride,
                                0,
-<<<<<<< HEAD
                                const_cast<T*>(&wei_state[wei_shift]),
-                               hy_h * 4,
-=======
-                               (const T*)&wei_state[wei_shift],
->>>>>>> 836ecf9d
                                hy_h,
 					hy_h * 4,
                                uni_stride,
@@ -325,12 +297,7 @@
                                    in_n[seqLength - 1 - ti],
                                    h_stride,
                                    0,
-<<<<<<< HEAD
-                                   const_cast<T*>(&wei_state[wei_shift + 4 * hy_h]),
-                                   hy_h * 4,
-=======
-                                   (const T*)&wei_state[wei_shift + 4 * hy_h * uni_stride],
->>>>>>> 836ecf9d
+                                   const_cast<T*>(&wei_state[wei_shift + 4 * hy_h * uni_stride]),
                                    hy_h,
 						hy_h * 4,
                                    uni_stride,
@@ -665,12 +632,7 @@
                            batch_n,
                            hy_stride,
                            0,
-<<<<<<< HEAD
                            const_cast<T*>(&wei_state[wei_shift]),
-                           hy_h * bi * 4,
-=======
-                           (const T*)&wei_state[wei_shift],
->>>>>>> 836ecf9d
                            hy_h * bi,
 				hy_h * bi * 4,
                            bi_stride,
@@ -728,12 +690,7 @@
                                in_n[ti + 1],
                                hy_stride,
                                0,
-<<<<<<< HEAD
                                const_cast<T*>(&wei_state[weitime_shift]),
-                               hy_h * 4,
-=======
-                               (const T*)&wei_state[weitime_shift],
->>>>>>> 836ecf9d
                                hy_h,
 					hy_h * 4,
                                uni_stride,
@@ -758,12 +715,7 @@
                                    in_n[seqLength - 1 - ti],
                                    hy_stride,
                                    0,
-<<<<<<< HEAD
                                    const_cast<T*>(&wei_state[weitime_shift]),
-                                   hy_h * 4,
-=======
-                                   (const T*)&wei_state[weitime_shift],
->>>>>>> 836ecf9d
                                    hy_h,
 						hy_h * 4,
                                    uni_stride,
@@ -930,12 +882,7 @@
                        in_n[0],
                        hy_stride,
                        0,
-<<<<<<< HEAD
                        const_cast<T*>(&wei_state[weitime_shift]),
-                       hy_h * 4,
-=======
-                       (const T*)&wei_state[weitime_shift],
->>>>>>> 836ecf9d
                        hy_h,
 			hy_h * 4,
                        uni_stride,
@@ -967,12 +914,7 @@
                            in_n[seqLength - 1],
                            hy_stride,
                            0,
-<<<<<<< HEAD
-                           const_cast<T*>(&wei_state[weitime_shift + 4 * hy_h]),
-                           hy_h * 4,
-=======
-                           (const T*)&wei_state[weitime_shift + 4 * hy_h * uni_stride],
->>>>>>> 836ecf9d
+                           const_cast<T*>(&wei_state[weitime_shift + 4 * hy_h * uni_stride]),
                            hy_h,
 				hy_h * 4,
                            uni_stride,
@@ -1023,12 +965,7 @@
                        batch_n,
                        hy_stride,
                        0,
-<<<<<<< HEAD
                        const_cast<T*>(wei_state),
-                       hy_h * bi * 4,
-=======
-                       (const T*)&wei_state[0],
->>>>>>> 836ecf9d
                        in_h,
 			hy_h * bi * 4,
                        in_stride,
@@ -1190,27 +1127,15 @@
             }
             else
             {
-<<<<<<< HEAD
-                ADNN_mm_cpu<T>(const_cast<T*>(in_state),
+                ADNN_mm_cpu<T>(const_cast<T*>(wkspace_state),
+                               hy_h * bi * 4,
+                               batch_n,
+                               hy_stride,
+                               ADNN_MM_TRANSPOSE,
+                               const_cast<T*>(in_state),
                                in_h,
                                batch_n,
                                in_stride,
-                               ADNN_MM_TRANSPOSE,
-                               const_cast<T*>(wkspace_state),
-                               hy_h * bi * 4,
-                               batch_n,
-                               hy_stride,
-=======
-                ADNN_mm_cpu<T>((const T*)&wkspace_state[0],
-					hy_h * bi * 4,
-					batch_n,
-					hy_stride,
-                               ADNN_MM_TRANSPOSE,
-					(const T*)&in_state[0],
-					in_h,
-					batch_n,
-					in_stride,
->>>>>>> 836ecf9d
                                0,
                                &dwei_state[0],
                                in_h,
@@ -1240,27 +1165,15 @@
             int hid_shift      = li * batch_n * hy_stride;
             int wei_shift = (in_h + hy_h) * wei_stride + (li - 1) * (bi * hy_h + hy_h) * wei_stride;
 
-<<<<<<< HEAD
-            ADNN_mm_cpu<T>(const_cast<T*>(&rsvspace_state[prelayer_shift]),
+            ADNN_mm_cpu<T>(const_cast<T*>(&wkspace_state[hid_shift]),
+                           hy_h * bi * 4,
+                           batch_n,
+                           hy_stride,
+                           ADNN_MM_TRANSPOSE,
+                           const_cast<T*>(&rsvspace_state[prelayer_shift]),
                            hy_h * bi,
                            batch_n,
                            hy_stride,
-                           ADNN_MM_TRANSPOSE,
-                           const_cast<T*>(&wkspace_state[hid_shift]),
-                           hy_h * bi * 4,
-                           batch_n,
-                           hy_stride,
-=======
-            ADNN_mm_cpu<T>((const T*)&wkspace_state[hid_shift],
-				hy_h * bi * 4,
-				batch_n,
-				hy_stride,
-                           ADNN_MM_TRANSPOSE,
-				(const T*)&rsvspace_state[prelayer_shift],
-				hy_h * bi,
-				batch_n,
-				hy_stride,
->>>>>>> 836ecf9d
                            0,
                            &dwei_state[wei_shift],
                            hy_h * bi,
@@ -1299,27 +1212,15 @@
             // between time
             if(ti == 0)
             {
-<<<<<<< HEAD
-                ADNN_mm_cpu<T>(const_cast<T*>(&hx_state[hx_shift]),
+                ADNN_mm_cpu<T>(const_cast<T*>(&wkspace_state[hid_shift]),
+                               hy_h * 4,
+                               in_n[ti],
+                               hy_stride,
+                               ADNN_MM_TRANSPOSE,
+                               const_cast<T*>(&hx_state[hx_shift]),
                                hy_h,
                                in_n[ti],
                                h_stride,
-                               ADNN_MM_TRANSPOSE,
-                               const_cast<T*>(&wkspace_state[hid_shift]),
-                               hy_h * 4,
-                               in_n[ti],
-                               hy_stride,
-=======
-                ADNN_mm_cpu<T>((const T*)&wkspace_state[hid_shift],
-					hy_h * 4,
-					in_n[ti],
-					hy_stride,
-                               ADNN_MM_TRANSPOSE,
-					(const T*)&hx_state[hx_shift],
-					hy_h,
-					in_n[ti],
-					h_stride,
->>>>>>> 836ecf9d
                                0,
                                &dwei_state[wei_shift],
                                hy_h,
@@ -1334,27 +1235,15 @@
                 pretime_shift =
                     li * batch_n * hy_stride + (bacc - in_n[ti - 1]) * hy_stride + bi * 5 * hy_h;
 
-<<<<<<< HEAD
-                ADNN_mm_cpu<T>(const_cast<T*>(&rsvspace_state[pretime_shift]),
+                ADNN_mm_cpu<T>(const_cast<T*>(&wkspace_state[hid_shift]),
+                               hy_h * 4,
+                               in_n[ti],
+                               hy_stride,
+                               ADNN_MM_TRANSPOSE,
+                               const_cast<T*>(&rsvspace_state[pretime_shift]),
                                hy_h,
                                in_n[ti],
                                hy_stride,
-                               ADNN_MM_TRANSPOSE,
-                               const_cast<T*>(&wkspace_state[hid_shift]),
-                               hy_h * 4,
-                               in_n[ti],
-                               hy_stride,
-=======
-                ADNN_mm_cpu<T>((const T*)&wkspace_state[hid_shift],
-					hy_h * 4,
-					in_n[ti],
-					hy_stride,
-                               ADNN_MM_TRANSPOSE,
-					(const T*)&rsvspace_state[pretime_shift],
-					hy_h,
-					in_n[ti],
-					hy_stride,
->>>>>>> 836ecf9d
                                0,
                                &dwei_state[wei_shift],
                                hy_h,
@@ -1369,27 +1258,15 @@
             {
                 if(ti == seqLength - 1)
                 {
-<<<<<<< HEAD
-                    ADNN_mm_cpu<T>(const_cast<T*>(&hx_state[hx_shift + hy_h]),
+                    ADNN_mm_cpu<T>(const_cast<T*>(&wkspace_state[hid_shift + 4 * hy_h]),
+                                   hy_h * 4,
+                                   in_n[ti],
+                                   hy_stride,
+                                   ADNN_MM_TRANSPOSE,
+                                   const_cast<T*>(&hx_state[hx_shift + hy_h]),
                                    hy_h,
                                    in_n[ti],
                                    h_stride,
-                                   ADNN_MM_TRANSPOSE,
-                                   const_cast<T*>(&wkspace_state[hid_shift + 4 * hy_h]),
-                                   hy_h * 4,
-                                   in_n[ti],
-                                   hy_stride,
-=======
-                    ADNN_mm_cpu<T>((const T*)&wkspace_state[hid_shift + 4 * hy_h],
-						hy_h * 4,
-						in_n[ti],
-						hy_stride,
-                                   ADNN_MM_TRANSPOSE,
-						(const T*)&hx_state[hx_shift + hy_h],
-						hy_h,
-						in_n[ti],
-						h_stride,
->>>>>>> 836ecf9d
                                    0,
                                    &dwei_state[wei_shift + 4 * hy_h * uni_stride],
                                    hy_h,
@@ -1404,27 +1281,15 @@
                     pretime_shift = 
                         li * batch_n * hy_stride + (bacc + in_n[ti]) * hy_stride + bi * 5 * hy_h;
 
-<<<<<<< HEAD
-                    ADNN_mm_cpu<T>(const_cast<T*>(&rsvspace_state[pretime_shift + hy_h]),
+                    ADNN_mm_cpu<T>(const_cast<T*>(&wkspace_state[hid_shift + 4 * hy_h]),
+                                   hy_h * 4,
+                                   in_n[ti + 1],
+                                   hy_stride,
+                                   ADNN_MM_TRANSPOSE,
+                                   const_cast<T*>(&rsvspace_state[pretime_shift + hy_h]),
                                    hy_h,
                                    in_n[ti + 1],
                                    hy_stride,
-                                   ADNN_MM_TRANSPOSE,
-                                   const_cast<T*>(&wkspace_state[hid_shift + 4 * hy_h]),
-                                   hy_h * 4,
-                                   in_n[ti + 1],
-                                   hy_stride,
-=======
-                    ADNN_mm_cpu<T>((const T*)&wkspace_state[hid_shift + 4 * hy_h],
-						hy_h * 4,
-						in_n[ti + 1],
-						hy_stride,
-                                   ADNN_MM_TRANSPOSE,
-						(const T*)&rsvspace_state[pretime_shift + hy_h],
-						hy_h,
-						in_n[ti + 1],
-						hy_stride,
->>>>>>> 836ecf9d
                                    0,
                                    &dwei_state[wei_shift + 4 * hy_h * uni_stride],
                                    hy_h,
