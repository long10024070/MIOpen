--- conflicted
+++ resolved
@@ -72,13 +72,8 @@
 # Install rclone
 RUN pip install https://github.com/pfultz2/rclone/archive/master.tar.gz
 
-# Install hcc from ROCm 2.9
-<<<<<<< HEAD
-RUN rclone -b clang_tot_upgrade -c 3c612e92c9d8761fb5e77e7a56c6c189b23be3b5 https://github.com/RadeonOpenCompute/hcc.git /hcc
-
-=======
+# Install hcc from ROCm 3.0
 RUN rclone -b roc-3.0.x -c 286651a04d9c3a8e3052dd84b1822985498cd27d https://github.com/RadeonOpenCompute/hcc.git /hcc
->>>>>>> a2356c0e
 RUN cget -p $PREFIX install hcc,/hcc  && rm -rf /hcc
 
 # Workaround hip: It doesn't use cmake's compiler, only the compiler at /opt/rocm/hcc/bin/hcc
