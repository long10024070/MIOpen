FROM ubuntu:18.04

ARG PREFIX=/usr/local

# Support multiarch
RUN dpkg --add-architecture i386

# Add rocm repository
RUN apt-get update && DEBIAN_FRONTEND=noninteractive apt-get install -y curl apt-utils wget && apt-get install -y gnupg2
RUN curl https://raw.githubusercontent.com/RadeonOpenCompute/ROCm-docker/master/add-rocm.sh | bash

# Install dependencies required to build hcc
# Ubuntu csomic contains llvm-7 required to build Tensile
RUN sh -c "echo deb http://mirrors.kernel.org/ubuntu xenial main universe | tee -a /etc/apt/sources.list"
RUN apt-get update && DEBIAN_FRONTEND=noninteractive apt-get install -y --allow-unauthenticated \
    apt-utils \
    build-essential \
    clang-3.8 \
    clang-format-3.8 \
    clang-tidy-3.8 \
    cmake \
    comgr \
    curl \
    doxygen \
    g++-5-multilib \
    git \
    hsa-rocr-dev \
    hsakmt-roct-dev \
    lcov \
    libelf-dev \
    libfile-which-perl \
    libncurses5-dev \
    libpthread-stubs0-dev \
    libnuma-dev \
    libunwind-dev \
    nsis \
    python \
    python-dev \
    python-pip \
    software-properties-common \
    libboost-all-dev \
    llvm-7 \
    pkg-config \
    python3 \
    python3-distutils \
    python3-venv \
    python-yaml \
    rocm-opencl \
    rocm-opencl-dev && \
    apt-get clean && \
    rm -rf /var/lib/apt/lists/*

# Setup ubsan environment to printstacktrace
ENV UBSAN_OPTIONS=print_stacktrace=1

# Install an init system
RUN wget https://github.com/Yelp/dumb-init/releases/download/v1.2.0/dumb-init_1.2.0_amd64.deb
RUN dpkg -i dumb-init_*.deb && rm dumb-init_*.deb

# Install cget
RUN pip install https://github.com/pfultz2/cget/archive/57b3289000fcdb3b7e424c60a35ea09bc44d8538.tar.gz

# Install rclone
RUN pip install https://github.com/pfultz2/rclone/archive/master.tar.gz

# Install hcc from ROCm 3.0
RUN rclone -b roc-3.0.x -c 286651a04d9c3a8e3052dd84b1822985498cd27d https://github.com/RadeonOpenCompute/hcc.git /hcc
RUN LDFLAGS=-fuse-ld=gold cget -p $PREFIX install hcc,/hcc  && rm -rf /hcc
<<<<<<< HEAD

# Workaround hip: It doesn't use cmake's compiler, only the compiler at /opt/rocm/hcc/bin/hcc
RUN mkdir -p /opt/rocm/hcc/bin
RUN ln -s $PREFIX/bin/hcc /opt/rocm/hcc/bin/hcc
RUN ln -s $PREFIX/bin/hcc-config /opt/rocm/hcc/bin/hcc-config
=======
>>>>>>> 481d6b94

# Make sure /opt/rcom is in the paths
ENV PATH="/opt/rocm:${PATH}"

# Build using hcc
RUN cget -p $PREFIX init --cxx $PREFIX/bin/hcc --std=c++14

# Install dependencies
ADD dev-requirements.txt /dev-requirements.txt
ADD requirements.txt /requirements.txt
ADD min-requirements.txt /min-requirements.txt
RUN CXXFLAGS='-isystem $PREFIX/include' cget -p $PREFIX install -f /dev-requirements.txt

# Install doc requirements
ADD doc/requirements.txt /doc-requirements.txt
RUN pip install -r /doc-requirements.txt
<|MERGE_RESOLUTION|>--- conflicted
+++ resolved
@@ -66,14 +66,6 @@
 # Install hcc from ROCm 3.0
 RUN rclone -b roc-3.0.x -c 286651a04d9c3a8e3052dd84b1822985498cd27d https://github.com/RadeonOpenCompute/hcc.git /hcc
 RUN LDFLAGS=-fuse-ld=gold cget -p $PREFIX install hcc,/hcc  && rm -rf /hcc
-<<<<<<< HEAD
-
-# Workaround hip: It doesn't use cmake's compiler, only the compiler at /opt/rocm/hcc/bin/hcc
-RUN mkdir -p /opt/rocm/hcc/bin
-RUN ln -s $PREFIX/bin/hcc /opt/rocm/hcc/bin/hcc
-RUN ln -s $PREFIX/bin/hcc-config /opt/rocm/hcc/bin/hcc-config
-=======
->>>>>>> 481d6b94
 
 # Make sure /opt/rcom is in the paths
 ENV PATH="/opt/rocm:${PATH}"
