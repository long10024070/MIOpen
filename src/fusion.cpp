/*******************************************************************************
 *
 * MIT License
 *
 * Copyright (c) 2017 Advanced Micro Devices, Inc.
 *
 * Permission is hereby granted, free of charge, to any person obtaining a copy
 * of this software and associated documentation files (the "Software"), to deal
 * in the Software without restriction, including without limitation the rights
 * to use, copy, modify, merge, publish, distribute, sublicense, and/or sell
 * copies of the Software, and to permit persons to whom the Software is
 * furnished to do so, subject to the following conditions:
 *
 * The above copyright notice and this permission notice shall be included in all
 * copies or substantial portions of the Software.
 *
 * THE SOFTWARE IS PROVIDED "AS IS", WITHOUT WARRANTY OF ANY KIND, EXPRESS OR
 * IMPLIED, INCLUDING BUT NOT LIMITED TO THE WARRANTIES OF MERCHANTABILITY,
 * FITNESS FOR A PARTICULAR PURPOSE AND NONINFRINGEMENT. IN NO EVENT SHALL THE
 * AUTHORS OR COPYRIGHT HOLDERS BE LIABLE FOR ANY CLAIM, DAMAGES OR OTHER
 * LIABILITY, WHETHER IN AN ACTION OF CONTRACT, TORT OR OTHERWISE, ARISING FROM,
 * OUT OF OR IN CONNECTION WITH THE SOFTWARE OR THE USE OR OTHER DEALINGS IN THE
 * SOFTWARE.
 *
 *******************************************************************************/
#include <cassert>
#include <miopen/fusion.hpp>
#include <miopen/fusion_plan.hpp>
#include <miopen/logger.hpp>
#include <miopen/handle.hpp>
#include <miopen/visit_float.hpp>
#include <ostream>
#include <ios>
#include <algorithm>
#include <string>
#include <half.hpp>

namespace miopen {

FusionPlanDescriptor::FusionPlanDescriptor(const miopenFusionDirection_t dir,
                                           const TensorDescriptor& inDesc)
    : fusion_dir(dir),
      input_desc(inDesc),
      is_valid(false),
      kernel_source_type(OpenclText),
      fp_contains_bn(false),
      program_name(""),
      kernel_name(""),
      algorithm_name(""),
      network_config(inDesc.ToString()),
      data_type(inDesc.GetType())
{
}

FusionPlanDescriptor::~FusionPlanDescriptor() { op_map.clear(); }

miopenStatus_t FusionPlanDescriptor::AddOp(std::shared_ptr<FusionOpDescriptor> desc)
{
    // load the md graph for the first op
    if(op_count == 0)
    {
        FusionMDGraph::Init(lu, desc->kind());
    }
    desc->SetIdx(op_count);
    if(op_map.empty())
        desc->SetInputDesc(input_desc);
    else
        desc->SetInputDesc(output_desc);
    desc->GetOutputDesc(output_desc);
    op_map.emplace_back(desc);
    op_count++;
    is_valid = lu.Advance(desc);
    return miopenStatusSuccess;
}

miopenStatus_t FusionPlanDescriptor::GetOp(int op_idx, std::shared_ptr<FusionOpDescriptor>& desc)
{
    auto err = miopenStatusSuccess;

    if(op_idx >= op_map.size())
    {
        MIOPEN_THROW("Operator index out of bounds");
    }

    desc = op_map[op_idx];
    return err;
}

TensorDescriptor FusionPlanDescriptor::FusionPlanDescriptor::DeriveOutputDescriptor()
{
    TensorDescriptor i_desc = input_desc;
    TensorDescriptor o_desc;
    if(fusion_dir == miopenVerticalFusion)
    {
        // All the ops should have the same output descriptor otherwise
        // fusion would not be feasible, thus we need to call GetOutputDesc on all
        // the ops and make sure it returns the same value
        for(auto&& op : op_map)
        {
            op->SetInputDesc(i_desc);
            op->GetOutputDesc(o_desc);
            i_desc = o_desc;
        }
    }
    else
    {
        MIOPEN_THROW("Unsupported fusion direction");
    }
    return o_desc;
}

miopenStatus_t FusionPlanDescriptor::GetWorkspaceSizeImmed(Handle& handle,
                                                           size_t& workSpaceSize,
                                                           miopenConvFwdAlgorithm_t /*algo*/)
{
    workSpaceSize = 0;
    // iterate over all the conv ops in the plan and return the max amount of
    // ws required
    for(auto&& op : op_map)
    {
        if(op->kind() == miopenFusionOpConvForward)
        {
            auto ptr = std::dynamic_pointer_cast<ConvForwardOpDescriptor>(op);
            TensorDescriptor opd;
            ptr->GetOutputDesc(opd);
            size_t tmp_sz = ptr->base_desc.ForwardGetWorkSpaceSize(
                handle, ptr->filter_desc, ptr->input_desc, opd);
            if(tmp_sz > workSpaceSize)
                workSpaceSize = tmp_sz;
        }
    }
    return miopenStatusSuccess;
}

miopenStatus_t FusionPlanDescriptor::GetConvAlgos(int reqAlgoCount,
                                                  int& retAlgoCount,
                                                  miopenConvFwdAlgorithm_t* ptrAlgos)
{

    // auto ptr = std::dynamic_pointer_cast<ConvForwardOpDescriptor>(&convOp);
    std::vector<miopenConvFwdAlgorithm_t> algos = lu.GetConvAlgos();

    if(algos.size() > reqAlgoCount)
        retAlgoCount = reqAlgoCount;
    else
        retAlgoCount = algos.size();
    for(auto idx = 0; idx < retAlgoCount; idx++)
    {
        ptrAlgos[idx] = algos[idx];
    }

    return miopenStatusSuccess;
}

miopenStatus_t FusionPlanDescriptor::SetConvAlgo(miopenConvFwdAlgorithm_t algo)
{
    bool res = lu.SetConvAlgo(algo);

    if(res)
        return miopenStatusSuccess;
    else
        return miopenStatusUnknownError;
}

std::ostream& operator<<(std::ostream& stream, const FusionPlanDescriptor& fpd)
{
    stream << "kernel_name: " << fpd.kernel_name;
    return stream;
}

<<<<<<< HEAD
// Fusion operator descriptors
// Conv Forward
miopenStatus_t ConvForwardOpDescriptor::GetOutputDesc(TensorDescriptor& output_desc)
{
    std::size_t n, c, h, w;
    std::tie(n, c, h, w) = base_desc.GetForwardOutputDim(input_desc, filter_desc);
    TensorDescriptor desc(input_desc.GetType(), {n, c, h, w});
    output_desc = desc;
    return miopenStatusSuccess;
}

miopenStatus_t ConvForwardOpDescriptor::SetArgs(OperatorArgs& args,
                                                const void* /*alpha*/,
                                                const void* /*beta*/,
                                                ConstData_t w)
{
    auto id    = std::to_string(GetIdx());
    auto w_any = any_t(w);
    args.ins_arg("weights" + id, w_any);

    return miopenStatusSuccess;
}

std::vector<std::string> ConvForwardOpDescriptor::GetArgs() const
{
    std::vector<std::string> keys;
    keys.push_back("weights" + std::to_string(GetIdx()));
    return keys;
}

=======
>>>>>>> df4896d1
FusionMDGraph_Edge_Map ConvForwardOpDescriptor::MDGraphKey(miopenConvolutionMode_t conv_mode,
                                                           miopenPaddingMode_t pad_mode,
                                                           size_t pad_h,
                                                           size_t pad_w,
                                                           size_t u,
                                                           size_t v,
                                                           size_t dilation_h,
                                                           size_t dilation_w,
                                                           int k,
                                                           int c,
                                                           int x,
                                                           int y)
{
    return {
<<<<<<< HEAD
        {"conv_mode", {EdgeOp(conv_mode, true, OpEqual)}},
        {"pad_mode", {EdgeOp(pad_mode, true, OpEqual)}},
        {"pad_h", {EdgeOp(pad_h, true, OpEqual)}},
        {"pad_w", {EdgeOp(pad_w, true, OpEqual)}},
        {"u", {EdgeOp(u, true, OpEqual)}},
        {"v", {EdgeOp(v, true, OpEqual)}},
        {"dilation_h", {EdgeOp(dilation_h, true, OpEqual)}},
        {"dilation_w", {EdgeOp(dilation_w, true, OpEqual)}},
        {"k", {EdgeOp(k, true, OpAny)}},
        {"c", {EdgeOp(c, true, OpAny)}},
        {"x", {EdgeOp(x, true, OpEqual)}},
        {"y", {EdgeOp(y, true, OpEqual)}},
    };
}

FusionMDGraph_Edge_Map ConvForwardOpDescriptor::MDGraphKey() const
{
    auto lens = filter_desc.GetLengths();
    int k, c, x, y;
    std::tie(k, c, x, y) = tien<4>(lens);
    auto m = ConvForwardOpDescriptor::MDGraphKey(base_desc.mode,
                                                 base_desc.paddingMode,
                                                 base_desc.pad_h,
                                                 base_desc.pad_w,
                                                 base_desc.u,
                                                 base_desc.v,
                                                 base_desc.dilation_h,
                                                 base_desc.dilation_w,
                                                 k,
                                                 c,
                                                 x,
                                                 y);
    auto precision_vec = {EdgeOp(input_desc.GetType(), true, OpEqual)};
    m.emplace("precision", precision_vec);
    return m;
}

=======
        {"conv_mode", EdgeOp(conv_mode, true, OpEqual)},
        {"pad_mode", EdgeOp(pad_mode, true, OpEqual)},
        {"pad_h", EdgeOp(pad_h, true, OpEqual)},
        {"pad_w", EdgeOp(pad_w, true, OpEqual)},
        {"u", EdgeOp(u, true, OpEqual)},
        {"v", EdgeOp(v, true, OpEqual)},
        {"dilation_h", EdgeOp(dilation_h, true, OpEqual)},
        {"dilation_w", EdgeOp(dilation_w, true, OpEqual)},
        {"k", EdgeOp(k, true, OpAny)},
        {"c", EdgeOp(c, true, OpAny)},
        {"x", EdgeOp(x, true, OpEqual)},
        {"y", EdgeOp(y, true, OpEqual)},
    };
}
>>>>>>> df4896d1
// Activ Forward
miopenStatus_t ActivFusionOpDescriptor::SetArgs(OperatorArgs& args,
                                                const void* /*alpha*/,
                                                const void* /*beta*/,
                                                double activAlpha,
                                                double activBeta,
                                                double activGamma)
{
    auto id = std::to_string(GetIdx());
    if(input_desc.GetType() == miopenFloat)
    {
        args.ins_arg("activAlpha" + id, OpKernelArg(static_cast<float>(activAlpha)));
        args.ins_arg("activBeta" + id, OpKernelArg(static_cast<float>(activBeta)));
        args.ins_arg("activGamma" + id, OpKernelArg(static_cast<float>(activGamma)));
    }
    else if(input_desc.GetType() == miopenHalf)
    {
        args.ins_arg("activAlpha" + id, OpKernelArg(static_cast<half_float::half>(activAlpha)));
        args.ins_arg("activBeta" + id, OpKernelArg(static_cast<half_float::half>(activBeta)));
        args.ins_arg("activGamma" + id, OpKernelArg(static_cast<half_float::half>(activGamma)));
    }
    return miopenStatusSuccess;
}

std::vector<std::string> ActivFusionOpDescriptor::GetArgs() const
{
    std::vector<std::string> keys;
    auto id = std::to_string(GetIdx());
    keys.push_back("activAlpha" + id);
    keys.push_back("activBeta" + id);
    keys.push_back("activGamma" + id);
    return keys;
}

miopenStatus_t ActivFusionOpDescriptor::GetOutputDesc(TensorDescriptor& output_desc)
{
    // activation does not change the size
    output_desc = input_desc;
    return miopenStatusSuccess;
}
FusionMDGraph_Edge_Map ActivFusionOpDescriptor::MDGraphKey(miopenActivationMode_t mode)
{
    return {{"activ_mode", {EdgeOp(mode, true, OpEqual)}}};
}

FusionMDGraph_Edge_Map ActivFusionOpDescriptor::MDGraphKey() const
{
    return ActivFusionOpDescriptor::MDGraphKey(activMode);
}

miopenStatus_t BatchNormInferenceFusionOpDescriptor::GetOutputDesc(TensorDescriptor& output_desc)
{
    output_desc = input_desc;
    return miopenStatusSuccess;
}

miopenStatus_t BatchNormInferenceFusionOpDescriptor::SetArgs(OperatorArgs& args,
                                                             const void* alpha,
                                                             const void* beta,
                                                             ConstData_t bnScale,
                                                             ConstData_t bnBias,
                                                             ConstData_t estimatedMean,
                                                             ConstData_t estimatedVariance,
                                                             double epsilon)
{
    auto id                    = std::to_string(GetIdx());
    auto alpha_any             = OpKernelArg(*(static_cast<const float*>(alpha)));
    auto beta_any              = OpKernelArg(*(static_cast<const float*>(beta)));
    auto bnScale_any           = OpKernelArg(bnScale);
    auto bnBias_any            = OpKernelArg(bnBias);
    auto estimatedMean_any     = OpKernelArg(estimatedMean);
    auto estimatedVariance_any = OpKernelArg(estimatedVariance);
    auto epsilon_any           = OpKernelArg(static_cast<double>(epsilon));
    args.ins_arg("epsilon" + id, epsilon_any);
    args.ins_arg("bnScale" + id, bnScale_any);
    args.ins_arg("bnBias" + id, bnBias_any);
    args.ins_arg("estimatedMean" + id, estimatedMean_any);
    args.ins_arg("estimatedVariance" + id, estimatedVariance_any);
    return miopenStatusSuccess;
}

std::vector<std::string> BatchNormInferenceFusionOpDescriptor::GetArgs() const
{
    std::vector<std::string> keys;
    auto id = std::to_string(GetIdx());
    keys.push_back("epsilon" + id);
    keys.push_back("bnScale" + id);
    keys.push_back("bnBias" + id);
    keys.push_back("estimatedMean" + id);
    keys.push_back("estimatedVariance" + id);
    return keys;
}

FusionMDGraph_Edge_Map
BatchNormInferenceFusionOpDescriptor::MDGraphKey(miopenBatchNormMode_t bn_mode)
{
    return {{"bn_mode", {EdgeOp(bn_mode, true, OpEqual)}}};
}

FusionMDGraph_Edge_Map BatchNormInferenceFusionOpDescriptor::MDGraphKey() const
{
    return BatchNormInferenceFusionOpDescriptor::MDGraphKey(mode);
}

// Bias forward
miopenStatus_t BiasFusionOpDescriptor::GetOutputDesc(TensorDescriptor& output_desc)
{
    output_desc = input_desc;
    return miopenStatusSuccess;
}

miopenStatus_t BiasFusionOpDescriptor::SetArgs(OperatorArgs& args,
                                               const void* /*alpha*/,
                                               const void* /*beta*/,
                                               ConstData_t bdata)
{
    auto id        = std::to_string(GetIdx());
    auto bdata_any = any_t(bdata);
    args.ins_arg("bias" + id, bdata_any);
    return miopenStatusSuccess;
}

std::vector<std::string> BiasFusionOpDescriptor::GetArgs() const
{
    std::vector<std::string> keys;
    keys.push_back("bias" + std::to_string(GetIdx()));
    return keys;
}

FusionMDGraph_Edge_Map BiasFusionOpDescriptor::MDGraphKey() const
{
    return FusionMDGraph::EmptyEdgeMap();
}

static inline void
find_replace_first(std::string& s_where, const std::string& s_find, const std::string& s_replace)
{
    const auto pos = s_where.find(s_find);
    if(pos != std::string::npos)
        s_where.replace(pos, s_find.length(), s_replace);
}

std::string FusionPlanDescriptor::GetProgramName(Handle& handle)
{
    if(!op_map.empty())
    {
        program_name = lu.GetProgramName();
        // Replace "GFX*" wildcard by device name (in lowercase)
        auto d = handle.GetDeviceName();
        std::transform(d.begin(), d.end(), d.begin(), ::tolower);
        find_replace_first(program_name, "GFX*", d);
        return program_name;
    }
    else
    {
        MIOPEN_THROW("Unsupported starting op in Fusion Plan");
    }
}

std::string FusionPlanDescriptor::GetKernelName()
{
    if(!op_map.empty())
    {
        kernel_name = lu.GetKernelName();
        return kernel_name;
    }
    else
    {
        MIOPEN_THROW("Unsupported starting op in Fusion Plan");
    }
}

std::string FusionPlanDescriptor::GetAlgorithmName()
{
    if(!op_map.empty())
    {
        algorithm_name = lu.GetAlgoName();
        return algorithm_name;
    }
    else
    {
        MIOPEN_THROW("Unsupported starting op in Fusion Plan");
    }
}

miopenStatus_t FusionPlanDescriptor::Compile(Handle& handle)
{
    miopenStatus_t status = miopenStatusUnknownError;
    if(!isValid())
    {
        MIOPEN_THROW("Trying to compile and invalid FusionPlan");
    }
    network_config = "";
    network_config += output_desc.ToString();
    for(auto&& op : op_map)
    {
        op->GetNetworkConfig(network_config, handle);
    }
    // Check if the kernel is assembly or OpenCL
    auto ops_head  = op_map[0];
    algorithm_name = lu.GetAlgoName();
    program_name   = GetProgramName(handle);
    kernel_name    = GetKernelName();
    MIOPEN_LOG_I2(program_name << ',' << kernel_name);
    if(program_name.empty())
        MIOPEN_THROW("Invalid Fusion Plan");
    if(miopen::EndsWith(program_name, ".s"))
        kernel_source_type = AsmText;
    else if(miopen::EndsWith(program_name, ".so"))
        kernel_source_type = Binary;
    else
        kernel_source_type = OpenclText;

    auto&& kernels = handle.GetKernels(algorithm_name, network_config);
    if(!kernels.empty())
    {
        status = miopenStatusSuccess;
    }
    else
    {
        std::string compile_config;
        auto dType = input_desc.GetType();
        if(kernel_source_type == OpenclText)
        {
            if(dType == miopenFloat)
            {
                compile_config += " -DMIOPEN_USE_FP16=0 -DMIOPEN_USE_FP32=1";
            }
            else
            {
                compile_config += " -DMIOPEN_USE_FP16=1 -DMIOPEN_USE_FP32=0";
            }
        }
        for(auto&& op : op_map)
        {
            if(op->GetCompileParms(compile_config, handle, kernel_source_type, lu.GetSolvers()) !=
               miopenStatusSuccess)
            {
                MIOPEN_THROW("Unsupported fusion plan");
            }
        }
        // TODO: This true for inference but might not be true in general
        // This is sill an open question
        // Must be preceded by GetCompileParms
        const auto& vld = ops_head->GetLocalWGSz(handle, algorithm_name);
        const auto& vgd = ops_head->GetGlobalWGSz(handle, algorithm_name);
        MIOPEN_LOG_I2("Program: " << program_name << ", kernel: " << kernel_name);
        MIOPEN_LOG_I2("Build options: " << compile_config);
        handle.AddKernel(
            algorithm_name, network_config, program_name, kernel_name, vld, vgd, compile_config);
        status = miopenStatusSuccess;
    }
    return status;
}

std::ostream& operator<<(std::ostream& s, const OpKernelArg& arg)
{
    union
    {
        unsigned long long ul = 0;
        double d;
        float f;
        half_float::half h;
        char c[sizeof(ul)];
    } val = {0};
    if(arg.buffer.size() > sizeof(val.ul))
        return s << "<too long value>";
    for(int i    = 0; i < arg.buffer.size(); ++i)
        val.c[i] = arg.buffer[i];
    s << std::hex << "0x" << val.ul << std::dec << " = " << static_cast<long long>(val.ul);
    switch(arg.buffer.size())
    {
    case 2: s << " = " << static_cast<float>(val.h) << "H"; break;
    case 4: s << " = " << val.f << "F"; break;
    case 8: s << " = " << val.d << "D"; break;
    default: break;
    }
    return s;
}

static any_t GetArg(std::vector<std::shared_ptr<FusionOpDescriptor>>& op_map,
                    const OperatorArgs& op_args,
                    const miopenFusionOp_t op,
                    const std::string arg_name)
{
    for(auto idx = 0; idx < op_map.size(); ++idx)
    {
        if(op_map[idx]->kind() == op)
        {
            std::string key = arg_name + std::to_string(idx);
            MIOPEN_LOG_I2(*op_map[idx] << ", finding: " << key);
            auto it = op_args.args_map.find(key);
            if(it != op_args.args_map.end())
            {
                MIOPEN_LOG_I2("found " << (it->second.is_ptr ? "pointer: " : "scalar: ") << key
                                       << " = "
                                       << it->second);
                return it->second;
            }
        }
    }
    MIOPEN_LOG_E("Not found: arg_name = " << arg_name);
    MIOPEN_THROW("Argument not found");
}

#ifdef ADD_ARGUMENT
#error "ADD_ARGUMENT defined"
#endif
#define ADD_ARGUMENT(argument_name)                                                     \
    do                                                                                  \
    {                                                                                   \
        const any_t argument(argument_name);                                            \
        args.emplace_back(argument);                                                    \
        MIOPEN_LOG_I((argument.is_ptr ? "Pointer " : "Scalar ") << #argument_name " = " \
                                                                << argument);           \
    } while(false)

miopenStatus_t FusionPlanDescriptor::Execute(Handle& handle,
                                             TensorDescriptor& inputDesc,
                                             ConstData_t input,
                                             TensorDescriptor& outputDesc,
                                             Data_t output,
                                             const OperatorArgs& op_args)
{
    if(!isValid())
    {
        MIOPEN_THROW("Attempting to execute an invalid fusion plan.");
    }

    if(output_desc != outputDesc)
    {
        MIOPEN_THROW("The output descriptors dont match.");
    }
    if(input_desc != inputDesc)
    {
        MIOPEN_THROW("The input descriptors dont match.");
    }

    auto ops_head = op_map[0];

    auto&& kernels = handle.GetKernels(algorithm_name, network_config);
    MIOPEN_LOG_I(algorithm_name << ',' << network_config);
    if(kernels.empty())
    {
        MIOPEN_THROW("The FusionPlan was not compiled for execution");
    }
    KernelInvoke kernel = kernels.front();

    // Construct the kernel args
    std::set<size_t> arg_sizes; // a set of argument sizes
    // A map between argument sizes and argument names
    std::map<std::pair<size_t, size_t>, std::vector<std::string>> size_map;
    // A map between argument pointers (buffers) and argument names
    std::map<size_t, std::vector<std::string>> ptr_map;

    for(auto idx = 0; idx < op_map.size(); idx++)
    {
        auto op   = op_map[idx];
        auto keys = op->GetArgs();
        for(auto&& key : keys)
        {
            auto it = op_args.args_map.find(key);
            if(it != op_args.args_map.end())
            {
                if(!it->second.is_ptr)
                {
                    arg_sizes.insert(it->second.size());
                    size_map[std::pair<size_t, size_t>(idx, it->second.size())].push_back(key);
                }
                else
                {
                    ptr_map[idx].push_back(key);
                }
            }
            else
                MIOPEN_THROW("Arg " + key + " was not set for Operator: " +
                             std::to_string(op->kind()));
        }
    }
<<<<<<< HEAD
    std::vector<any_t> args;
    if(kernel_source_type == Binary)
=======
    std::vector<OpKernelArg> args;

    for(auto sz : arg_sizes) // Populate args for scalars
>>>>>>> df4896d1
    {
        if((input_desc.GetType() != miopenFloat) || (output_desc.GetType() != miopenFloat))
            MIOPEN_THROW("Only FP32 floats are currently supported");
        int N, C, H, W, oN, K, oH, oW;
        std::tie(N, C, H, W)    = miopen::tien<4>(input_desc.GetLengths(), 1);
        std::tie(oN, K, oH, oW) = miopen::tien<4>(output_desc.GetLengths(), 1);
        if(N != oN)
            MIOPEN_THROW("input and output batch sizes do not match");
        const int n_groups = handle.GetMaxComputeUnits();
        // Get topology (C>B>A, C>B, C>A), find out activation mode.
        assert(op_map[0]->kind() == miopenFusionOpConvForward && 2 <= op_map.size() &&
               op_map.size() <= 3);
        bool is_bias       = false;
        bool is_activation = false;
        bool is_leakyRELU  = false;
        for(const auto& op : op_map)
        {
            if(op->kind() == miopenFusionOpBiasForward)
                is_bias = true;
            else if(op->kind() == miopenFusionOpActivForward)
            {
                is_activation = true;
                is_leakyRELU =
                    (boost::any_cast<miopenActivationMode_t>(
                         op->MDGraphKey().at("activ_mode").at(0).val) == miopenActivationLEAKYRELU);
            }
        }
        const int flags        = (is_bias ? (1 << 7) : 0) + (is_activation ? (1 << 8) : 0);
        const int reserved     = 0;
        const int R            = 3;
        const int S            = 3;
        const int pad_h        = 0;
        const int pad_w        = 0;
        int* const return_addr = nullptr;
        const auto weights     = GetArg(op_map, op_args, miopenFusionOpConvForward, "weights");
        const auto bias = is_bias ? GetArg(op_map, op_args, miopenFusionOpBiasForward, "bias")
                                  : any_t(nullptr); // Kernel does not use it.
        const auto alpha = (is_activation && is_leakyRELU)
                               ? GetArg(op_map, op_args, miopenFusionOpActivForward, "activAlpha")
                               : any_t(0.0f); // Fixed to 0.0 for RELU.
        ADD_ARGUMENT(N);
        ADD_ARGUMENT(C);
        ADD_ARGUMENT(H);
        ADD_ARGUMENT(W);
        ADD_ARGUMENT(K);
        ADD_ARGUMENT(n_groups);
        ADD_ARGUMENT(flags);
        ADD_ARGUMENT(reserved);
        ADD_ARGUMENT(input);
        ADD_ARGUMENT(weights);
        ADD_ARGUMENT(output);
        ADD_ARGUMENT(return_addr);
        ADD_ARGUMENT(R);
        ADD_ARGUMENT(S);
        ADD_ARGUMENT(pad_h);
        ADD_ARGUMENT(pad_w);
        ADD_ARGUMENT(oH);
        ADD_ARGUMENT(oW);
        ADD_ARGUMENT(bias);
        ADD_ARGUMENT(alpha);
    }
    else
    {
        for(auto sz : arg_sizes) // Populate args for scalars
        {
            for(auto idx = 0; idx < op_map.size(); idx++)
            {
                auto op   = op_map[idx];
                auto keys = size_map[std::pair<size_t, size_t>(idx, sz)];
                std::sort(keys.begin(), keys.end());
                for(auto& key : keys)
                {
                    auto it = op_args.args_map.find(key);
                    if(it != op_args.args_map.end())
                    {
                        MIOPEN_LOG_I("Scalar " << key << " = " << it->second);
                        args.push_back(it->second);
                    }
                }
            }
        }
        // insert input / output pointer
        args.emplace_back(any_t(input));
        MIOPEN_LOG_I("Input ptr = " << input);
        args.emplace_back(any_t(output));
        MIOPEN_LOG_I("Output ptr = " << output);
        // add other pointers in op-order
        for(auto idx = 0; idx < op_map.size(); idx++)
        {
            auto op   = op_map[idx];
            auto keys = ptr_map[idx];
            std::sort(keys.begin(), keys.end());
            for(auto& key : keys)
            {
                auto it = op_args.args_map.find(key);
                if(it != op_args.args_map.end())
                {
                    MIOPEN_LOG_I("Pointer " << key << " = " << it->second);
                    args.push_back(it->second);
                }
            }
        }
    }
<<<<<<< HEAD
=======
    // insert input / output pointer
    args.emplace_back(OpKernelArg(input));
    MIOPEN_LOG_I("Input ptr = " << input);
    args.emplace_back(OpKernelArg(output));
    MIOPEN_LOG_I("Output ptr = " << output);
    // add other pointers in op-order
    for(auto idx = 0; idx < op_map.size(); idx++)
    { // Populate args for pointers based operator order
        auto op   = op_map[idx];
        auto keys = ptr_map[idx];
        std::sort(keys.begin(), keys.end());
        for(auto& key : keys)
        {
            auto it = op_args.args_map.find(key);
            if(it != op_args.args_map.end())
            {
                MIOPEN_LOG_I("Pointer " << key << " = " << it->second);
                args.push_back(it->second);
            }
        }
    }

>>>>>>> df4896d1
    if(kernel_source_type == AsmText)
    { // Padded arguments
        std::vector<OpKernelArg> padded_args;
        size_t running_sz = args[0].size();
        padded_args.push_back(std::move(args[0]));
        for(auto idx = 1; idx < args.size(); idx++)
        {
            if(args[idx - 1].size() != args[idx].size())
            {
                auto padding = running_sz % args[idx].size();
                if(padding != 0)
                {
                    MIOPEN_LOG_I("*** Padding: " << padding);
                    OpKernelArg tmp(0, padding);
                    padded_args.push_back(tmp);
                    running_sz += padding;
                }
            }
            padded_args.push_back(std::move(args[idx]));
            running_sz += args[idx].size();
        }
        kernel(padded_args);
    }
    else
    {
        kernel(args);
    }
    return miopenStatusSuccess;
}

} // namespace miopen<|MERGE_RESOLUTION|>--- conflicted
+++ resolved
@@ -168,7 +168,6 @@
     return stream;
 }
 
-<<<<<<< HEAD
 // Fusion operator descriptors
 // Conv Forward
 miopenStatus_t ConvForwardOpDescriptor::GetOutputDesc(TensorDescriptor& output_desc)
@@ -199,8 +198,6 @@
     return keys;
 }
 
-=======
->>>>>>> df4896d1
 FusionMDGraph_Edge_Map ConvForwardOpDescriptor::MDGraphKey(miopenConvolutionMode_t conv_mode,
                                                            miopenPaddingMode_t pad_mode,
                                                            size_t pad_h,
@@ -215,7 +212,6 @@
                                                            int y)
 {
     return {
-<<<<<<< HEAD
         {"conv_mode", {EdgeOp(conv_mode, true, OpEqual)}},
         {"pad_mode", {EdgeOp(pad_mode, true, OpEqual)}},
         {"pad_h", {EdgeOp(pad_h, true, OpEqual)}},
@@ -253,22 +249,6 @@
     return m;
 }
 
-=======
-        {"conv_mode", EdgeOp(conv_mode, true, OpEqual)},
-        {"pad_mode", EdgeOp(pad_mode, true, OpEqual)},
-        {"pad_h", EdgeOp(pad_h, true, OpEqual)},
-        {"pad_w", EdgeOp(pad_w, true, OpEqual)},
-        {"u", EdgeOp(u, true, OpEqual)},
-        {"v", EdgeOp(v, true, OpEqual)},
-        {"dilation_h", EdgeOp(dilation_h, true, OpEqual)},
-        {"dilation_w", EdgeOp(dilation_w, true, OpEqual)},
-        {"k", EdgeOp(k, true, OpAny)},
-        {"c", EdgeOp(c, true, OpAny)},
-        {"x", EdgeOp(x, true, OpEqual)},
-        {"y", EdgeOp(y, true, OpEqual)},
-    };
-}
->>>>>>> df4896d1
 // Activ Forward
 miopenStatus_t ActivFusionOpDescriptor::SetArgs(OperatorArgs& args,
                                                 const void* /*alpha*/,
@@ -648,14 +628,8 @@
                              std::to_string(op->kind()));
         }
     }
-<<<<<<< HEAD
-    std::vector<any_t> args;
+    std::vector<OpKernelArg> args;
     if(kernel_source_type == Binary)
-=======
-    std::vector<OpKernelArg> args;
-
-    for(auto sz : arg_sizes) // Populate args for scalars
->>>>>>> df4896d1
     {
         if((input_desc.GetType() != miopenFloat) || (output_desc.GetType() != miopenFloat))
             MIOPEN_THROW("Only FP32 floats are currently supported");
@@ -759,8 +733,6 @@
             }
         }
     }
-<<<<<<< HEAD
-=======
     // insert input / output pointer
     args.emplace_back(OpKernelArg(input));
     MIOPEN_LOG_I("Input ptr = " << input);
@@ -782,8 +754,6 @@
             }
         }
     }
-
->>>>>>> df4896d1
     if(kernel_source_type == AsmText)
     { // Padded arguments
         std::vector<OpKernelArg> padded_args;
