/*******************************************************************************
 *
 * MIT License
 *
 * Copyright (c) 2022 Advanced Micro Devices, Inc.
 *
 * Permission is hereby granted, free of charge, to any person obtaining a copy
 * of this software and associated documentation files (the "Software"), to deal
 * in the Software without restriction, including without limitation the rights
 * to use, copy, modify, merge, publish, distribute, sublicense, and/or sell
 * copies of the Software, and to permit persons to whom the Software is
 * furnished to do so, subject to the following conditions:
 *
 * The above copyright notice and this permission notice shall be included in all
 * copies or substantial portions of the Software.
 *
 * THE SOFTWARE IS PROVIDED "AS IS", WITHOUT WARRANTY OF ANY KIND, EXPRESS OR
 * IMPLIED, INCLUDING BUT NOT LIMITED TO THE WARRANTIES OF MERCHANTABILITY,
 * FITNESS FOR A PARTICULAR PURPOSE AND NONINFRINGEMENT. IN NO EVENT SHALL THE
 * AUTHORS OR COPYRIGHT HOLDERS BE LIABLE FOR ANY CLAIM, DAMAGES OR OTHER
 * LIABILITY, WHETHER IN AN ACTION OF CONTRACT, TORT OR OTHERWISE, ARISING FROM,
 * OUT OF OR IN CONNECTION WITH THE SOFTWARE OR THE USE OR OTHER DEALINGS IN THE
 * SOFTWARE.
 *
 *******************************************************************************/
#include <array>
#include <cassert>
#include <miopen/batch_norm.hpp>
#include <miopen/fusion.hpp>
#include <miopen/fusion_plan.hpp>
#include <miopen/logger.hpp>
#include <miopen/handle.hpp>
#include <miopen/visit_float.hpp>
#include <miopen/stringutils.hpp>
#include <miopen/solver_id.hpp>
#include <miopen/fusion/solvers.hpp>
#include <miopen/fusion/fusion_invoke_params.hpp>
#include <miopen/fusion/utils.hpp>
#include <miopen/find_db.hpp>
#include <miopen/find_solution.hpp>
#include <miopen/conv/solver_finders.hpp>
#include <miopen/driver_arguments.hpp>
#include <miopen/config.hpp>

#include <ostream>
#include <ios>
#include <algorithm>
#include <string>
#include <half/half.hpp>

#define MIOPEN_CHECK(x)          \
    if(x != miopenStatusSuccess) \
        return x;

namespace miopen {

miopenStatus_t ConvBiasActivFusion(Handle& handle,
                                   const void* alpha1,
                                   const TensorDescriptor& xDesc,
                                   ConstData_t x,
                                   const TensorDescriptor& wDesc,
                                   ConstData_t w,
                                   const ConvolutionDescriptor& conv_desc,
                                   miopenConvFwdAlgorithm_t algo,
                                   void* workspace,
                                   size_t workspaceSizeInBytes,
                                   const void* alpha2,
                                   const TensorDescriptor& zDesc,
                                   ConstData_t z,
                                   const TensorDescriptor& biasDesc,
                                   ConstData_t bias,
                                   const ActivationDescriptor& activationDesc,
                                   const TensorDescriptor& yDesc,
                                   Data_t y)
{
    assert(workspace == nullptr);
    assert(workspaceSizeInBytes == 0);
    std::ignore = workspace;
    std::ignore = workspaceSizeInBytes;
    /// \todo: add workspace support in fusion

    /*
    if(alpha1 != nullptr)
    {
        const auto falpha1 = *(static_cast<const float*>(alpha1));
        if(falpha1 != 1.0f)
            MIOPEN_THROW(miopenStatusNotImplemented, "alpha1 can only be 1.0");
    }
    if(alpha2 != nullptr)
    {
        const auto falpha2 = *(static_cast<const float*>(alpha2));
        if(falpha2 != 1.0f)
            MIOPEN_THROW(miopenStatusNotImplemented, "alpha2 can only be 1.0");
    }
    */

    // TODO: The type of these pointers depends on the ConvolutionDescriptor's data
    // type
    float falpha1 = alpha1 != nullptr ? *(static_cast<const float*>(alpha1)) : 1.0f;
    float falpha2 = alpha2 != nullptr ? *(static_cast<const float*>(alpha2)) : 1.0f;

    // if(z != nullptr || zDesc.GetNumDims() != 0)
    // MIOPEN_THROW(miopenStatusNotImplemented, "The addition of z vector is not yet supported");
    FusionPlanDescriptor fusePlanDesc{miopenVerticalFusion, xDesc};
    OperatorArgs fusionArgs;
    auto convOp  = std::make_shared<ConvForwardOpDescriptor>(conv_desc, wDesc);
    auto zOp     = std::make_shared<TensorScaleAddOpDescriptor>(zDesc);
    auto biasOp  = std::make_shared<BiasFusionOpDescriptor>(biasDesc);
    auto activOp = std::make_shared<ActivFwdFusionOpDescriptor>(activationDesc.GetMode());

    if(activationDesc.GetMode() != miopenActivationRELU)
    {
        MIOPEN_THROW(miopenStatusNotImplemented,
                     "only Activation Mode == miopenActivationRELU is supported");
    }

    MIOPEN_CHECK(fusePlanDesc.AddOp(convOp));
    MIOPEN_CHECK(fusePlanDesc.SetConvAlgo(algo));
    MIOPEN_CHECK(fusePlanDesc.AddOp(zOp));
    MIOPEN_CHECK(fusePlanDesc.AddOp(biasOp));
    MIOPEN_CHECK(fusePlanDesc.AddOp(activOp));

    MIOPEN_CHECK(fusePlanDesc.Compile(handle));
    float alpha       = 1.0f;
    float beta        = 0.0f;
    float activ_alpha = activationDesc.GetAlpha();
    float activ_beta  = activationDesc.GetBeta();
    float activ_gamma = activationDesc.GetGamma();

    // Set the Args
    MIOPEN_CHECK(convOp->SetArgs(fusionArgs, &falpha1, &beta, w));
    MIOPEN_CHECK(zOp->SetArgs(fusionArgs, falpha2, z));
    MIOPEN_CHECK(biasOp->SetArgs(fusionArgs, &alpha, &beta, bias));
    MIOPEN_CHECK(activOp->SetArgs(fusionArgs, &alpha, &beta, activ_alpha, activ_beta, activ_gamma));
    MIOPEN_CHECK(fusePlanDesc.Execute(handle, xDesc, x, yDesc, y, fusionArgs));
    return miopenStatusSuccess;
}

static auto
AllocateBuffersAndMakeFusionInvokeParams(Handle& handle,
                                         const FusionDescription& problem,
                                         std::vector<Allocator::ManageDataPtr>& invoke_bufs,
                                         miopen::OperatorArgs& params,
                                         const FusionPlanDescriptor& plan)
{
    const auto allocate_buffer = [&](std::size_t size) {
        auto ptr = handle.Create(size);
        auto ret = ptr.get();
        invoke_bufs.push_back(std::move(ptr));
        return ret;
    };

    const auto conv_id      = solver::fusion::GetOpIdx(plan.op_map, miopenFusionOpConvForward);
    const auto bias_id      = solver::fusion::GetOpIdx(plan.op_map, miopenFusionOpBiasForward);
    const auto activ_fwd_id = solver::fusion::GetOpIdx(plan.op_map, miopenFusionOpActivForward);
    const auto activ_bwd_id = solver::fusion::GetOpIdx(plan.op_map, miopenFusionOpActivBackward);
    const auto bn_inf_id = solver::fusion::GetOpIdx(plan.op_map, miopenFusionOpBatchNormInference);
    const auto bn_fwd_id = solver::fusion::GetOpIdx(plan.op_map, miopenFusionOpBatchNormFwdTrain);
    const auto bn_bwd_id = solver::fusion::GetOpIdx(plan.op_map, miopenFusionOpBatchNormBwdTrain);
    const auto tensor_add_op_id =
        solver::fusion::GetOpIdx(plan.op_map, miopenFusionOpTensorScaleAdd);

    const auto any_activ = activ_fwd_id != -1 || activ_bwd_id != -1;
    const auto any_bn    = bn_inf_id != -1 || bn_fwd_id != -1 || bn_bwd_id != -1;

    Data_t bias_ptr = nullptr;
    TensorDescriptor in_desc, out_desc;
    bool gfx90aaltimpl = false;

    if(conv_id != -1)
    {
        const auto conv_problem =
            problem.GetConvProblem(conv_id, conv::Direction::Forward, bias_id != -1 ? 1 : 0);
        gfx90aaltimpl = conv_problem.GetConv().attribute.gfx90aFp16alt.GetFwd();

        in_desc  = conv_problem.GetIn();
        out_desc = conv_problem.GetOut();

        if(bias_id != -1)
        {
            bias_ptr = allocate_buffer(conv_problem.GetBiasSize());

            MIOPEN_LOG_I("bias addr: " << bias_ptr << ", size: " << conv_problem.GetBiasSize());
            params.SetArg(bias_id, std::make_unique<miopen::fusion::BiasOpInvokeParam>(bias_ptr));
        }

        auto wei_ptr = allocate_buffer(conv_problem.GetWeightsSize());
        params.SetArg(conv_id, std::make_unique<miopen::fusion::ConvolutionOpInvokeParam>(wei_ptr));

        MIOPEN_LOG_I("weight addr: " << wei_ptr << ", size: " << conv_problem.GetWeightsSize());
    }

    if(any_activ)
    {
        const float alpha = 0.5f;
        const float beta  = 0.5f;
        const float gamma = 0.5f;

        if(activ_fwd_id != -1)
        {
            params.SetArg(
                activ_fwd_id,
                std::make_unique<miopen::fusion::ActivationOpInvokeParam>(alpha, beta, gamma));
        }
        else if(activ_bwd_id != -1)
        {
            const auto& activ_op =
                dynamic_cast<ActivBwdFusionOpDescriptor&>(*plan.op_map[activ_bwd_id]);

            const auto space = activ_op.input_desc.GetNumBytes();
            auto x           = allocate_buffer(space);
            auto y           = allocate_buffer(space);

            params.SetArg(activ_bwd_id,
                          std::make_unique<miopen::fusion::ActivationBwdOpInvokeParam>(
                              y, x, alpha, beta, gamma));
        }
    }

    if(tensor_add_op_id != -1)
    {
        const auto& tensor_add_op =
            dynamic_cast<const TensorScaleAddOpDescriptor&>(*plan.op_map[tensor_add_op_id]);
        assert(&tensor_add_op);

        float alpha      = 1.0f;
        const auto space = tensor_add_op.tensor_desc.GetNumBytes();
        auto ptr         = allocate_buffer(space);

        params.SetArg(tensor_add_op_id,
                      std::make_unique<miopen::fusion::TensorScaleAddOpInvokeParam>(alpha, ptr));
    }

    if(any_bn)
    {
        const auto epsilon = 0.00001;
        const auto expAvg  = 0.99;
        const auto alpha   = 1.0;
        const auto beta    = 0.0;

        if(bn_inf_id != -1)
        {
            const auto& bn_op =
                dynamic_cast<BatchNormInferenceFusionOpDescriptor&>(*plan.op_map[bn_inf_id]);

            out_desc = in_desc = bn_op.input_desc;

            const auto size   = bn_op.base_desc.GetNumBytes();
            auto scale_ptr    = allocate_buffer(size);
            auto mean_ptr     = allocate_buffer(size);
            auto variance_ptr = allocate_buffer(size);
            if(bias_ptr == nullptr)
                bias_ptr = allocate_buffer(size);

            if(bias_ptr == nullptr)
                allocate_buffer(bn_op.base_desc.GetNumBytes());

            bn_op.SetArgs(
                params, &alpha, &beta, scale_ptr, bias_ptr, mean_ptr, variance_ptr, epsilon);
        }
        else if(bn_fwd_id != -1)
        {
            const auto& bn_op =
                dynamic_cast<BatchNormFwdTrainFusionOpDescriptor&>(*plan.op_map[bn_fwd_id]);

            out_desc = in_desc = bn_op.input_desc;

            // We don't have descriptor here
            miopen::TensorDescriptor derivedBnDesc{};
            miopen::DeriveBNTensorDescriptor(derivedBnDesc, in_desc, bn_op.mode);

            const auto size              = derivedBnDesc.GetNumBytes();
            Data_t scale_ptr             = allocate_buffer(size);
            Data_t mean_ptr              = allocate_buffer(size);
            Data_t variance_ptr          = allocate_buffer(size);
            Data_t save_mean_ptr         = allocate_buffer(size);
            Data_t save_inv_variance_ptr = allocate_buffer(size);
            if(bias_ptr == nullptr)
                bias_ptr = allocate_buffer(size);

            bn_op.SetArgs(params,
                          &alpha,
                          &beta,
                          mean_ptr,
                          variance_ptr,
                          save_mean_ptr,
                          save_inv_variance_ptr,
                          scale_ptr,
                          bias_ptr,
                          expAvg,
                          epsilon);
        }
        else if(bn_bwd_id != -1)
        {
            const auto& bn_op =
                dynamic_cast<BatchNormBwdTrainFusionOpDescriptor&>(*plan.op_map[bn_bwd_id]);

            out_desc = in_desc = bn_op.input_desc;

            Data_t x_ptr = allocate_buffer(in_desc.GetNumBytes());

            // We don't have descriptor here
            miopen::TensorDescriptor derivedBnDesc{};
            miopen::DeriveBNTensorDescriptor(derivedBnDesc, in_desc, bn_op.mode);

            const auto size               = derivedBnDesc.GetNumBytes();
            Data_t scale_ptr              = allocate_buffer(size);
            Data_t res_bn_scale_diff_ptr  = allocate_buffer(size);
            Data_t res_bn_bias_diff_ptr   = allocate_buffer(size);
            Data_t saved_mean_ptr         = allocate_buffer(size);
            Data_t saved_inv_variance_ptr = allocate_buffer(size);
            if(bias_ptr == nullptr)
                bias_ptr = allocate_buffer(size);

            bn_op.SetArgs(params,
                          &alpha,
                          &beta,
                          x_ptr,
                          scale_ptr,
                          bias_ptr,
                          res_bn_scale_diff_ptr,
                          res_bn_bias_diff_ptr,
                          saved_mean_ptr,
                          saved_inv_variance_ptr);
        }
    }

    const auto in_ptr = allocate_buffer(in_desc.GetNumBytes());
    MIOPEN_LOG_I("in addr: " << in_ptr << ", size: " << in_desc.GetNumBytes());
    const auto out_ptr = allocate_buffer(out_desc.GetNumBytes());
    MIOPEN_LOG_I("out addr: " << out_ptr << ", size: " << in_desc.GetNumBytes());

    return miopen::fusion::FusionInvokeParams(
        params, in_desc, in_ptr, out_desc, out_ptr, gfx90aaltimpl);
}

namespace debug {

std::string LogCmdConvolutionFusion(const miopenFusionPlanDescriptor_t fusePlanDesc,
                                    int fusion_mode)
{
    const auto& conv_op =
        dynamic_cast<ConvForwardOpDescriptor*>(deref(fusePlanDesc).op_map[0].get());

    const miopenTensorDescriptor_t& xDesc         = &deref(fusePlanDesc).input_desc;
    const miopenTensorDescriptor_t& wDesc         = &conv_op->filter_desc;
    const miopenConvolutionDescriptor_t& convDesc = &conv_op->base_desc;
    const miopenTensorDescriptor_t& yDesc         = &deref(fusePlanDesc).output_desc;
    std::string str;

    if(deref(fusePlanDesc).data_type == miopenBFloat16)
    {
        str = "CBAInferfp16";
    }
    else
    {
        str = "CBAInfer";
    }

    str += " -F " + std::to_string(fusion_mode);
    str += ConvArgsForMIOpenDriver(miopen::deref(xDesc),
                                   miopen::deref(wDesc),
                                   miopen::deref(convDesc),
                                   miopen::deref(yDesc),
                                   miopenProblemDirection_t::miopenProblemDirectionForward,
                                   std::nullopt,
                                   false);

    return str;
}

std::string LogCmdBnormFusion(const miopenFusionPlanDescriptor_t fusePlanDesc, int fusion_mode)
{
    assert(!deref(fusePlanDesc).op_map.empty());

    std::string str;
    if(deref(fusePlanDesc).data_type == miopenBFloat16)
    {
        str = "CBAInferfp16";
    }
    else
    {
        str = "CBAInfer";
    }
    str += " -F " + std::to_string(fusion_mode);

    const auto& bn_op =
        dynamic_cast<BatchNormInferenceFusionOpDescriptor*>(deref(fusePlanDesc).op_map[0].get());

    if(bn_op != nullptr)
    {
        str += BnormArgsForMIOpenDriver(&bn_op->input_desc,
                                        bn_op->mode,
                                        nullptr,
                                        nullptr,
                                        nullptr,
                                        nullptr,
                                        miopen::debug::BatchNormDirection_t::ForwardInference,
                                        false);
    }
    else
    {
        MIOPEN_LOG_E("Dereferencing nullptr when logging batch norm");
    }
    return str;
}

MIOPEN_INTERNALS_EXPORT
void LogCmdFusion(const miopenFusionPlanDescriptor_t fusePlanDesc)
{
    if(miopen::IsLoggingCmd())
    {
        int fusion_mode = GetFusionMode(fusePlanDesc);
        switch(fusion_mode)
        {
        case 0:
        case 1:
        case 3:
        case 4:
        case 5:
        case 6: MIOPEN_LOG_DRIVER_CMD(LogCmdConvolutionFusion(fusePlanDesc, fusion_mode)); break;
        case 2: MIOPEN_LOG_DRIVER_CMD(LogCmdBnormFusion(fusePlanDesc, fusion_mode)); break;
        default: MIOPEN_LOG_E("Unknown fusion plan : " << fusion_mode);
        }
    }
}
} // namespace debug

FusionPlanDescriptor::FusionPlanDescriptor(const miopenFusionDirection_t dir,
                                           const TensorDescriptor& inDesc)
    : fusion_dir(dir),
      input_desc(inDesc),
      is_valid(false),
      kernel_source_type(OpenclText),
      fp_contains_bn(false),
      data_type(inDesc.GetType())
{
}

miopenStatus_t FusionPlanDescriptor::AddOp(std::shared_ptr<FusionOpDescriptor> desc)
{
    desc->SetIdx(op_count);
    if(op_map.empty())
        desc->SetInputDesc(input_desc);
    else
        desc->SetInputDesc(output_desc);
    desc->GetOutputDesc(output_desc);
    op_map.emplace_back(desc);
    op_count++;
    return miopenStatusSuccess;
}

miopenStatus_t FusionPlanDescriptor::GetOp(int op_idx, std::shared_ptr<FusionOpDescriptor>& desc)
{
    auto err = miopenStatusSuccess;

    if(op_idx >= op_map.size())
    {
        MIOPEN_THROW(miopenStatusBadParm, "Operator index out of bounds");
    }

    desc = op_map.at(op_idx);
    return err;
}

TensorDescriptor FusionPlanDescriptor::FusionPlanDescriptor::DeriveOutputDescriptor()
{
    TensorDescriptor i_desc = input_desc;
    TensorDescriptor o_desc;
    if(fusion_dir == miopenVerticalFusion)
    {
        // All the ops should have the same output descriptor otherwise
        // fusion would not be feasible, thus we need to call GetOutputDesc on all
        // the ops and make sure it returns the same value
        for(auto&& op : op_map)
        {
            op->SetInputDesc(i_desc);
            op->GetOutputDesc(o_desc);
            i_desc = o_desc;
        }
    }
    else
    {
        MIOPEN_THROW(miopenStatusNotImplemented, "Unsupported fusion direction");
    }
    return o_desc;
}

miopenStatus_t FusionPlanDescriptor::GetWorkspaceSizeImmed(Handle& handle,
                                                           size_t& workSpaceSize,
                                                           miopenConvFwdAlgorithm_t /*algo*/)
{
    workSpaceSize = 0;
    for(auto&& op : op_map)
    {
        if(op->kind() == miopenFusionOpConvForward)
        {
            auto& conv_op = dynamic_cast<ConvForwardOpDescriptor&>(*op);
            TensorDescriptor opd;
            conv_op.GetOutputDesc(opd);
            const auto ctx     = ExecutionContext{&handle};
            const auto problem = conv::ProblemDescription{conv_op.input_desc,
                                                          conv_op.filter_desc,
                                                          opd,
                                                          conv_op.base_desc,
                                                          conv::Direction::Forward};
            const auto tmp_sz  = conv_op.base_desc.GetWorkSpaceSize(ctx, problem);
            if(tmp_sz > workSpaceSize)
                workSpaceSize = tmp_sz;
        }
    }
    return miopenStatusSuccess;
}

miopenStatus_t FusionPlanDescriptor::GetConvAlgos(int reqAlgoCount,
                                                  int& retAlgoCount,
                                                  miopenConvFwdAlgorithm_t* ptrAlgos)
{
    const std::vector<miopenConvFwdAlgorithm_t> algos = {miopenConvolutionFwdAlgoDirect,
                                                         miopenConvolutionFwdAlgoWinograd};
    retAlgoCount = std::min(reqAlgoCount, static_cast<int>(algos.size()));
    for(auto idx = 0; idx < retAlgoCount; idx++)
    {
        ptrAlgos[idx] = algos[idx];
    }
    return miopenStatusSuccess;
}

miopenStatus_t FusionPlanDescriptor::SetConvAlgo(miopenConvFwdAlgorithm_t algo)
{
    conv_fwd_algo = algo;
    return miopenStatusSuccess;
}

std::ostream& operator<<(std::ostream& stream, const FusionPlanDescriptor& /*fpd*/)
{
    // stream << "kernel_name: " << fpd.kernel_name;
    return stream;
}

// Fusion operator descriptors
// Conv Forward
miopenStatus_t ConvForwardOpDescriptor::GetOutputDesc(TensorDescriptor& output_desc) const
{
    return miopen::try_(
        [&]() { output_desc = base_desc.GetForwardOutputTensor(input_desc, filter_desc); });
}

/*
miopenStatus_t
ConvForwardOpDescriptor::SetArgs(OperatorArgs& args, float alpha, float beta, ConstData_t w)
{
    auto op_args = std::make_unique<fusion::ConvolutionOpInvokeParam>(alpha, beta, w);
    args.SetArg(GetIdx(), std::move(op_args));
    return miopenStatusSuccess;
}
*/

miopenStatus_t ConvForwardOpDescriptor::SetArgs(OperatorArgs& args,
                                                const void* alpha,
                                                const void* beta,
                                                ConstData_t w)
{
    float falpha = alpha != nullptr ? *reinterpret_cast<const float*>(alpha) : 1.0f;
    float fbeta  = beta != nullptr ? *reinterpret_cast<const float*>(beta) : 0.0f;
    auto op_args = std::make_unique<fusion::ConvolutionOpInvokeParam>(falpha, fbeta, w);
    args.SetArg(GetIdx(), std::move(op_args));
    return miopenStatusSuccess;
}

// Activ Forward ------------------------------------

miopenStatus_t ActivFwdFusionOpDescriptor::SetArgs(OperatorArgs& args,
                                                   const void* /*alpha*/,
                                                   const void* /*beta*/,
                                                   double activAlpha,
                                                   double activBeta,
                                                   double activGamma)
{
    auto op_args =
        std::make_unique<fusion::ActivationOpInvokeParam>(activAlpha, activBeta, activGamma);
    args.SetArg(GetIdx(), std::move(op_args));
    return miopenStatusSuccess;
}

miopenStatus_t ActivFwdFusionOpDescriptor::GetOutputDesc(TensorDescriptor& output_desc) const
{
    // activation does not change the size
    output_desc = input_desc;
    return miopenStatusSuccess;
}
// Activ Backwards-----------------------------------------
miopenStatus_t ActivBwdFusionOpDescriptor::SetArgs(OperatorArgs& args,
                                                   const void* /*alpha*/,
                                                   const void* /*beta*/,
                                                   ConstData_t y,
                                                   ConstData_t x,
                                                   double activAlpha,
                                                   double activBeta,
                                                   double activGamma)
{
    auto op_args = std::make_unique<fusion::ActivationBwdOpInvokeParam>(
        y, x, activAlpha, activBeta, activGamma);
    args.SetArg(GetIdx(), std::move(op_args));
    return miopenStatusSuccess;
}

miopenStatus_t ActivBwdFusionOpDescriptor::GetOutputDesc(TensorDescriptor& output_desc) const
{
    // activation does not change the size
    output_desc = input_desc;
    return miopenStatusSuccess;
}
//==============================

miopenStatus_t BatchNormInferenceFusionOpDescriptor::SetArgs(OperatorArgs& args,
                                                             const void*,
                                                             const void*,
                                                             ConstData_t bnScale,
                                                             ConstData_t bnBias,
                                                             ConstData_t estimatedMean,
                                                             ConstData_t estimatedVariance,
                                                             double epsilon) const
{
    auto op_args = std::make_unique<fusion::BatchNormInferenceOpInvokeParam>(
        bnScale, bnBias, estimatedMean, estimatedVariance, epsilon);
    args.SetArg(GetIdx(), std::move(op_args));
    return miopenStatusSuccess;
}

miopenStatus_t
BatchNormInferenceFusionOpDescriptor::GetOutputDesc(TensorDescriptor& output_desc) const
{
    output_desc = input_desc;
    return miopenStatusSuccess;
}

// Batch Normalization Forward Training --------------
miopenStatus_t BatchNormFwdTrainFusionOpDescriptor::SetArgs(OperatorArgs& args,
                                                            const void* /*alpha*/,
                                                            const void* /*beta*/,
                                                            Data_t runningMean,
                                                            Data_t runningVariance,
                                                            Data_t savedMean,
                                                            Data_t savedInvVariance,
                                                            ConstData_t bnScale,
                                                            ConstData_t bnBias,
                                                            double expAvgFactor,
                                                            double epsilon) const
{
    if(runningMeanVar && (runningMean == nullptr || runningVariance == nullptr))
    {
        MIOPEN_THROW(miopenStatusBadParm,
                     "Save batch statistics was turned on at op creation time "
                     "but runningMean or runningVariance is set to nullptr");
    }
    auto op_args = std::make_unique<fusion::BatchNormFwdTrainingOpInvokeParam>(runningMean,
                                                                               runningVariance,
                                                                               savedMean,
                                                                               savedInvVariance,
                                                                               bnScale,
                                                                               bnBias,
                                                                               expAvgFactor,
                                                                               epsilon);
    args.SetArg(GetIdx(), std::move(op_args));
    return miopenStatusSuccess;
}

miopenStatus_t
BatchNormFwdTrainFusionOpDescriptor::GetOutputDesc(TensorDescriptor& output_desc) const
{
    output_desc = input_desc;
    return miopenStatusSuccess;
}

// end BN forward training -----------------------------

// Batch Normalization Backward Training --------------
miopenStatus_t BatchNormBwdTrainFusionOpDescriptor::SetArgs(OperatorArgs& args,
                                                            const void* /*alpha*/,
                                                            const void* /*beta*/,
                                                            ConstData_t x,
                                                            ConstData_t bnScale,
                                                            ConstData_t bnBias,
                                                            Data_t resBnScaleDiff,
                                                            Data_t resBnBiasDiff,
                                                            ConstData_t savedMean,
                                                            ConstData_t savedInvVariance) const
{
    auto op_args = std::make_unique<fusion::BatchNormBwdTrainingOpInvokeParam>(
        x, bnScale, bnBias, resBnScaleDiff, resBnBiasDiff, savedMean, savedInvVariance);
    args.SetArg(GetIdx(), std::move(op_args));
    return miopenStatusSuccess;
}
miopenStatus_t
BatchNormBwdTrainFusionOpDescriptor::GetOutputDesc(TensorDescriptor& output_desc) const
{
    output_desc = input_desc;
    return miopenStatusSuccess;
}

// end BN backwards training ---------------------------

// Bias forward
miopenStatus_t BiasFusionOpDescriptor::GetOutputDesc(TensorDescriptor& output_desc) const
{
    output_desc = input_desc;
    return miopenStatusSuccess;
}

miopenStatus_t BiasFusionOpDescriptor::SetArgs(OperatorArgs& args,
                                               const void* /*alpha*/,
                                               const void* /*beta*/,
                                               ConstData_t bdata)
{
    auto op_args = std::make_unique<fusion::BiasOpInvokeParam>(bdata);
    args.SetArg(GetIdx(), std::move(op_args));
    return miopenStatusSuccess;
}

miopenStatus_t TensorScaleAddOpDescriptor::GetOutputDesc(TensorDescriptor& output_desc) const
{
    output_desc = this->tensor_desc;
    return miopenStatusSuccess;
}

miopenStatus_t
TensorScaleAddOpDescriptor::SetArgs(OperatorArgs& args, float alpha, ConstData_t tensor_ptr)
{
    auto op_args = std::make_unique<fusion::TensorScaleAddOpInvokeParam>(alpha, tensor_ptr);
    args.SetArg(GetIdx(), std::move(op_args));
    return miopenStatusSuccess;
}

std::string FusionPlanDescriptor::GetAlgorithmName(const Handle& /*handle*/)
{
    if(conv_fwd_algo)
    {
        return miopen::ConvolutionAlgoToDirectionalString(
            static_cast<miopenConvAlgorithm_t>(*conv_fwd_algo), miopen::conv::Direction::Forward);
    }
    MIOPEN_THROW(miopenStatusBadParm,
                 "GetAlgorithmName was called, but Algorithm has not been set");
}

static auto GetFusedNonConvSolvers()
{
    return solver::SolverContainer<solver::fusion::BnFwdInferActivationFused,
                                   solver::fusion::BnFwdTrgActivationFused,
                                   solver::fusion::BnBwdTrgActivationFused>{};
}

static auto GetFusedDirectSolvers()
{
    return solver::SolverContainer<solver::fusion::ConvBiasActivAsm1x1U,
                                   solver::fusion::ConvOclDirectFwdFused>{};
}

static auto GetFusedIGemmSolvers()
{
    return solver::SolverContainer<solver::fusion::ConvCKIgemmFwdBiasActivFused,
                                   solver::fusion::ConvCKIgemmFwdBiasResAddActivFused>{};
}

static auto GetFusedWinogradSolvers()
{
    return solver::SolverContainer<solver::fusion::ConvBinWinogradRxSFused,
                                   solver::fusion::ConvBinWinogradRxSf2x3g1Fused,
                                   solver::fusion::ConvWinoFuryRxSFused<2, 3>>{};
}

static auto GetAllFusionSolvers()
{
    return GetFusedNonConvSolvers() + GetFusedDirectSolvers() + GetFusedIGemmSolvers() +
           GetFusedWinogradSolvers();
}

solver::ConvSolution MakeFusedSolution(const FusionContext& ctx,
                                       solver::Id id,
                                       const std::optional<std::string>& perf_cfg_override,
                                       const FusionDescription& problem,
                                       const AnyInvokeParams& invoke_params)
{
    decltype(auto) db = GetDb(ctx);
    solver::ConvSolution solution{miopenStatusInternalError};

    GetAllFusionSolvers().FindById(id, [&](auto solver) {
        solution = miopen::solver::FindSolution(
            solver, ctx, problem, db, invoke_params, perf_cfg_override.value_or(""));
    });

    return solution;
}

struct FusionFindParameters : PrimitiveFindParameters
{
};

template <class SolverContainer>
class FusionSolverFinder : public SolversFinderMixin<FusionDescription, FusionFindParameters>
{
public:
    explicit FusionSolverFinder(SolverContainer solvers_, const std::string& algo_name)
        : solvers(solvers_), algo(algo_name)
    {
    }

protected:
    AlgorithmName GetAlgorithmName(const FusionDescription&) const override { return algo; }

    bool IsEnabled(const ExecutionContext&,
                   const FusionDescription&,
                   const FusionFindParameters&) const override
    {
        return true;
    }

    std::vector<solver::ConvSolution>
    FindImpl(const ExecutionContext& ctx,
             const FusionDescription& problem,
             const AnyInvokeParams& invoke_ctx,
             const FusionFindParameters&,
             const std::optional<FindOptions>& options) const override
    {
        return solvers.SearchForAllSolutions(dynamic_cast<const FusionContext&>(ctx),
                                             problem,
                                             miopen::GetDb(ctx),
                                             invoke_ctx,
                                             std::numeric_limits<std::size_t>::max(),
                                             options);
    }

private:
    SolverContainer solvers;
    AlgorithmName algo;
};

static const std::vector<std::unique_ptr<ISolversFinder>>& GetFusionSolverFinders()
{
    static const std::vector<std::unique_ptr<ISolversFinder>> finders = [] {
        constexpr const auto add = [](auto& to, auto solvers, const std::string& algo) {
            to.emplace_back(std::make_unique<FusionSolverFinder<decltype(solvers)>>(solvers, algo));
        };

        auto tmp = std::vector<std::unique_ptr<ISolversFinder>>{};
        add(tmp, GetFusedNonConvSolvers(), "fusion");
        add(tmp, GetFusedDirectSolvers(), "miopenConvolutionFwdAlgoDirect");
        add(tmp, GetFusedIGemmSolvers(), "miopenConvolutionFwdAlgoImplicitGEMM");
        add(tmp, GetFusedWinogradSolvers(), "miopenConvolutionFwdAlgoWinograd");
        return tmp;
    }();
    return finders;
}

static std::vector<Solution>
FindFusion(const ExecutionContext& ctx,
           const FusionDescription& fusion_problem,
           const std::function<fusion::FusionInvokeParams()>& invoke_params,
           const std::optional<FindOptions>& options = std::nullopt)
{
    return UserFindDbRecord::TryLoad(
        ctx.GetStream(),
        fusion_problem,
        [&]() {
            // fusion_ctx.use_dynamic_solutions_only = findMode.IsDynamicHybrid(fusion_ctx);

            // We need buffers for find, thus we lazily get them, possibly allocating.
            auto fusion_ctx = FusionContext(ctx.GetStream());
            return FindCore(invoke_params(),
                            fusion_ctx,
                            fusion_problem,
                            FusionFindParameters{},
                            GetFusionSolverFinders(),
                            options);
        },
        "fusion");
}

namespace {

// Copy from convolutionocl.cpp
struct SolutionTimeComparator
{
    inline bool operator()(const miopenConvSolution_t& lhs, const miopenConvSolution_t& rhs) const
    {
        // Negative values are very coarse estimations.
        // The more modulus, the "worse" (slower) is solution.
        if(lhs.time < 0 && rhs.time < 0)
            return !(lhs.time < rhs.time);
        // Positive values are always "better" than negative (coarse) estimations.
        if(lhs.time > 0 && rhs.time < 0)
            return true;
        if(lhs.time < 0 && rhs.time > 0)
            return false;
        // Both values are positive. The less is the better.
        return (lhs.time < rhs.time);
    }
};

std::ostream& operator<<(std::ostream& os, const miopenConvSolution_t& s)
{
    return os << "id: " << s.solution_id                              //
              << ", algo: " << s.algorithm                            //
              << ", time: " << s.time << ", ws: " << s.workspace_size //
              << ", name: " << miopen::solver::Id(s.solution_id).ToString();
}

// Modified copy from convolutionocl.cpp
std::vector<miopenConvSolution_t> GetSolutions(const FusionContext& ctx,
                                               const FusionDescription& problem,
                                               const size_t maxSolutionCount)
{
    const FindDbRecord fdb_record{ctx.GetStream(), problem, "fusion"};

    if(fdb_record.empty())
        return {};

    auto interim = std::vector<miopenConvSolution_t>{};
    interim.reserve(20); // Heuristic for speed.

    for(const auto& pair : fdb_record)
    {
        const auto solver_id = solver::Id{pair.first};

        // Wrong IDs can't be used to call IsApplicable(), so let's
        // ignore obsolete or invalid IDs read from find-db first.
        if(!solver_id.IsValid())
        {
            // Do not disturb users with warnings unless detailed log is enabled.
            MIOPEN_LOG_I("[Warning] incorrect solver_id: " << pair.first);
            continue;
        }

        // algorithm doesn't matter for our purpose here, so we stub it out
        interim.emplace_back(miopenConvSolution_t{pair.second.time,
                                                  pair.second.workspace,
                                                  solver_id.Value(),
                                                  miopenConvolutionAlgoDirect});
    }

    std::sort(begin(interim), end(interim), SolutionTimeComparator{});
    auto out = std::vector<miopenConvSolution_t>{};
    out.reserve(maxSolutionCount);
    auto n_copied = 0;
    for(const auto& s : interim)
    {
        const auto solver_id = solver::Id{s.solution_id};
        bool is_applicable   = false;

        GetAllFusionSolvers().FindById(
            solver_id, [&](auto solver) { is_applicable = solver.IsApplicable(ctx, problem); });

        if(!is_applicable)
            continue;
        out.push_back(s);
        if(++n_copied >= maxSolutionCount)
            break;
    }

    for(const auto& s : out)
        MIOPEN_LOG_I2(s);

    return out;
}

} // namespace

miopenStatus_t FusionPlanDescriptor::Compile(Handle& handle)
{
    std::vector<Allocator::ManageDataPtr> invoke_bufs;
    miopen::OperatorArgs params;

    const auto& fusion_problem = FusionDescription{this};
    std::vector<Solution> find_results;

    const auto network_config = fusion_problem.MakeNetworkConfig();
    auto invoker = handle.GetInvoker(network_config, std::nullopt, AlgorithmName{"fusion"});

    if(invoker)
    {
        invokers.push_back(*invoker);
        return miopenStatusSuccess;
    }

    {
<<<<<<< HEAD
        FindMode findMode;
=======
        FindMode findMode(solver::Primitive::Fusion);
>>>>>>> 2fa300db
        auto sol = boost::optional<miopenConvSolution_t>{};

        if(findMode.IsFast(fusion_problem) || findMode.IsHybrid(fusion_problem))
        {
            const auto ctx      = FusionContext{handle};
            auto sols           = GetSolutions(ctx, fusion_problem, 1);
            const auto fallback = sols.empty();

            if(fallback)
            {
                bool found = false;
                GetAllFusionSolvers().Foreach([&](auto solver) {
                    if(found || !solver.IsApplicable(ctx, fusion_problem))
                        return;
<<<<<<< HEAD
                    const auto id = solver::Id(solver.SolverDbId());
                    sols.push_back({0, 0, id.Value(), miopenConvolutionAlgoDirect});
=======
                    const auto id  = solver::Id(solver.SolverDbId());
                    const auto wti = solver.GetWti(ctx, fusion_problem);
                    // Assume WTI == 1.0 (100%) is 10 ms.
                    // Return negative values as is, avoid DIV/0.
                    const auto time = wti <= 0.0f ? wti : (10.f / wti);
                    sols.push_back({time, 0, id.Value(), miopenConvolutionAlgoDirect});
>>>>>>> 2fa300db
                });
            }

            // override the normal find with immed mode with env var
            if(!sols.empty() && (!(findMode.IsHybrid(fusion_problem) && fallback)))
<<<<<<< HEAD
                // || env::enabled(MIOPEN_DEBUG_FORCE_IMMED_MODE_FALLBACK)
                sol = sols.front();
=======
            // || env::enabled(MIOPEN_DEBUG_FORCE_IMMED_MODE_FALLBACK)
            {
                std::sort(sols.begin(), sols.end(), SolutionTimeComparator());
                sol = sols.front();
            }
>>>>>>> 2fa300db
            // In Hybrid Find mode, we use Normal Find instead of Immediate fallback kernels.
        }

        if(sol.has_value())
        {
            // We need to create an invoker

            const auto id = solver::Id{sol->solution_id};

            GetAllFusionSolvers().FindById(id, [&](auto solver) {
                const auto ctx      = FusionContext{handle};
                auto db             = GetDb(ctx);
                const auto solution = solver::FindSolution(
                    solver, ctx, fusion_problem, db, {}); // auto tune is not expected here
                auto invoker =
                    handle.PrepareInvoker(*solution.invoker_factory, solution.construction_params);
                // We register the invoker below

                auto ret = Solution{id, sol->time, solver.GetWorkspaceSize(ctx, fusion_problem)};
                ret.SetInvoker(std::move(invoker));
                find_results.push_back(std::move(ret));
            });
        }
        else
        {
            find_results = Find(handle, [&]() {
                return AllocateBuffersAndMakeFusionInvokeParams(
                    handle, fusion_problem, invoke_bufs, params, *this);
            });
        }
    }

    for(const auto& result : find_results)
    {
        const auto primitive = result.GetSolver().GetPrimitive();
        const auto algorithm = result.GetSolver().GetAlgo();

        if(conv_fwd_algo && primitive != solver::Primitive::Fusion &&
           algorithm != static_cast<miopenConvAlgorithm_t>(*conv_fwd_algo))
            continue;

        const auto id = result.GetSolver();
        invoker       = result.GetInvoker();

        if(!invoker)
            invoker = handle.GetInvoker(network_config, id);

        if(!invoker)
        {
            MIOPEN_LOG_E("Find-db has not produced an invoker");
            continue;
        }

<<<<<<< HEAD
        handle.RegisterInvoker(*invoker, network_config, id.ToString(), AlgorithmName{"fusion"});
=======
        handle.RegisterInvoker(*invoker, network_config, id.ToString());
>>>>>>> 2fa300db
        invokers.push_back(std::move(*invoker));
        MIOPEN_LOG_I2(miopen::ConvolutionAlgoToString(algorithm));
    }

    if(invokers.empty())
    {
        MIOPEN_LOG_I("No supported fusion solvers found");
        return miopenStatusUnsupportedOp;
    }

    handle.SetAsFound1_0(
        network_config, AlgorithmName{"fusion"}, find_results.front().GetSolver().ToString());
    return miopenStatusSuccess;
}

std::vector<Solution>
FusionPlanDescriptor::Find(Handle& handle,
                           const std::function<fusion::FusionInvokeParams()>& invoke_params,
                           const std::optional<FindOptions>& options) const
{
    return FindFusion(&handle, this, invoke_params, options);
}

miopenStatus_t FusionPlanDescriptor::Execute(const Handle& handle,
                                             const TensorDescriptor& inputDesc,
                                             ConstData_t input,
                                             const TensorDescriptor& outputDesc,
                                             Data_t output,
                                             const OperatorArgs& op_args)
{
    miopen::debug::LogCmdFusion(this);

    if(output_desc != outputDesc)
    {
        MIOPEN_THROW(miopenStatusBadParm, "The output descriptors dont match.");
    }
    if(input_desc != inputDesc)
    {
        MIOPEN_THROW(miopenStatusBadParm, "The input descriptors dont match.");
    }
    if(invokers.empty())
    {
        MIOPEN_THROW(miopenStatusBadParm, "The Fusion Plan was not compiled successfully");
    }

    const auto plan_params =
        fusion::FusionInvokeParams{op_args, inputDesc, input, outputDesc, output, false};
    invokers[0](handle, plan_params);

    return miopenStatusSuccess;
}

} // namespace miopen<|MERGE_RESOLUTION|>--- conflicted
+++ resolved
@@ -983,11 +983,7 @@
     }
 
     {
-<<<<<<< HEAD
-        FindMode findMode;
-=======
         FindMode findMode(solver::Primitive::Fusion);
->>>>>>> 2fa300db
         auto sol = boost::optional<miopenConvSolution_t>{};
 
         if(findMode.IsFast(fusion_problem) || findMode.IsHybrid(fusion_problem))
@@ -1002,32 +998,22 @@
                 GetAllFusionSolvers().Foreach([&](auto solver) {
                     if(found || !solver.IsApplicable(ctx, fusion_problem))
                         return;
-<<<<<<< HEAD
-                    const auto id = solver::Id(solver.SolverDbId());
-                    sols.push_back({0, 0, id.Value(), miopenConvolutionAlgoDirect});
-=======
                     const auto id  = solver::Id(solver.SolverDbId());
                     const auto wti = solver.GetWti(ctx, fusion_problem);
                     // Assume WTI == 1.0 (100%) is 10 ms.
                     // Return negative values as is, avoid DIV/0.
                     const auto time = wti <= 0.0f ? wti : (10.f / wti);
                     sols.push_back({time, 0, id.Value(), miopenConvolutionAlgoDirect});
->>>>>>> 2fa300db
                 });
             }
 
             // override the normal find with immed mode with env var
             if(!sols.empty() && (!(findMode.IsHybrid(fusion_problem) && fallback)))
-<<<<<<< HEAD
-                // || env::enabled(MIOPEN_DEBUG_FORCE_IMMED_MODE_FALLBACK)
-                sol = sols.front();
-=======
             // || env::enabled(MIOPEN_DEBUG_FORCE_IMMED_MODE_FALLBACK)
             {
                 std::sort(sols.begin(), sols.end(), SolutionTimeComparator());
                 sol = sols.front();
             }
->>>>>>> 2fa300db
             // In Hybrid Find mode, we use Normal Find instead of Immediate fallback kernels.
         }
 
@@ -1081,11 +1067,7 @@
             continue;
         }
 
-<<<<<<< HEAD
-        handle.RegisterInvoker(*invoker, network_config, id.ToString(), AlgorithmName{"fusion"});
-=======
         handle.RegisterInvoker(*invoker, network_config, id.ToString());
->>>>>>> 2fa300db
         invokers.push_back(std::move(*invoker));
         MIOPEN_LOG_I2(miopen::ConvolutionAlgoToString(algorithm));
     }
