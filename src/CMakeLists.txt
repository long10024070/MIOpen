--- conflicted
+++ resolved
@@ -672,10 +672,7 @@
         adam.cpp
         addlayernorm.cpp
         cat.cpp
-<<<<<<< HEAD
-=======
         cumulative_reduction.cpp
->>>>>>> d9f0b506
         exec_utils.cpp
         groupnorm.cpp
         getitem.cpp
@@ -685,10 +682,7 @@
         layernorm.cpp
         lrn.cpp
         mlo_dir_conv.cpp
-<<<<<<< HEAD
         multimarginloss.cpp
-=======
->>>>>>> d9f0b506
         ocl/activ_ocl.cpp
         ocl/batchnormocl.cpp
         ocl/convolutionocl.cpp
