cmake_minimum_required( VERSION 2.8.12 )

include (GenerateExportHeader)
# This has to be initialized before the project() command appears
# Set the default of CMAKE_BUILD_TYPE to be release, unless user specifies with -D.  MSVC_IDE does not use CMAKE_BUILD_TYPE
if( NOT MSVC_IDE AND NOT CMAKE_BUILD_TYPE )
	set( CMAKE_BUILD_TYPE Release CACHE STRING "Choose the type of build, options are: None Debug Release RelWithDebInfo MinSizeRel." )
endif()

# Check if cmake supports the new VERSION tag for project() commands
# MLOpen becomes the name of the project with a particular version
if( POLICY CMP0048 )
	cmake_policy( SET CMP0048 NEW )
	project( MLOpen VERSION 0.10.0.0 LANGUAGES C CXX )
else( )
	project( MLOpen C CXX )
	# Define a version for the code
	if( NOT DEFINED MLOpen_VERSION_MAJOR )
		set( MLOpen_VERSION_MAJOR 0 )
	endif( )

	if( NOT DEFINED MLOpen_VERSION_MINOR )
		set( MLOpen_VERSION_MINOR 10 )
	endif( )

	if( NOT DEFINED MLOpen_VERSION_PATCH )
		set( MLOpen_VERSION_PATCH 0 )
	endif( )

	if( NOT DEFINED MLOpen_VERSION_TWEAK )
		set( MLOpen_VERSION_TWEAK 0 )
	endif( )

	set( MLOpen_VERSION "${MLOpen_VERSION_MAJOR}.${MLOpen_VERSION_MINOR}.${MLOpen_VERSION_PATCH}.${MLOpen_VERSION_TWEAK}")
endif( )

# configure a header file to pass the CMake version settings to the source, and package the header files in the output archive
configure_file( "${PROJECT_SOURCE_DIR}/../include/MLOpen-version.h.in" "${PROJECT_BINARY_DIR}/include/MLOpen-version.h" )

message( STATUS "MLOpen_VERSION= ${MLOpen_VERSION}" )
message( STATUS "CMAKE_BUILD_TYPE= ${CMAKE_BUILD_TYPE}" )

# This is incremented when the ABI to the library changes
set( MLOpen_SOVERSION 1 )

include(Bin2H)
function(add_kernels)
	set(INIT_KERNELS_LIST)
	set(KERNELS_HEADER "${PROJECT_BINARY_DIR}/include/mlopen_kernels.h")
	file(WRITE ${KERNELS_HEADER} "#ifndef GUARD_MLOPEN_KERNELS_HPP_\n#define GUARD_MLOPEN_KERNELS_HPP_\n")
	foreach(KERNEL_FILE ${ARGN})
		if("${CMAKE_VERSION}" VERSION_LESS 3.0)
			configure_file(${KERNEL_FILE} ${KERNEL_FILE}.delete)
		else()
			set_property(DIRECTORY APPEND PROPERTY CMAKE_CONFIGURE_DEPENDS ${KERNEL_FILE})
		endif()
		get_filename_component(BASE_NAME ${KERNEL_FILE} NAME_WE)
		message(STATUS "Storing ${BASE_NAME}")
		string(TOUPPER "${BASE_NAME}" KEY_NAME)
		string(MAKE_C_IDENTIFIER "${KEY_NAME}" VAR_NAME)
		bin2h(SOURCE_FILE ${KERNEL_FILE} HEADER_FILE ${KERNELS_HEADER} VARIABLE_NAME ${VAR_NAME} NULL_TERMINATE APPEND)
		list(APPEND INIT_KERNELS_LIST "    { \"${KEY_NAME}\", ${VAR_NAME} }")
	endforeach()
	file(APPEND ${KERNELS_HEADER} "\n#endif\n")
	string(REPLACE ";" ",\n" INIT_KERNELS "${INIT_KERNELS_LIST}")
	configure_file(Kernels/kernel.cpp.in kernel.cpp)
endfunction()

list( APPEND CMAKE_MODULE_PATH ${PROJECT_SOURCE_DIR}/cmake )
set( MLOpen_Source
	convolution.cpp
	convolution_api.cpp
	errors.cpp
	pooling_api.cpp
	lrn_api.cpp
	activ_api.cpp
	handle_api.cpp
	softmax_api.cpp
	include/mlopen/common.hpp
	include/mlopen/convolution.hpp
	include/mlopen/errors.hpp
	include/mlopen/handle.hpp
	include/mlopen/kernel_cache.hpp
	include/mlopen/mlo_internal.hpp
	include/mlopen/mlo_utils.hpp
	include/mlopen/oclkernel.hpp
	include/mlopen/tensor.hpp
	include/mlopenTypes.h
	include/mlopen/pooling.hpp
	include/mlopen/lrn.hpp
	include/mlopen/activ.hpp
	include/mlopen/softmax.hpp
	tensor.cpp
	tensor_api.cpp
	)

if( MLOPEN_BACKEND MATCHES "OpenCL")
	add_kernels(
		Kernels/MLOpenConvDirUni.cl
		Kernels/MLOpenConvDirUni2.cl
		Kernels/MLOpenConvDirGenFwd.cl
		Kernels/MLOpenLRN.cl
		Kernels/MLOpenNeuron.cl
		Kernels/MLOpenPooling.cl
		Kernels/MLOpenPoolingBwd.cl
		Kernels/MLOpenConvDirUniC.cl
		Kernels/MLOpenConv1x1.cl
		Kernels/MLOpenConv1x1L.cl
		Kernels/MLOpenConv1x1PS.cl
<<<<<<< HEAD
		Kernels/MLOpenSoftmax.cl
=======
		Kernels/MLOpenConv1x1PS_LW.cl
>>>>>>> 4ab49203
	)
	configure_file(db.cpp.in db.cpp)
	list(APPEND MLOpen_Source 
		activ.cpp
		kernel_cache.cpp
		lrn.cpp
		mlo_dir_conv.cpp
		ocl/activ_ocl.cpp
		ocl/clhelper.cpp
		ocl/convolutionocl.cpp
		ocl/handleocl.cpp
		ocl/lrn_ocl.cpp
		ocl/mloNeuron.cpp
		ocl/mloNorm.cpp
		ocl/mloPooling.cpp
		ocl/pooling_ocl.cpp
		ocl/tensorocl.cpp
		ocl/softmaxocl.cpp
		pooling.cpp
        ocl/oclerrors.cpp
        ocl_kernel.cpp
        ${PROJECT_BINARY_DIR}/db.cpp
        ${PROJECT_BINARY_DIR}/kernel.cpp
		)
	# Install db files
	install(FILES 
		Kernels/Fiji.cd.pdb.txt
		Kernels/Fiji.cd.pdb.txt
	 DESTINATION share/mlopen/db)
endif()

if( MLOPEN_BACKEND MATCHES "HIP")
	list(APPEND MLOpen_Source 
		hip/handlehip.cpp
		hip/convolutionhip.cpp
		hip/tensorhip.cpp
		)
endif()

set ( MLOpen_Headers_Public
	${CMAKE_SOURCE_DIR}/include/mlopen.h
	${PROJECT_BINARY_DIR}/include/MLOpen-version.h
	${PROJECT_BINARY_DIR}/include/mlopen_export.h
	)


# build library
add_library( MLOpen
	${MLOpen_Source}
	)


clang_tidy_check(MLOpen)
set( MLOpen_DIRS_INCLUDE
	# TODO: Remove this
	${PROJECT_SOURCE_DIR}
	${CMAKE_SOURCE_DIR}/include
	${PROJECT_SOURCE_DIR}/include
	${PROJECT_BINARY_DIR}/include)

target_include_directories(MLOpen PUBLIC ${MLOpen_DIRS_INCLUDE})

install(TARGETS MLOpen 
	RUNTIME DESTINATION bin
    LIBRARY DESTINATION lib
    ARCHIVE DESTINATION lib)

install(FILES ${MLOpen_Headers_Public} DESTINATION include)

GENERATE_EXPORT_HEADER(MLOpen
	EXPORT_FILE_NAME ${PROJECT_BINARY_DIR}/include/mlopen_export.h
)
############################################################
# MLOpen depends on OpenCL
if( MLOPEN_BACKEND MATCHES "OpenCL")
	MESSAGE( STATUS "MLOpen linking OpenCL: ${OPENCL_INCLUDE_DIRS}" )
	target_include_directories(MLOpen SYSTEM PUBLIC ${OPENCL_INCLUDE_DIRS} )
	target_link_libraries( MLOpen ${OPENCL_LIBRARIES} )
endif()
<|MERGE_RESOLUTION|>--- conflicted
+++ resolved
@@ -107,11 +107,8 @@
 		Kernels/MLOpenConv1x1.cl
 		Kernels/MLOpenConv1x1L.cl
 		Kernels/MLOpenConv1x1PS.cl
-<<<<<<< HEAD
 		Kernels/MLOpenSoftmax.cl
-=======
 		Kernels/MLOpenConv1x1PS_LW.cl
->>>>>>> 4ab49203
 	)
 	configure_file(db.cpp.in db.cpp)
 	list(APPEND MLOpen_Source 
