--- conflicted
+++ resolved
@@ -183,7 +183,6 @@
     rnn/rnn_util.cpp
     rnn/selector.cpp
     rnn/Solutions/rnn_transformer.cpp
-<<<<<<< HEAD
     rnn/Solutions/Base/bw_weights_modular.cpp
     rnn/Solutions/Base/bw_data_modular.cpp
     rnn/Solutions/bwd_s_stream.cpp
@@ -192,13 +191,11 @@
     rnn/Solutions/bww_multi_stream.cpp
     rope_api.cpp
     rope/problem_description.cpp
+    smoothl1loss/problem_description.cpp
+    smooth_l1loss_api.cpp
     scalar.cpp
     softmarginloss/problem_description.cpp 
     softmarginloss_api.cpp
-=======
-    smoothl1loss/problem_description.cpp
-    smooth_l1loss_api.cpp
->>>>>>> 682e690b
     softmax.cpp
     softmax_api.cpp
     softmax/problem_description.cpp
@@ -330,15 +327,12 @@
     solver/reduce/forward_min.cpp
     solver/reduce/forward_prod.cpp
     solver/reduce/forward_sum.cpp
-<<<<<<< HEAD
     solver/rope/backward_rope.cpp
     solver/rope/forward_rope.cpp
+    solver/smoothl1loss/forward_smooth_l1loss.cpp
+    solver/smoothl1loss/backward_smooth_l1loss.cpp
     solver/softmarginloss/backward_softmarginloss.cpp
     solver/softmarginloss/forward_softmarginloss.cpp
-=======
-    solver/smoothl1loss/forward_smooth_l1loss.cpp
-    solver/smoothl1loss/backward_smooth_l1loss.cpp
->>>>>>> 682e690b
     solver/softmax/attn_softmax.cpp
     solver/softmax/softmax.cpp
     subbuffers.cpp
@@ -496,11 +490,7 @@
         kernels/radix.hpp
         kernels/rocm_version.inc
         kernels/stride_array.hpp
-<<<<<<< HEAD
         kernels/tensor_view.hpp
-=======
-        kernels/tensor_view_5d.hpp
->>>>>>> 682e690b
         kernels/utilities.inc
         kernels/warp_reduce.hpp
         kernels/winograd/Conv_Winograd_Fury_v2_4_1_gfx11_1536vgprs_fp16_fp16acc_f2x3_c16_stride1.inc
@@ -556,15 +546,12 @@
         kernels/MIOpenConv1x1S.cl
         kernels/MIOpenConv1x1J1.cl
         kernels/MIOpenConv1x1J1_stride.cl
-<<<<<<< HEAD
         kernels/MIOpenReduceCalculation.cpp
         kernels/MIOpenReduceExtreme.cpp
         kernels/MIOpenReduceSum.cpp
         kernels/MIOpenRoPE.cpp
+        kernels/MIOpenSmoothL1Loss.cpp
         kernels/MIOpenSoftMarginLoss.cpp
-=======
-        kernels/MIOpenSmoothL1Loss.cpp
->>>>>>> 682e690b
         kernels/MIOpenSoftmax.cl
         kernels/MIOpenSoftmaxAttn.cpp
         kernels/MIOpenUtilKernels3.cl
@@ -709,17 +696,13 @@
         t5layernorm.cpp
         ocl/fusionopconvocl.cpp
         ocl/fusionopbiasbnactivocl.cpp
-<<<<<<< HEAD
         prelu.cpp
         reducecalculation.cpp
         reduceextreme.cpp
         rope.cpp
+        smooth_l1loss.cpp
         softmarginloss.cpp
         transformers_adam_w.cpp
-=======
-        smooth_l1loss.cpp
-        sum.cpp
->>>>>>> 682e690b
         ${PROJECT_BINARY_DIR}/db_path.cpp
         )
 
