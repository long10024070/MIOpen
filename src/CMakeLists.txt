################################################################################
#
# MIT License
#
# Copyright (c) 2017 Advanced Micro Devices, Inc.
#
# Permission is hereby granted, free of charge, to any person obtaining a copy
# of this software and associated documentation files (the "Software"), to deal
# in the Software without restriction, including without limitation the rights
# to use, copy, modify, merge, publish, distribute, sublicense, and/or sell
# copies of the Software, and to permit persons to whom the Software is
# furnished to do so, subject to the following conditions:
#
# The above copyright notice and this permission notice shall be included in all
# copies or substantial portions of the Software.
#
# THE SOFTWARE IS PROVIDED "AS IS", WITHOUT WARRANTY OF ANY KIND, EXPRESS OR
# IMPLIED, INCLUDING BUT NOT LIMITED TO THE WARRANTIES OF MERCHANTABILITY,
# FITNESS FOR A PARTICULAR PURPOSE AND NONINFRINGEMENT. IN NO EVENT SHALL THE
# AUTHORS OR COPYRIGHT HOLDERS BE LIABLE FOR ANY CLAIM, DAMAGES OR OTHER
# LIABILITY, WHETHER IN AN ACTION OF CONTRACT, TORT OR OTHERWISE, ARISING FROM,
# OUT OF OR IN CONNECTION WITH THE SOFTWARE OR THE USE OR OTHER DEALINGS IN THE
# SOFTWARE.
#
################################################################################

cmake_policy(SET CMP0057 NEW)

include(ExportHeader)
if(MIOPEN_ENABLE_SQLITE)
    add_subdirectory(sqlite)
endif()

# Truncation rounding or (default) rounding to nearest even (RNE) is enabled.
# This switch controls two related but different aspects of MIOpen behavior
# 1.  How host code performs conversions of float to bfloat16, important only
#     for testing.
# 2.  How BF16 kernels (which are kind of mixed-precision now and expected to
#     remain in the future)  perform final conversion (and rounding) of FP32
#     to BF16 results. This affects the main functionality of the library.
option( MIOPEN_USE_RNE_BFLOAT16 "Sets rounding scheme for bfloat16 type" ON )
option( MIOPEN_FP8_IEEE_EXPONENT_BIAS "Sets the FP8 exponent bias to IEEE" OFF)
option( MIOPEN_FP8_CLIPPING "Sets the FP8 clipping" ON)
set ( MIOPEN_DEFAULT_FIND_MODE "DynamicHybrid" CACHE STRING "Sets the default find mode")
set_property(CACHE MIOPEN_DEFAULT_FIND_MODE PROPERTY STRINGS
    Normal Fast Hybrid FastHybrid DynamicHybrid)

option( MIOPEN_FP8_CLIPPING "Sets the FP8 clipping" ON)

configure_file("${PROJECT_SOURCE_DIR}/include/miopen/config.h.in" "${PROJECT_BINARY_DIR}/include/miopen/config.h")

# configure a header file to pass the CMake version settings to the source, and package the header files in the output archive
configure_file( "${PROJECT_SOURCE_DIR}/include/miopen/version.h.in" "${PROJECT_BINARY_DIR}/include/miopen/version.h" )

if(BUILD_FILE_REORG_BACKWARD_COMPATIBILITY)
#Copy header to Build Dir for generating backward compatibility
configure_file( "${PROJECT_SOURCE_DIR}/include/miopen/miopen.h" "${PROJECT_BINARY_DIR}/include/miopen/miopen.h" )
endif()

message( STATUS "MIOpen_VERSION= ${MIOpen_VERSION}" )
if(NOT MIOPEN_GENERATOR_IS_MULTI_CONFIG)
    message( STATUS "CMAKE_BUILD_TYPE= ${CMAKE_BUILD_TYPE}" )
endif()

# This is incremented when the ABI to the library changes
set( MIOpen_SOVERSION 1.0 )

function(add_kernels FILE_NAME VAR_PREFIX VAR_SUFFIX KERNEL_FILES)
    set(INIT_KERNELS_LIST)
    set(KERNELS_DECLS)
    foreach(KERNEL_FILE ${KERNEL_FILES})
        set_property(DIRECTORY APPEND PROPERTY CMAKE_CONFIGURE_DEPENDS ${KERNEL_FILE})
        get_filename_component(KERNEL_FILENAME ${KERNEL_FILE} NAME)
        get_filename_component(BASE_NAME ${KERNEL_FILE} NAME_WE)
        string(TOUPPER "${BASE_NAME}" KEY_NAME)
        string(MAKE_C_IDENTIFIER "${KEY_NAME}" VAR_NAME)
        string(APPEND KERNELS_DECLS "extern const size_t ${VAR_PREFIX}${VAR_NAME}${VAR_SUFFIX}_SIZE;\n")
        string(APPEND KERNELS_DECLS "extern const char ${VAR_PREFIX}${VAR_NAME}${VAR_SUFFIX}[];\n")
        list(APPEND INIT_KERNELS_LIST "    { \"${KERNEL_FILENAME}\", { ${VAR_PREFIX}${VAR_NAME}${VAR_SUFFIX}, ${VAR_PREFIX}${VAR_NAME}${VAR_SUFFIX}_SIZE } }")
    endforeach()
    string(REPLACE ";" ",\n" INIT_KERNELS "${INIT_KERNELS_LIST}")
    configure_file(kernels/${FILE_NAME}.in ${PROJECT_BINARY_DIR}/${FILE_NAME})
endfunction()

set( MIOpen_Source
    activ/problem_description.cpp
    activ_api.cpp
    adam/problem_description.cpp
    adam_api.cpp
    addlayernorm_api.cpp
    api/find2_0_commons.cpp
    batch_norm.cpp
    batch_norm_api.cpp
    batchnorm/problem_description.cpp
    buffer_info.cpp
    cat_api.cpp
    cat/problem_description.cpp
    check_numerics.cpp
    conv/invokers/gcn_asm_1x1u.cpp
    conv/invokers/gcn_asm_1x1u_ss.cpp
    conv/invokers/gcn_asm_1x1u_us.cpp
    conv/invokers/gcn_asm_wino.cpp
    conv/invokers/gen_x_w_y_pad.cpp
    conv/invokers/impl_gemm.cpp
    conv/invokers/impl_gemm_dynamic.cpp
    conv/invokers/ocl_wrw_rdc.cpp
    conv/kernel_interface/winograd_kernel_interface.cpp
    conv/problem_description.cpp
    conv/solver_finders.cpp
    conv_algo_name.cpp
    convolution.cpp
    convolution_api.cpp
    ctc.cpp
    ctc_api.cpp
    db.cpp
    db_record.cpp
    driver_arguments.cpp
    dropout.cpp
    dropout_api.cpp
    env.cpp
    execution_context.cpp
    expanduser.cpp
    find_controls.cpp
    find_db.cpp
    fused_api.cpp
    fusion.cpp
    fusion/problem_description.cpp
    generic_search.cpp
    getitem_api.cpp
    graphapi/convolution.cpp
    graphapi/engine.cpp
    graphapi/enginecfg.cpp
    graphapi/engineheur.cpp
    graphapi/execution_plan.cpp
    graphapi/find_engine.cpp
    graphapi/graphapi.cpp
    graphapi/matmul.cpp
    graphapi/opgraph.cpp
    graphapi/pointwise.cpp
    graphapi/reduction.cpp
    graphapi/reshape.cpp
    graphapi/rng.cpp
    graphapi/tensor.cpp
    graphapi/variant_pack.cpp
    groupnorm_api.cpp
    groupnorm/problem_description.cpp
    handle_api.cpp
    invoker_cache.cpp
    getitem/problem_description.cpp
    kernel_build_params.cpp
    kernel_warnings.cpp
    layernorm_api.cpp
    layernorm/problem_description.cpp
    load_file.cpp
    lock_file.cpp
    logger.cpp
    lrn_api.cpp
    mha/mha_descriptor.cpp
    mha/problem_description.cpp
    op_args.cpp
    operator.cpp
    performance_config.cpp
    pooling/problem_description.cpp
    pooling_api.cpp
    prelu/problem_description.cpp
    prelu_api.cpp
    problem.cpp
    process.cpp
    ramdb.cpp
    readonlyramdb.cpp
    reducecalculation_api.cpp
    reduceextreme_api.cpp
    reducetensor.cpp
    reducetensor_api.cpp
    reduce/problem_description.cpp
    rnn.cpp
    rnn_api.cpp
    rnn/rnn_util.cpp
    rnn/selector.cpp
    rnn/Solutions/rnn_transformer.cpp
    rnn/Solutions/modular_base.cpp
    rnn/Solutions/bwd_s_stream.cpp
    rnn/Solutions/bwd_multi_stream.cpp
    scalar.cpp
    softmax.cpp
    softmax_api.cpp
    softmax/problem_description.cpp
    solution.cpp
    solver.cpp
    solver/activ/bwd_0.cpp
    solver/activ/bwd_1.cpp
    solver/activ/fwd_0.cpp
    solver/activ/fwd_1.cpp
    solver/adam/adam.cpp
    solver/adam/transformers_adam_w.cpp
    solver/batchnorm/backward_ck.cpp
    solver/batchnorm/backward_per_activation.cpp
    solver/batchnorm/backward_per_activation_fused.cpp
    solver/batchnorm/backward_spatial_multiple.cpp
    solver/batchnorm/backward_spatial_single.cpp
    solver/batchnorm/forward_inference.cpp
    solver/batchnorm/forward_inference_ck.cpp
    solver/batchnorm/forward_inference_fused.cpp
    solver/batchnorm/forward_per_activation.cpp
    solver/batchnorm/forward_per_activation_fused.cpp
    solver/batchnorm/forward_spatial_multiple.cpp
    solver/batchnorm/forward_spatial_single.cpp
    solver/batchnorm/forward_training_ck.cpp
    solver/cat/forward_cat.cpp
    solver/conv/conv_asm_1x1u.cpp
    solver/conv/conv_asm_1x1u_stride2.cpp
    solver/conv/conv_asm_3x3u.cpp
    solver/conv/conv_asm_5x10u2v2b1.cpp
    solver/conv/conv_asm_5x10u2v2f1.cpp
    solver/conv/conv_asm_7x7c3h224w224k64u2v2p3q3f1.cpp
    solver/conv/conv_asm_dir_BwdWrW1x1.cpp
    solver/conv/conv_asm_dir_BwdWrW3x3.cpp
    solver/conv/conv_asm_implicit_gemm_bwd_v4r1_dynamic.cpp
    solver/conv/conv_asm_implicit_gemm_gtc_bwd.cpp
    solver/conv/conv_asm_implicit_gemm_gtc_bwd_nhwc.cpp
    solver/conv/conv_asm_implicit_gemm_gtc_fwd.cpp
    solver/conv/conv_asm_implicit_gemm_gtc_fwd_nhwc.cpp
    solver/conv/conv_asm_implicit_gemm_gtc_fwd_nchwc.cpp
    solver/conv/conv_asm_implicit_gemm_gtc_perf_config.cpp
    solver/conv/conv_asm_implicit_gemm_gtc_wrw_nhwc.cpp
    solver/conv/conv_asm_implicit_gemm_v4r1_dynamic.cpp
    solver/conv/conv_asm_implicit_gemm_wrw_gtc_dynamic_xdlops.cpp
    solver/conv/conv_asm_implicit_gemm_wrw_v4r1_dynamic.cpp
    solver/conv/conv_bin_wino3x3U.cpp
    solver/conv/conv_bin_winoRxS.cpp
    solver/conv/conv_ck_igemm_fwd_v6r1_dlops_nchw.cpp
    solver/conv/conv_direct_naive_conv.cpp
    solver/conv/conv_direct_naive_conv_bwd.cpp
    solver/conv/conv_direct_naive_conv_fwd.cpp
    solver/conv/conv_direct_naive_conv_wrw.cpp
    solver/conv/conv_hip_implicit_gemm_bwd_data_xdlops.cpp
    solver/conv/conv_hip_implicit_gemm_bwd_v1r1.cpp
    solver/conv/conv_hip_implicit_gemm_bwd_v1r1_xdlops.cpp
    solver/conv/conv_hip_implicit_gemm_bwd_v4r1.cpp
    solver/conv/conv_hip_implicit_gemm_bwd_v4r1_xdlops.cpp
    solver/conv/conv_hip_implicit_gemm_fwd_v4r1.cpp
    solver/conv/conv_hip_implicit_gemm_fwd_v4r4.cpp
    solver/conv/conv_hip_implicit_gemm_fwd_v4r4_xdlops.cpp
    solver/conv/conv_hip_implicit_gemm_fwd_v4r4_xdlops_padded_gemm.cpp
    solver/conv/conv_hip_implicit_gemm_fwd_v4r5_xdlops.cpp
    solver/conv/conv_hip_implicit_gemm_fwd_xdlops.cpp
    solver/conv/conv_hip_implicit_gemm_grouped_fwd_xdlops.cpp
    solver/conv/conv_hip_implicit_gemm_grouped_bwd_xdlops.cpp
    solver/conv/conv_hip_implicit_gemm_grouped_wrw_xdlops.cpp
    solver/conv/conv_hip_implicit_gemm_3d_grouped_fwd_xdlops.cpp
    solver/conv/conv_hip_implicit_gemm_3d_grouped_wrw_xdlops.cpp
    solver/conv/conv_hip_implicit_gemm_3d_grouped_bwd_xdlops.cpp
    solver/conv/conv_hip_implicit_gemm_f16f8f16_fwd_xdlops.cpp
    solver/conv/conv_hip_implicit_gemm_f16f8f16_bwd_xdlops.cpp
    solver/conv/conv_hip_implicit_gemm_f16f8f16_wrw_xdlops.cpp
    solver/conv/conv_hip_implicit_gemm_nonxdlops_common.cpp
    solver/conv/conv_hip_implicit_gemm_wrw_v4r4.cpp
    solver/conv/conv_hip_implicit_gemm_wrw_v4r4_xdlops.cpp
    solver/conv/conv_hip_implicit_gemm_wrw_v4r4_xdlops_padded_gemm.cpp
    solver/conv/conv_MP_bidirectional_winograd.cpp
    solver/conv/conv_mlir_igemm_bwd.cpp
    solver/conv/conv_mlir_igemm_bwd_xdlops.cpp
    solver/conv/conv_mlir_igemm_fwd.cpp
    solver/conv/conv_mlir_igemm_fwd_xdlops.cpp
    solver/conv/conv_mlir_igemm_wrw.cpp
    solver/conv/conv_mlir_igemm_wrw_xdlops.cpp
    solver/conv/conv_multipass_wino3x3WrW.cpp
    solver/conv/conv_ocl_dir2D_bwdWrW_1x1.cpp
    solver/conv/conv_ocl_dir2D_bwdWrW_2.cpp
    solver/conv/conv_ocl_dir2D_bwdWrW_53.cpp
    solver/conv/conv_ocl_dir2D11x11.cpp
    solver/conv/conv_ocl_dir2Dfwd.cpp
    solver/conv/conv_ocl_dir2Dfwd_exhaustive_search.cpp
    solver/conv/conv_ocl_dir2Dfwd1x1.cpp
    solver/conv/conv_ocl_dir2Dfwdgen.cpp
    solver/conv/conv_wino_fury_RxS.cpp
    solver/conv/conv_winoRxS.cpp
    solver/conv/fft.cpp
    solver/conv/gemm.cpp
    solver/conv/gemm_bwd.cpp
    solver/conv/gemm_common.cpp
    solver/conv/gemm_wrw.cpp
    solver/conv_asm_1x1u_bias_activ_fused.cpp
    solver/conv_bin_winoRxS_fused.cpp
    solver/conv_ck_igemm_fwd_bias_activ_fused.cpp
    solver/conv_ck_igemm_fwd_bias_res_add_activ_fused.cpp
    solver/conv_ocl_dir2Dfwd_fused.cpp
    solver/conv_winoRxS_fused.cpp
    solver/groupnorm/forward_groupnorm.cpp
    solver/getitem/backward_getitem.cpp
    solver/layernorm/backward_t5layernorm.cpp
    solver/layernorm/forward_addlayernorm.cpp
    solver/layernorm/forward_layernorm.cpp
    solver/layernorm/forward_layernorm2d_ck.cpp
    solver/layernorm/forward_layernorm4d_ck.cpp
    solver/layernorm/forward_t5layernorm.cpp
    solver/mha/mha_solver_backward.cpp
    solver/mha/mha_solver_forward.cpp
    solver/pooling/forward2d.cpp
    solver/pooling/forwardNaive.cpp
    solver/pooling/forwardNd.cpp
    solver/pooling/backward2d.cpp
    solver/pooling/backwardNd.cpp
    solver/prelu/backward_prelu_multi_weights.cpp
    solver/prelu/backward_prelu_single_weight.cpp
    solver/prelu/utils.cpp
    solver/reduce/forward_argmax.cpp
    solver/reduce/forward_argmin.cpp
    solver/reduce/forward_max.cpp
    solver/reduce/forward_min.cpp
    solver/reduce/forward_prod.cpp
    solver/reduce/forward_sum.cpp
    solver/softmax/attn_softmax.cpp
    solver/softmax/softmax.cpp
    subbuffers.cpp
    t5layernorm_api.cpp
    target_properties.cpp
    temp_file.cpp
    tensor.cpp
    tensor_api.cpp
    transformers_adam_w_api.cpp
    seq_tensor.cpp
)

if(MIOPEN_ENABLE_AI_KERNEL_TUNING OR MIOPEN_ENABLE_AI_IMMED_MODE_FALLBACK)
    list(APPEND MIOpen_Source conv/heuristics/ai_heuristics.cpp)
    list(APPEND MIOpen_Source anyramdb.cpp)
endif()

list(APPEND MIOpen_Source tmp_dir.cpp binary_cache.cpp md5.cpp)
if(MIOPEN_ENABLE_SQLITE)
    list(APPEND MIOpen_Source sqlite_db.cpp)
endif()

if(MIOPEN_ENABLE_SQLITE AND MIOPEN_ENABLE_SQLITE_KERN_CACHE)
    list(APPEND MIOpen_Source kern_db.cpp bz2.cpp)
endif()

if( MIOPEN_BACKEND MATCHES "OpenCL" OR MIOPEN_BACKEND STREQUAL "HIPOC" OR MIOPEN_BACKEND STREQUAL "HIP" OR MIOPEN_BACKEND STREQUAL "HIPNOGPU")
    file(GLOB_RECURSE STATIC_COMPOSABLE_KERNEL_INCLUDE "kernels/static_composable_kernel/include/*/*.hpp")
    file(GLOB_RECURSE STATIC_COMPOSABLE_KERNEL_SOURCE "kernels/static_composable_kernel/src/*/*.cpp")
    file(GLOB_RECURSE COMPOSABLE_KERNEL_INCLUDE "composable_kernel/composable_kernel/include/*.hpp")
    file(GLOB_RECURSE COMPOSABLE_KERNEL_SOURCE "composable_kernel/composable_kernel/src/*.cpp")
    file(GLOB_RECURSE COMPOSABLE_KERNEL_DYNAMIC_ASM_SOURCE "kernels/dynamic_igemm/*.s")
    file(GLOB_RECURSE COMPOSABLE_KERNEL_DYNAMIC_ASM_INCLUDE "kernels/dynamic_igemm/*.inc")
    file(GLOB_RECURSE COMPOSABLE_KERNEL_DYNAMIC_CPP_SOURCE "kernels/dynamic_igemm/*.cpp")
    file(GLOB_RECURSE GPU_REFERENCE_KERNEL_HIP "kernels/gpu_reference_kernel/*.cpp")
    file(GLOB_RECURSE GPU_REFERENCE_KERNEL_ASM "kernels/gpu_reference_kernel/*.s")
    file(GLOB_RECURSE GPU_BATCHED_TRANSPOSE_KERNEL_HIP "kernels/gpu_batched_transpose_kernel/*.cpp")
    file(GLOB_RECURSE GPU_GENERAL_TENSOR_REORDER_KERNEL_HIP_INCLUDE "kernels/gpu_general_tensor_reorder_kernel/*.hpp")
    file(GLOB_RECURSE GPU_GENERAL_TENSOR_REORDER_KERNEL_HIP_SOURCE "kernels/gpu_general_tensor_reorder_kernel/*.cpp")


    set(MIOPEN_KERNEL_INCLUDES
        ${STATIC_COMPOSABLE_KERNEL_INCLUDE}
        ${COMPOSABLE_KERNEL_INCLUDE}
        ${COMPOSABLE_KERNEL_DYNAMIC_ASM_INCLUDE}
        ${GPU_GENERAL_TENSOR_REORDER_KERNEL_HIP_INCLUDE}
        include/miopen/implicitgemm_params.hpp
        kernels/gpu_reference_kernel/fp8_kern_types.h
        kernels/Conv_Winograd_v13_3_12_fp16dot_stride1.inc
        kernels/Conv_Winograd_v13_3_12_fp16dot_stride2_dec.inc
        kernels/Conv_Winograd_v13_3_12_fp16dot_stride2_dil.inc
        kernels/Conv_Winograd_v14_3_3_fp16dot_stride1.inc
        kernels/Conv_Winograd_v14_3_3_fp16dot_stride2_dec.inc
        kernels/Conv_Winograd_v14_3_3_fp16dot_stride2_dil.inc
        kernels/Conv_Winograd_v13_3_12_epilogue.inc
        kernels/Conv_Winograd_v13_3_12_prologue.inc
        kernels/Conv_Winograd_v16_5_0_epilogue.inc
        kernels/Conv_Winograd_v16_5_0_prologue.inc
        kernels/Conv_Winograd_v16_5_0_stride1.inc
        kernels/conv_3x3_wheel_alpha_v9_2_7_epilogue.inc
        kernels/conv_3x3_wheel_alpha_v9_2_7_prologue.inc
        kernels/conv_3x3_wheel_alpha_v9_2_7_gfx8_stride_2_dec.inc
        kernels/conv_3x3_wheel_alpha_v9_2_7_gfx8.inc
        kernels/conv_3x3_wheel_alpha_v3_0b_epilogue.inc
        kernels/conv_3x3_wheel_alpha_v3_0b_prologue.inc
        kernels/conv_3x3_wheel_alpha_v3_0b.inc
        kernels/conv_3x3_wheel_alpha_v7_0_3b_epilogue.inc
        kernels/conv_3x3_wheel_alpha_v7_0_3b_prologue.inc
        kernels/conv_3x3_wheel_alpha_v7_0_3b.inc
        kernels/conv_3x3_wheel_alpha_v9_0_15_epilogue.inc
        kernels/conv_3x3_wheel_alpha_v9_0_15_prologue.inc
        kernels/conv_3x3_wheel_alpha_v9_0_15_gfx8_stride_2_dil.inc
        kernels/conv_3x3_wheel_alpha_v9_0_15_gfx8_stride_2_dec.inc
        kernels/conv_3x3_wheel_alpha_v9_0_15_gfx8.inc
        kernels/conv_3x3_wheel_alpha_v9_0_15_gfx9_stride_2_dil.inc
        kernels/conv_3x3_wheel_alpha_v9_0_15_gfx9_stride_2_dec.inc
        kernels/conv_3x3_wheel_alpha_v9_0_15_gfx9.inc
        kernels/Conv_Winograd_v21_1_3_gfx9_fp16_dot2_edc_f2x3_dilation2.inc
        kernels/Conv_Winograd_v21_1_3_gfx9_fp16_dot2_edc_f2x3_stride1.inc
        kernels/Conv_Winograd_v21_1_3_gfx9_fp16_dot2_edc_f2x3_stride2.inc
        kernels/Conv_Winograd_v21_1_3_gfx9_fp16_dot2_edc_f3x2_stride1.inc
        kernels/Conv_Winograd_v21_1_3_gfx9_fp32_f2x3_dilation2.inc
        kernels/Conv_Winograd_v21_1_3_gfx9_fp32_f2x3_stride1.inc
        kernels/Conv_Winograd_v21_1_3_gfx9_fp32_f2x3_stride2.inc
        kernels/Conv_Winograd_v21_1_3_gfx9_fp32_f3x2_stride1.inc
        kernels/Conv_Winograd_v21_1_3_metadata.inc
        kernels/Conv_Winograd_v30_3_1_gfx94x_fp16_dot2_edc_f2x3_dilation2.inc
        kernels/Conv_Winograd_v30_3_1_gfx94x_fp16_dot2_edc_f2x3_stride1.inc
        kernels/Conv_Winograd_v30_3_1_gfx94x_fp16_dot2_edc_f2x3_stride2.inc
        kernels/Conv_Winograd_v30_3_1_gfx94x_fp32_f2x3_dilation2.inc
        kernels/Conv_Winograd_v30_3_1_gfx94x_fp32_f2x3_stride1.inc
        kernels/Conv_Winograd_v30_3_1_gfx94x_fp32_f2x3_stride2.inc
        kernels/Conv_Winograd_v30_3_1_gfx9_fp16_dot2_edc_f2x3_dilation2.inc
        kernels/Conv_Winograd_v30_3_1_gfx9_fp16_dot2_edc_f2x3_stride1.inc
        kernels/Conv_Winograd_v30_3_1_gfx9_fp16_dot2_edc_f2x3_stride2.inc
        kernels/Conv_Winograd_v30_3_1_gfx9_fp32_f2x3_dilation2.inc
        kernels/Conv_Winograd_v30_3_1_gfx9_fp32_f2x3_stride1.inc
        kernels/Conv_Winograd_v30_3_1_gfx9_fp32_f2x3_stride2.inc
        kernels/Conv_Winograd_v30_3_1_gfx10_fp16_dot2_f2x3_dilation2.inc
        kernels/Conv_Winograd_v30_3_1_gfx10_fp16_dot2_f2x3_stride1.inc
        kernels/Conv_Winograd_v30_3_1_gfx10_fp16_dot2_f2x3_stride2.inc
        kernels/Conv_Winograd_v30_3_1_gfx10_fp32_f2x3_dilation2.inc
        kernels/Conv_Winograd_v30_3_1_gfx10_fp32_f2x3_stride1.inc
        kernels/Conv_Winograd_v30_3_1_gfx10_fp32_f2x3_stride2.inc
        kernels/Conv_Winograd_v30_3_1_gfx11_fp16_dot2_f2x3_dilation2.inc
        kernels/Conv_Winograd_v30_3_1_gfx11_fp16_dot2_f2x3_stride1.inc
        kernels/Conv_Winograd_v30_3_1_gfx11_fp16_dot2_f2x3_stride2.inc
        kernels/Conv_Winograd_v30_3_1_gfx11_fp32_f2x3_dilation2.inc
        kernels/Conv_Winograd_v30_3_1_gfx11_fp32_f2x3_stride1.inc
        kernels/Conv_Winograd_v30_3_1_gfx11_fp32_f2x3_stride2.inc
        kernels/Conv_Winograd_v30_3_1_gfx94x_fp16_dot2_edc_f3x2_dilation2.inc
        kernels/Conv_Winograd_v30_3_1_gfx94x_fp16_dot2_edc_f3x2_stride1.inc
        kernels/Conv_Winograd_v30_3_1_gfx94x_fp16_dot2_edc_f3x2_stride2.inc
        kernels/Conv_Winograd_v30_3_1_gfx94x_fp32_f3x2_dilation2.inc
        kernels/Conv_Winograd_v30_3_1_gfx94x_fp32_f3x2_stride1.inc
        kernels/Conv_Winograd_v30_3_1_gfx94x_fp32_f3x2_stride2.inc
        kernels/Conv_Winograd_v30_3_1_gfx9_fp16_dot2_edc_f3x2_dilation2.inc
        kernels/Conv_Winograd_v30_3_1_gfx9_fp16_dot2_edc_f3x2_stride1.inc
        kernels/Conv_Winograd_v30_3_1_gfx9_fp16_dot2_edc_f3x2_stride2.inc
        kernels/Conv_Winograd_v30_3_1_gfx9_fp32_f3x2_dilation2.inc
        kernels/Conv_Winograd_v30_3_1_gfx9_fp32_f3x2_stride1.inc
        kernels/Conv_Winograd_v30_3_1_gfx9_fp32_f3x2_stride2.inc
        kernels/Conv_Winograd_v30_3_1_gfx10_fp16_dot2_f3x2_dilation2.inc
        kernels/Conv_Winograd_v30_3_1_gfx10_fp16_dot2_f3x2_stride1.inc
        kernels/Conv_Winograd_v30_3_1_gfx10_fp16_dot2_f3x2_stride2.inc
        kernels/Conv_Winograd_v30_3_1_gfx10_fp32_f3x2_dilation2.inc
        kernels/Conv_Winograd_v30_3_1_gfx10_fp32_f3x2_stride1.inc
        kernels/Conv_Winograd_v30_3_1_gfx10_fp32_f3x2_stride2.inc
        kernels/Conv_Winograd_v30_3_1_gfx11_fp16_dot2_f3x2_dilation2.inc
        kernels/Conv_Winograd_v30_3_1_gfx11_fp16_dot2_f3x2_stride1.inc
        kernels/Conv_Winograd_v30_3_1_gfx11_fp16_dot2_f3x2_stride2.inc
        kernels/Conv_Winograd_v30_3_1_gfx11_fp32_f3x2_dilation2.inc
        kernels/Conv_Winograd_v30_3_1_gfx11_fp32_f3x2_stride1.inc
        kernels/Conv_Winograd_v30_3_1_gfx11_fp32_f3x2_stride2.inc
        kernels/Conv_Winograd_v30_3_1_metadata.inc
        kernels/MIOpenReduceCalculation.hpp
        kernels/MIOpenReduceExtreme.hpp
        kernels/bfloat16_dev.hpp
        kernels/conv_common.inc
        kernels/conv_sizes.inc
        kernels/float_types.h
        kernels/gpr_alloc.inc
        kernels/hip_atomic.hpp
        kernels/hip_f8_impl.hpp
        kernels/hip_float8.hpp
        kernels/inst_wrappers.inc
        kernels/miopen_cstdint.hpp
        kernels/miopen_limits.hpp
        kernels/miopen_rocrand.hpp
        kernels/miopen_type_traits.hpp
        kernels/miopen_utility.hpp
        kernels/neuron.inc
        kernels/rocm_version.inc
        kernels/stride_array.hpp
        kernels/tensor_view.hpp
        kernels/utilities.inc
        kernels/winograd/Conv_Winograd_Fury_v2_4_1_gfx11_1536vgprs_fp16_fp16acc_f2x3_c16_stride1.inc
        kernels/winograd/Conv_Winograd_Fury_v2_4_1_gfx11_1536vgprs_fp16_fp16acc_f2x3_c32_stride1.inc
        kernels/winograd/Conv_Winograd_Fury_v2_4_1_gfx11_1024vgprs_fp16_fp16acc_f2x3_c16_stride1.inc
        kernels/winograd/Conv_Winograd_Fury_v2_4_1_metadata.inc
        kernels/workaround_issue_1431.hpp
        kernels/xform_bidirect_winograd_code.inc
        kernels/xform_data_filter.inc
        kernels/xform_kd_cov2.inc
        kernels/xform_metadata.inc
        )

    set(MIOPEN_KERNELS
        ${STATIC_COMPOSABLE_KERNEL_SOURCE}
        ${COMPOSABLE_KERNEL_SOURCE}
        ${COMPOSABLE_KERNEL_DYNAMIC_ASM_SOURCE}
        ${COMPOSABLE_KERNEL_DYNAMIC_CPP_SOURCE}
        ${GPU_REFERENCE_KERNEL_HIP}
        ${GPU_REFERENCE_KERNEL_ASM}
        ${GPU_BATCHED_TRANSPOSE_KERNEL_HIP}
        ${GPU_GENERAL_TENSOR_REORDER_KERNEL_HIP_SOURCE}
        kernels/MIOpenAdam.cpp
        kernels/MIOpenCat.cpp
        kernels/MIOpenCheckNumerics.cpp
        kernels/MIOpenBatchNormActivBwdPerAct.cl
        kernels/MIOpenBatchNormActivBwdSpatial.cl
        kernels/MIOpenBatchNormActivFwdTrainPerAct.cl
        kernels/MIOpenBatchNormActivFwdTrainSpatial.cl
        kernels/MIOpenBatchNormFwdTrainSpatial.cl
        kernels/MIOpenBatchNormFwdTrainPerAct.cl
        kernels/MIOpenBatchNormFwdInferSpatial.cl
        kernels/MIOpenBatchNormFwdInferPerAct.cl
        kernels/MIOpenBatchNormBwdSpatial.cl
        kernels/MIOpenBatchNormBwdPerAct.cl
        kernels/MIOpenConvDirUni.cl
        kernels/MIOpenConvDirBatchNormActiv.cl
        kernels/MIOpenConvDirGenFwd.cl
        kernels/MIOpenGroupNorm.cpp
        kernels/MIOpenGetitem.cpp
        kernels/MIOpenLayerNorm.cpp
        kernels/MIOpenLRNBwd.cl
        kernels/MIOpenLRNFwd.cl
        kernels/MIOpenNeuron.cl
        kernels/MIOpenPReLU.cpp
        kernels/MIOpenPooling.cl
        kernels/MIOpenPoolingBwd.cl
        kernels/MIOpenPoolingBwdND.cl
        kernels/MIOpenPoolingForwardNaive.cl
        kernels/MIOpenPoolingND.cl
        kernels/MIOpenConv1x1S.cl
        kernels/MIOpenConv1x1J1.cl
        kernels/MIOpenConv1x1J1_stride.cl
        kernels/MIOpenReduceCalculation.cpp
        kernels/MIOpenReduceExtreme.cpp
        kernels/MIOpenReduceSum.cpp
        kernels/MIOpenSoftmax.cl
        kernels/MIOpenSoftmaxAttn.cpp
        kernels/MIOpenUtilKernels3.cl
        kernels/MIOpenUtilKernels4.cl
        kernels/MIOpenUtilKernels5.cl
        kernels/MIOpenVecAdd.cpp
        kernels/MIOpenVecAddOCL.cl
        kernels/MIOpenIm2d2Col.cl
        kernels/MIOpenIm3d2Col.cl
        kernels/MIOpenCol2Im2d.cl
        kernels/MIOpenCol2Im3d.cl
        kernels/MIOpenConvBwdWrWS2.cl
        kernels/MIOpenGroupConvBwdWrWS2.cl
        kernels/MIOpenConvBwdWrW_LxG_P53.cl
        kernels/MIOpenGroupConvBwdWrW_LxG_P53.cl
        kernels/MIOpenConvBwdWrW_LxG_5x5.cl
        kernels/MIOpenConvBwdWrW1x1_PAD_read4.cl
        kernels/MIOpenConvFwd_LxL_11.cl
        kernels/MIOpenConvFFT.cl
        kernels/MIOpenRNNHiddenStateUpdate.cl
        kernels/bugzilla_34765_detect.s
        kernels/dummy_kernel.s
        kernels/conv3x3.s
        kernels/conv1x1u.s
        kernels/conv1x1u_stride2.s
        kernels/conv1x1u_bias_activ.s
        kernels/conv3x3wrw.s
        kernels/conv1x1wrw.s
        kernels/conv5x10u2v2f1.s
        kernels/conv5x10u2v2b1.s
        kernels/conv7x7c3h224w224k64u2v2p3q3f1.s
        kernels/xform_out.s
        kernels/gcnAsmBNBwdTrainSpatial.s
        kernels/MIOpenTensorKernels.cl
        kernels/MIOpenTensorKernelsHip.cpp
        kernels/MIOpenSubTensorOpWithScalarKernel.cl
        kernels/MIOpenSubTensorOpWithSubTensorKernel.cl
        kernels/MIOpenSubTensorOpWithCastTensorKernel.cl
        kernels/MIOpenSubTensorOpWithTransformKernel.cl
        kernels/Conv_Winograd_v13_3_12_fp16dot_stride1.s
        kernels/Conv_Winograd_v13_3_12_fp16dot_stride2_dec.s
        kernels/Conv_Winograd_v13_3_12_fp16dot_stride2_dil.s
        kernels/Conv_Winograd_v14_3_3_fp16dot_stride1.s
        kernels/Conv_Winograd_v14_3_3_fp16dot_stride2_dec.s
        kernels/Conv_Winograd_v14_3_3_fp16dot_stride2_dil.s
        kernels/Conv_Winograd_v16_5_0_stride1.s
        kernels/conv_3x3_wheel_alpha_v9_0_15_stride_2_dil.s
        kernels/conv_3x3_wheel_alpha_v9_0_15_stride_2_dec.s
        kernels/conv_3x3_wheel_alpha_v9_0_15.s
        kernels/conv_3x3_wheel_alpha_v7_0_3b.s
        kernels/conv_3x3_wheel_alpha_v3_0b.s
        kernels/conv_3x3_wheel_alpha_v9_2_7.s
        kernels/conv_3x3_wheel_alpha_v9_2_7_stride_2_dec.s
        kernels/Conv_Winograd_v21_1_3_fp16_dot2_f2x3_dilation2.s
        kernels/Conv_Winograd_v21_1_3_fp16_dot2_f2x3_stride1.s
        kernels/Conv_Winograd_v21_1_3_fp16_dot2_f2x3_stride2.s
        kernels/Conv_Winograd_v21_1_3_fp16_dot2_f3x2_stride1.s
        kernels/Conv_Winograd_v21_1_3_fp32_f2x3_dilation2.s
        kernels/Conv_Winograd_v21_1_3_fp32_f2x3_stride1.s
        kernels/Conv_Winograd_v21_1_3_fp32_f2x3_stride2.s
        kernels/Conv_Winograd_v21_1_3_fp32_f3x2_stride1.s
        kernels/Conv_Winograd_v30_3_1_fp16_dot2_f2x3_dilation2.s
        kernels/Conv_Winograd_v30_3_1_fp16_dot2_f2x3_stride1.s
        kernels/Conv_Winograd_v30_3_1_fp16_dot2_f2x3_stride2.s
        kernels/Conv_Winograd_v30_3_1_fp32_f2x3_dilation2.s
        kernels/Conv_Winograd_v30_3_1_fp32_f2x3_stride1.s
        kernels/Conv_Winograd_v30_3_1_fp32_f2x3_stride2.s
        kernels/Conv_Winograd_v30_3_1_fp16_dot2_f3x2_dilation2.s
        kernels/Conv_Winograd_v30_3_1_fp16_dot2_f3x2_stride1.s
        kernels/Conv_Winograd_v30_3_1_fp16_dot2_f3x2_stride2.s
        kernels/Conv_Winograd_v30_3_1_fp32_f3x2_dilation2.s
        kernels/Conv_Winograd_v30_3_1_fp32_f3x2_stride1.s
        kernels/Conv_Winograd_v30_3_1_fp32_f3x2_stride2.s
        kernels/MIOpenConvBwdBias.cl
        kernels/MIOpenBatchNormActivInfer.cl
        kernels/MIOpenCTCLoss.cl
        kernels/MIOpenDropout.cl
        kernels/winograd/Conv_Winograd_Fury_v2_4_1_fp16_fp16acc_f2x3_c16_stride1.s
        kernels/winograd/Conv_Winograd_Fury_v2_4_1_fp16_fp16acc_f2x3_c32_stride1.s
        kernels/xform_data.s
        kernels/xform_filter.s
        kernels/xform_bidirect_winograd_data.s
        kernels/xform_bidirect_winograd_filter.s
        kernels/xform_bidirect_winograd_out.s
        kernels/UniversalTranspose.cl)

    # Kernels in development lists.
    # Should be ALWAYS empty in develop branch (at the time of PR merge)
    # Intention: to speed up kernel development rebuild time
    set(MIOPEN_DEVELOPMENT_KERNELS)

    # Only referenced by MIOPEN_DEVELOPMENT_KERNELS
    set(MIOPEN_DEVELOPMENT_KERNEL_INCLUDES)

    LIST(LENGTH MIOPEN_DEVELOPMENT_KERNELS MIOPEN_DEVELOPMENT_KERNELS_COUNT)
    LIST(LENGTH MIOPEN_DEVELOPMENT_KERNEL_INCLUDES MIOPEN_DEVELOPMENT_KERNEL_INCLUDES_COUNT)

    add_kernels("kernel.cpp" "MIOPEN_KERNEL_" "" "${MIOPEN_KERNELS}")
    add_kernels("kernel_includes.cpp" "MIOPEN_KERNEL_" "_INCLUDE" "${MIOPEN_KERNEL_INCLUDES}")

    if(${MIOPEN_DEVELOPMENT_KERNELS_COUNT})
        add_kernels("kernel.cpp" "MIOPEN_KERNEL_" "" "${MIOPEN_DEVELOPMENT_KERNELS}")
    endif()

    if(${MIOPEN_DEVELOPMENT_KERNEL_INCLUDES_COUNT})
        add_kernels("kernel_includes.cpp" "MIOPEN_KERNEL_" "_INCLUDE" "${MIOPEN_DEVELOPMENT_KERNEL_INCLUDES}")
    endif()

    configure_file(db_path.cpp.in ${PROJECT_BINARY_DIR}/db_path.cpp)
    list(APPEND MIOpen_Source
        activ.cpp
        adam.cpp
        addlayernorm.cpp
        cat.cpp
        groupnorm.cpp
        getitem.cpp
        kernel_cache.cpp
        layernorm.cpp
        lrn.cpp
        mlo_dir_conv.cpp
        exec_utils.cpp
        ocl/activ_ocl.cpp
        ocl/batchnormocl.cpp
        ocl/convolutionocl.cpp
        ocl/lrn_ocl.cpp
        ocl/mloNorm.cpp
        ocl/pooling_ocl.cpp
        ocl/tensorocl.cpp
        ocl/rnnocl.cpp
        ocl/utilocl.cpp
        ocl/ctcocl.cpp
        ocl/dropoutocl.cpp
        ocl/gcn_asm_utils.cpp
        ocl/rnn_util_ocl.cpp
        hip/hip_build_utils.cpp
        hip/batched_transpose_sol.cpp
        hip/general_tensor_reorder_sol.cpp
        pooling.cpp
        t5layernorm.cpp
        ocl/fusionopconvocl.cpp
        ocl/fusionopbiasbnactivocl.cpp
<<<<<<< HEAD
        prelu.cpp
=======
        reducecalculation.cpp
>>>>>>> 25169e2b
        reduceextreme.cpp
        transformers_adam_w.cpp
        ${PROJECT_BINARY_DIR}/db_path.cpp
        )

    list(INSERT MIOpen_Source 0
        ${PROJECT_BINARY_DIR}/kernel.cpp
        ${PROJECT_BINARY_DIR}/kernel_includes.cpp
        )
endif()

if(MIOPEN_USE_ROCBLAS OR MIOPEN_USE_HIPBLASLT)
    list(APPEND MIOpen_Source
        gemm_v2.cpp
    )
endif()

if( MIOPEN_BACKEND STREQUAL "OpenCL" )
    list(APPEND MIOpen_Source
        ocl/handleocl.cpp
        ocl_kernel.cpp
        ocl/oclerrors.cpp
        ocl/clhelper.cpp
    )
endif()

if( MIOPEN_BACKEND STREQUAL "HIPOC" OR MIOPEN_BACKEND STREQUAL "HIP")
    list(APPEND MIOpen_Source
        hip/hiperrors.cpp
        hip/handlehip.cpp
        hipoc/hipoc_kernel.cpp
        hipoc/hipoc_program.cpp
        )
endif()

if( MIOPEN_BACKEND STREQUAL "HIPNOGPU")
    list(APPEND MIOpen_Source
        hip/hiperrors.cpp
        nogpu/handle.cpp
        hipoc/hipoc_kernel.cpp
        hipoc/hipoc_program.cpp
        )
endif()

if( MIOPEN_BACKEND MATCHES "OpenCL" OR MIOPEN_BACKEND STREQUAL "HIPOC" OR MIOPEN_BACKEND STREQUAL "HIP" OR MIOPEN_BACKEND STREQUAL "HIPNOGPU")
    set(KERNELS_SRC_BATCH_FACTOR 50 CACHE STRING "Amount of kernel source files to inline to a single object file.")
    set(KERNELS_BATCH_ID 0)

    function(inline_kernels_src BATCH_FACTOR KERNELS KERNEL_INCLUDES EXTRA_OPTIONS MESSAGE_SUFFIX)
        set(KERNELS_BATCH)
        set(KERNELS_BATCH_SIZE 0)
        set(PROCESSED 0)
        list(LENGTH KERNELS KERNELS_NUMBER)

        foreach(KERNEL ${KERNELS})
            list(APPEND KERNELS_BATCH ${KERNEL})
            list(LENGTH KERNELS_BATCH KERNELS_BATCH_SIZE)
            math(EXPR PROCESSED "1+${PROCESSED}")
            if((KERNELS_BATCH_SIZE EQUAL ${BATCH_FACTOR}) OR (PROCESSED EQUAL KERNELS_NUMBER))
                set(KERNEL_SRC_HPP_FILENAME batch_${KERNELS_BATCH_ID}.cpp.hpp)
                set(KERNEL_SRC_HPP_PATH ${PROJECT_BINARY_DIR}/inlined_kernels/${KERNEL_SRC_HPP_FILENAME})
                set(KERNEL_SRC_CPP_PATH ${PROJECT_BINARY_DIR}/inlined_kernels/batch_${KERNELS_BATCH_ID}.cpp)

                add_custom_command(
                    OUTPUT ${KERNEL_SRC_HPP_PATH}
                    WORKING_DIRECTORY ${CMAKE_CURRENT_SOURCE_DIR}
                    DEPENDS addkernels ${KERNELS_BATCH} ${KERNEL_INCLUDES}
                    COMMAND $<TARGET_FILE:addkernels> -target ${KERNEL_SRC_HPP_PATH} -extern ${EXTRA_OPTIONS} -source ${KERNELS_BATCH}
                    COMMENT "Inlining kernels batch #${KERNELS_BATCH_ID}${MESSAGE_SUFFIX}"
                    )
                configure_file(kernels/kernels_batch.cpp.in ${KERNEL_SRC_CPP_PATH})
                list(APPEND MIOpen_Source ${KERNEL_SRC_CPP_PATH} ${KERNEL_SRC_HPP_PATH})

                set(KERNELS_BATCH)
                math(EXPR KERNELS_BATCH_ID "1+${KERNELS_BATCH_ID}")
            endif()
        endforeach()

        set(KERNELS_BATCH_ID ${KERNELS_BATCH_ID} PARENT_SCOPE)
        set(MIOpen_Source ${MIOpen_Source} PARENT_SCOPE)
    endfunction()

    inline_kernels_src(${KERNELS_SRC_BATCH_FACTOR} "${MIOPEN_KERNELS}" "${MIOPEN_KERNEL_INCLUDES}" "" "")
    inline_kernels_src(${KERNELS_SRC_BATCH_FACTOR} "${MIOPEN_KERNEL_INCLUDES}" "" "-no-recurse;-mark-includes" " (includes)")

    set(MIOPEN_DEVELOPMENT_KERNELS_DEPS ${MIOPEN_KERNEL_INCLUDES})
    list(APPEND MIOPEN_DEVELOPMENT_KERNELS_DEPS ${MIOPEN_DEVELOPMENT_KERNEL_INCLUDES})

    if(${MIOPEN_DEVELOPMENT_KERNELS_COUNT})
        inline_kernels_src(${KERNELS_SRC_BATCH_FACTOR} "${MIOPEN_DEVELOPMENT_KERNELS}" "${MIOPEN_DEVELOPMENT_KERNELS_DEPS}" "" " (dev kernels)")
    endif()

    if(${MIOPEN_DEVELOPMENT_KERNEL_INCLUDES_COUNT})
        inline_kernels_src(${KERNELS_SRC_BATCH_FACTOR} "${MIOPEN_DEVELOPMENT_KERNEL_INCLUDES}" "" "-no-recurse;-mark-includes" " (dev includes)")
    endif()

endif()

if(MIOPEN_USE_COMGR)
    list(APPEND MIOpen_Source comgr.cpp)
endif()

if(MIOPEN_USE_MLIR)
    list(APPEND MIOpen_Source
        conv/invokers/mlir_impl_gemm.cpp
        mlir_build.cpp
        solver/conv/mlir_common.cpp
        )
endif()

# build library
if(MIOPEN_ENABLE_SQLITE)
    add_library( MIOpen
        ${MIOpen_Source}
        $<TARGET_OBJECTS:sqlite_memvfs>
        )
else()
    add_library( MIOpen
        ${MIOpen_Source}
        )
endif()

rocm_set_soversion(MIOpen ${MIOpen_SOVERSION})

clang_tidy_check(MIOpen)

if(HAS_LIB_STD_FILESYSTEM)
    target_link_libraries(MIOpen PRIVATE stdc++fs)
endif()

find_package(zstd)
if(zstd_FOUND)
    target_link_libraries(MIOpen PRIVATE $<IF:$<TARGET_EXISTS:zstd::libzstd_shared>,zstd::libzstd_shared,zstd::libzstd_static>)
endif()

function(target_internal_library TARGET)
    target_link_libraries(${TARGET} PRIVATE ${ARGN})
    target_link_libraries(${TARGET} INTERFACE $<BUILD_INTERFACE:${ARGN}>)
endfunction()

target_include_directories(MIOpen PUBLIC
    $<BUILD_INTERFACE:${PROJECT_SOURCE_DIR}/src/include>
)

if(MIOPEN_USE_COMPOSABLEKERNEL)
set(MIOPEN_CK_LINK_FLAGS composable_kernel::device_other_operations composable_kernel::device_gemm_operations composable_kernel::device_conv_operations composable_kernel::device_reduction_operations hip::host)
endif()

if(WIN32)
    # Refer to https://en.cppreference.com/w/cpp/language/types for details.
    target_compile_options(MIOpen PRIVATE $<BUILD_INTERFACE:$<$<CXX_COMPILER_ID:Clang>:-U__LP64__>>)
endif()

target_include_directories(MIOpen SYSTEM PUBLIC $<BUILD_INTERFACE:${HALF_INCLUDE_DIR}>)
# Workaround : change in rocm-cmake was causing linking error so had to add ${CMAKE_DL_LIBS}
#               We can remove ${CMAKE_DL_LIBS} once root cause is identified.
target_link_libraries(MIOpen PRIVATE ${CMAKE_DL_LIBS} Threads::Threads BZip2::BZip2 ${MIOPEN_CK_LINK_FLAGS})
miopen_generate_export_header(MIOpen)

if(WIN32)
    # Temporary workaround on rocMLIR not exporting correctly libraries it depends on.
    target_link_libraries(MIOpen PRIVATE ntdll)
endif()

if(BUILD_TESTING)
    # On Windows, export selected internal symbols only when tests are built. The officially released
    # binaries must not have internals exposed because doing so violates the threats model requirements.
    # We cannot use the CMake property CMAKE_EXPORT_ALL_SYMBOLS here because the number of automatically
    # exported symbols exceeds the maximum allowed number in a DLL library (64K).
    # See details here: https://learn.microsoft.com/en-us/cpp/build/exporting-from-a-dll?view=msvc-170
    generate_export_header(MIOpen BASE_NAME MIOPEN_INTERNALS EXPORT_FILE_NAME ${CMAKE_BINARY_DIR}/include/miopen/export_internals.h)
    target_compile_definitions(MIOpen PUBLIC $<BUILD_INTERFACE:MIOPEN_BUILD_TESTING>)
endif()

if(MIOPEN_ENABLE_AI_KERNEL_TUNING OR MIOPEN_ENABLE_AI_IMMED_MODE_FALLBACK)
    target_link_libraries(MIOpen PRIVATE frugally-deep::fdeep Eigen3::Eigen)
    if(NOT TARGET nlohmann_json)
        # frugally-deep has broken linking to nlohmann_json
        add_library(nlohmann_json INTERFACE IMPORTED GLOBAL)
        target_link_libraries(nlohmann_json INTERFACE nlohmann_json::nlohmann_json)
    endif()
    file(GLOB MODEL_FILES CONFIGURE_DEPENDS kernels/*.model)
    if(NOT ENABLE_ASAN_PACKAGING )
        install(FILES ${MODEL_FILES} DESTINATION ${DATABASE_INSTALL_DIR})
    endif()
    foreach(MODEL_FILE ${MODEL_FILES})
        get_filename_component(MODEL_FILE_FILENAME "${MODEL_FILE}" NAME)
        configure_file("${MODEL_FILE}" "${PROJECT_BINARY_DIR}/${DATABASE_INSTALL_DIR}/${MODEL_FILE_FILENAME}" COPYONLY)
    endforeach()
endif()

############################################################
# MIOpen depends on OpenCL
if( MIOPEN_BACKEND STREQUAL "OpenCL")
    MESSAGE( STATUS "MIOpen linking OpenCL: ${OPENCL_INCLUDE_DIRS}" )
    target_include_directories(MIOpen SYSTEM PUBLIC ${OPENCL_INCLUDE_DIRS} )
    target_link_libraries( MIOpen PUBLIC ${OPENCL_LIBRARIES} )
    list(APPEND PACKAGE_DEPENDS PACKAGE OpenCL)
elseif(MIOPEN_BACKEND STREQUAL "HIPOC" OR MIOPEN_BACKEND STREQUAL "HIP")
    target_link_libraries( MIOpen PRIVATE hip::device )
    target_link_libraries( MIOpen INTERFACE hip::host )
    if(MIOPEN_USE_HIPRTC)
        if(WIN32)
            target_link_libraries( MIOpen PRIVATE hiprtc::hiprtc )
        else()
            target_link_libraries( MIOpen PRIVATE hiprtc)
        endif()
    endif()
    if(ENABLE_HIP_WORKAROUNDS)
        # Workaround hip not setting its usage requirements correctly
        target_compile_definitions( MIOpen PRIVATE -D__HIP_PLATFORM_AMD__=1 )
    endif()
    # This is helpful for the tests
    target_link_libraries( MIOpen INTERFACE $<BUILD_INTERFACE:hip::device> )
    list(APPEND PACKAGE_DEPENDS PACKAGE hip)
endif()

if(MIOPEN_USE_COMGR)
    list(APPEND PACKAGE_DEPENDS PACKAGE amd_comgr)
    target_internal_library(MIOpen amd_comgr)
endif()

if(MIOPEN_OFFLINE_COMPILER_PATHS_V2)
    # Adding rocm-core library dependency for API getROCmInstallPath()
    target_link_libraries(MIOpen PRIVATE rocm-core)
endif()

if(rocblas_FOUND)
    target_link_libraries( MIOpen INTERFACE $<BUILD_INTERFACE:roc::rocblas> )
    target_link_libraries( MIOpen PRIVATE roc::rocblas )
    list(APPEND PACKAGE_STATIC_DEPENDS PACKAGE rocblas)
endif()

if(hipblaslt_FOUND)
    target_link_libraries( MIOpen PRIVATE roc::hipblaslt )
endif()

# For backward compatibility with ROCm 5.3
# Build with library libMLIRMIOpen
if(LIBMLIRMIOPEN)
    target_link_libraries(MIOpen PRIVATE ${LIBMLIRMIOPEN})
endif()

# Build with package rocMLIR
if(rocMLIR_FOUND)
    target_link_libraries(MIOpen PRIVATE rocMLIR::rockCompiler)
endif()

target_link_libraries(MIOpen PRIVATE nlohmann_json::nlohmann_json)

target_internal_library(MIOpen
    Boost::filesystem
)
list(APPEND PACKAGE_STATIC_DEPENDS PACKAGE Boost COMPONENTS filesystem)
if(NOT WIN32 AND NOT APPLE)
    file(WRITE ${CMAKE_CURRENT_BINARY_DIR}/lib.def "
MIOPEN_${MIOPEN_BACKEND}_1
{
global:
    miopen*;
    extern \"C++\" {
        miopen::*;
    };
local:
    *boost*;
    extern \"C++\" {
        std::*;
    };
};
")
    target_link_libraries(MIOpen PRIVATE "-Wl,--version-script=${CMAKE_CURRENT_BINARY_DIR}/lib.def")
    target_link_libraries(MIOpen PRIVATE "-Wl,--exclude-libs,ALL")
    # set_target_properties(MIOpen PROPERTIES CXX_VISIBILITY_PRESET hidden)
    set_target_properties(MIOpen PROPERTIES VISIBILITY_INLINES_HIDDEN 1)
endif()
#######################################
if(MIOPEN_ENABLE_SQLITE)
    # MIOpen depends on SQLite
    target_link_libraries(MIOpen PRIVATE SQLite::SQLite3)
endif()
############################################################
# MIOpen depends on librt for Boost.Interprocess
if(NOT WIN32 AND NOT APPLE)
    find_library(LIBRT rt)
    if(LIBRT)
        message(STATUS "Librt: " ${LIBRT})
        target_internal_library(MIOpen ${LIBRT})
    endif()
endif()

if(MIOPEN_USE_ROCTRACER)
    target_link_libraries(MIOpen PRIVATE roctx64)
endif()

############################################################
# Installation
set(MIOPEN_CXX_HEADER_PATH)
if(MIOPEN_INSTALL_CXX_HEADERS)
set(MIOPEN_CXX_HEADER_PATH ${PROJECT_SOURCE_DIR}/src/include)
endif()

rocm_install_targets(
  TARGETS MIOpen
  INCLUDE
    ${PROJECT_SOURCE_DIR}/include
    ${PROJECT_BINARY_DIR}/include
    ${MIOPEN_CXX_HEADER_PATH}
)

rocm_export_targets(
  TARGETS MIOpen
  DEPENDS
    ${PACKAGE_DEPENDS}
  STATIC_DEPENDS
    ${PACKAGE_STATIC_DEPENDS}
)

# Install db files
if(NOT MIOPEN_EMBED_DB STREQUAL "")
    include(embed)
    if(MIOPEN_EMBED_BINCACHE AND MIOPEN_BINCACHE_PATH STREQUAL "")
        if(MIOPEN_NO_LFS_PULLED)
            message(WARNING "Binary cache files have not been pulled down from git-lfs, will not embed.")
        else()
            set(MIOPEN_BINCACHE_PATH ${KERNELS_BINARY_DIR})
            message("MIOPEN_BINCACHE_PATH: ${MIOPEN_BINCACHE_PATH}")
        endif()
    else()
        message(WARNING "MIOPEN_EMBED_BINCACHE is set and MIOPEN_BINCACHE_PATH was used to override default binary cache files. Proceed at your own risk!")
    endif()
# embed find db
    foreach(EMBED_ARCH ${MIOPEN_EMBED_DB})
        message(STATUS "Adding find db for arch: ${EMBED_ARCH}")
        list(APPEND CODE_OBJECTS "${PROJECT_BINARY_DIR}/${DATABASE_INSTALL_DIR}/${EMBED_ARCH}.${MIOPEN_BACKEND}.fdb.txt")
        message(STATUS "Adding perf db for arch: ${EMBED_ARCH}")
        list(APPEND CODE_OBJECTS "${PROJECT_BINARY_DIR}/${DATABASE_INSTALL_DIR}/${EMBED_ARCH}.db${PERFDB_SUFFIX}")
    endforeach()
# Embed Bin Cache
    if(NOT MIOPEN_BINCACHE_PATH STREQUAL "")
        foreach(EMBED_ARCH ${MIOPEN_EMBED_DB})
            message(STATUS "Adding binary cache for arch: ${EMBED_ARCH}")
            download_binary(OUTPUT_PATH "${MIOPEN_BINCACHE_PATH}" "${EMBED_ARCH}")
            list(APPEND CODE_OBJECTS "${OUTPUT_PATH}")
        endforeach()
    endif()
    add_embed_library(miopen_data ${CODE_OBJECTS})
    target_link_libraries(MIOpen PRIVATE $<BUILD_INTERFACE:miopen_data> )
endif()

if(BUILD_FILE_REORG_BACKWARD_COMPATIBILITY)
  #Generating Wrapper of each headers for backward compatibility
  rocm_wrap_header_file(
    export.h config.h version.h miopen.h
    HEADER_LOCATION include/miopen
    GUARDS WRAPPER
    WRAPPER_LOCATIONS miopen/${CMAKE_INSTALL_INCLUDEDIR}/miopen
    ORIGINAL_FILES ${PROJECT_BINARY_DIR}/include/miopen/version.h ${PROJECT_BINARY_DIR}/include/miopen/config.h
  )

  #Installing Wrapper Headers
  rocm_install(
    DIRECTORY
       "${PROJECT_BINARY_DIR}/miopen/include"
        DESTINATION "miopen" )
  message( STATUS "Backward Compatible Sym Link Created for include directories" )
endif()<|MERGE_RESOLUTION|>--- conflicted
+++ resolved
@@ -661,11 +661,8 @@
         t5layernorm.cpp
         ocl/fusionopconvocl.cpp
         ocl/fusionopbiasbnactivocl.cpp
-<<<<<<< HEAD
         prelu.cpp
-=======
         reducecalculation.cpp
->>>>>>> 25169e2b
         reduceextreme.cpp
         transformers_adam_w.cpp
         ${PROJECT_BINARY_DIR}/db_path.cpp
