################################################################################
# 
# MIT License
# 
# Copyright (c) 2017 Advanced Micro Devices, Inc.
# 
# Permission is hereby granted, free of charge, to any person obtaining a copy
# of this software and associated documentation files (the "Software"), to deal
# in the Software without restriction, including without limitation the rights
# to use, copy, modify, merge, publish, distribute, sublicense, and/or sell
# copies of the Software, and to permit persons to whom the Software is
# furnished to do so, subject to the following conditions:
# 
# The above copyright notice and this permission notice shall be included in all
# copies or substantial portions of the Software.
# 
# THE SOFTWARE IS PROVIDED "AS IS", WITHOUT WARRANTY OF ANY KIND, EXPRESS OR
# IMPLIED, INCLUDING BUT NOT LIMITED TO THE WARRANTIES OF MERCHANTABILITY,
# FITNESS FOR A PARTICULAR PURPOSE AND NONINFRINGEMENT. IN NO EVENT SHALL THE
# AUTHORS OR COPYRIGHT HOLDERS BE LIABLE FOR ANY CLAIM, DAMAGES OR OTHER
# LIABILITY, WHETHER IN AN ACTION OF CONTRACT, TORT OR OTHERWISE, ARISING FROM,
# OUT OF OR IN CONNECTION WITH THE SOFTWARE OR THE USE OR OTHER DEALINGS IN THE
# SOFTWARE.
# 
################################################################################
cmake_minimum_required( VERSION 2.8.12 )

include (GenerateExportHeader)

configure_file("${PROJECT_SOURCE_DIR}/include/miopen/config.h.in" "${PROJECT_BINARY_DIR}/include/miopen/config.h")

# configure a header file to pass the CMake version settings to the source, and package the header files in the output archive
configure_file( "${PROJECT_SOURCE_DIR}/include/miopen/version.h.in" "${PROJECT_BINARY_DIR}/include/miopen/version.h" )

message( STATUS "MIOpen_VERSION= ${MIOpen_VERSION}" )
message( STATUS "CMAKE_BUILD_TYPE= ${CMAKE_BUILD_TYPE}" )

# This is incremented when the ABI to the library changes
set( MIOpen_SOVERSION 1 )

function(add_kernels KERNEL_FILES)
    set(INIT_KERNELS_LIST)
    foreach(KERNEL_FILE ${KERNEL_FILES})
        if("${CMAKE_VERSION}" VERSION_LESS 3.0)
            configure_file(${KERNEL_FILE} ${KERNEL_FILE}.delete)
        else()
            set_property(DIRECTORY APPEND PROPERTY CMAKE_CONFIGURE_DEPENDS ${KERNEL_FILE})
        endif()
        get_filename_component(BASE_NAME ${KERNEL_FILE} NAME_WE)
        string(TOUPPER "${BASE_NAME}" KEY_NAME)
        string(MAKE_C_IDENTIFIER "${KEY_NAME}" VAR_NAME)
        list(APPEND INIT_KERNELS_LIST "    { \"${KEY_NAME}\", std::string(reinterpret_cast<const char*>(${VAR_NAME}), ${VAR_NAME}_SIZE) }")
    endforeach()
    string(REPLACE ";" ",\n" INIT_KERNELS "${INIT_KERNELS_LIST}")
    configure_file(kernels/kernel.cpp.in ${PROJECT_BINARY_DIR}/kernel.cpp)
endfunction()

set( MIOpen_Source
    check_numerics.cpp
    convolution.cpp
    convolution_api.cpp
    convolution_fft.cpp
    load_file.cpp
    pooling_api.cpp
    kernel_warnings.cpp
    logger.cpp
    lrn_api.cpp
    activ_api.cpp
    handle_api.cpp
    softmax_api.cpp
    batch_norm.cpp
    batch_norm_api.cpp
    rnn.cpp
    rnn_api.cpp
    include/miopen/batch_norm.hpp
    include/miopen/check_numerics.hpp
    include/miopen/common.hpp
    include/miopen/convolution.hpp
    include/miopen/convolution_fft.hpp
    include/miopen/errors.hpp
    include/miopen/handle.hpp
    include/miopen/kernel_cache.hpp
    include/miopen/solver.hpp
    include/miopen/mlo_internal.hpp
    include/miopen/mlo_utils.hpp
    include/miopen/oclkernel.hpp
    include/miopen/tensor.hpp
    include/miopen/tensor_ops.hpp
    include/miopen/pooling.hpp
    include/miopen/lrn.hpp
    include/miopen/activ.hpp
    include/miopen/softmax.hpp
	include/miopen/rnn.hpp
    tensor.cpp
    tensor_api.cpp
    solver/conv_asm_3x3u.cpp
    solver/conv_asm_5x10u2v2f1.cpp
    solver/conv_asm_5x10u2v2b1.cpp
    solver/conv_asm_7x7c3h224w224k64u2v2p3q3f1.cpp
    solver/conv_asm_dir_BwdWrW3x3.cpp
    solver/conv_bin_wino3x3U.cpp
    solver/conv_bin_winoRxSFwd.cpp
    solver/conv_ocl_dir2D_bwdWrW_2.cpp
    solver/conv_ocl_dir2D_bwdWrW_53.cpp
    solver/conv_ocl_dir2D_bwdWrW_1x1.cpp
    solver/conv_ocl_dir2Dfwdgen.cpp
    solver/conv_ocl_dir2D11x11.cpp
    solver/conv_ocl_dir2D3x3.cpp
    solver/conv_ocl_dir2Dfwd_exhaustive_search.cpp
    solver/conv_ocl_dir2Dfwd.cpp
    solver/conv_ocl_dir2DfwdC.cpp
    solver/conv_ocl_dir2Dfwd1x1.cpp
    )

if(MIOPEN_USE_CACHE)
    list(APPEND MIOpen_Source tmp_dir.cpp binary_cache.cpp md5.cpp)
endif()

if( MIOPEN_BACKEND MATCHES "OpenCL" OR MIOPEN_BACKEND STREQUAL "HIPOC" OR MIOPEN_BACKEND STREQUAL "HIP")
    set(MIOPEN_KERNELS
        kernels/MIOpenCheckNumerics.cl
        kernels/MIOpenBatchNormFwdTrainSpatial.cl
        kernels/MIOpenBatchNormFwdTrainPerAct.cl
        kernels/MIOpenBatchNormFwdInferSpatial.cl
        kernels/MIOpenBatchNormFwdInferPerAct.cl
        kernels/MIOpenBatchNormBwdSpatial.cl
        kernels/MIOpenBatchNormBwdPerAct.cl
        kernels/MIOpenConvDirUni.cl
        kernels/MIOpenConvDirGenFwd.cl
        kernels/MIOpenLRNBwd.cl
        kernels/MIOpenLRNFwd.cl
        kernels/MIOpenNeuron.cl
        kernels/MIOpenPooling.cl
        kernels/MIOpenPoolingBwd.cl
        kernels/MIOpenConvDirUniC.cl        
        kernels/MIOpenConv1x1.cl
        kernels/MIOpenConv1x1S.cl
        kernels/MIOpenConv1x1J1.cl
        kernels/MIOpenConv1x1J1_stride.cl
        kernels/MIOpenSoftmax.cl
        kernels/MIOpenConvD3x3.cl
        kernels/MIOpenUtilKernels.cl
        kernels/MIOpenUtilKernels2.cl
        kernels/MIOpenConvBwdWrWS2.cl
        kernels/MIOpenConvBwdWrW_LxG_P53.cl
        kernels/MIOpenConvBwdWrW_LxG_5x5.cl
        kernels/MIOpenConvBwdWrW1x1.cl
        kernels/MIOpenConvBwdWrW1x1Mmap.cl
        kernels/MIOpenConvFwd_LxL_11.cl
        kernels/MIOpenConvFFT.cl
        kernels/conv3x3.s
        kernels/conv3x3wrw.s
        kernels/conv5x10u2v2f1.s
        kernels/conv5x10u2v2b1.s
        kernels/conv7x7c3h224w224k64u2v2p3q3f1.s
        kernels/MIOpenTensorKernels.cl
        kernels/MIOpenTensorScaleKernel.cl
        kernels/conv_u1v1_wheel_alpha_v8_4_4_gfx803.so
        kernels/conv_u1v1_wheel_alpha_v8_4_4_gfx900.so
        kernels/conv_u2v2_wheel_alpha_v8_4_4_gfx803.so
        kernels/conv_u2v2_wheel_alpha_v8_4_4_gfx900.so
        kernels/conv_3x3_wheel_alpha_v7_0_3b_gfx900.so
        kernels/conv_3x3_wheel_alpha_v3_0b_gfx803_m30.so
        kernels/conv_3x3_wheel_alpha_v3_0b_gfx803_m21.so
        kernels/conv_3x3_wheel_alpha_v3_0b_gfx803_m10.so
        kernels/MIOpenConvBwdBias.cl)
    
    add_kernels("${MIOPEN_KERNELS}")
    configure_file(db.cpp.in ${PROJECT_BINARY_DIR}/db.cpp)
    list(APPEND MIOpen_Source 
        activ.cpp
        kernel_cache.cpp
        lrn.cpp
        mlo_dir_conv.cpp
        ocl/activ_ocl.cpp
        ocl/batchnormocl.cpp
        ocl/convolutionocl.cpp
        ocl/convolutionocl_fft.cpp
        ocl/lrn_ocl.cpp
        ocl/mloNeuron.cpp
        ocl/mloNorm.cpp
        ocl/mloPooling.cpp
        ocl/pooling_ocl.cpp
        ocl/tensorocl.cpp
        ocl/softmaxocl.cpp
<<<<<<< HEAD
#        ocl/rnnocl.cpp
=======
        ocl/rnnocl.cpp
>>>>>>> 3779a502
        ocl/utilocl.cpp
        ocl/gcn_asm_utils.cpp
        pooling.cpp
        ${PROJECT_BINARY_DIR}/db.cpp
        ${PROJECT_BINARY_DIR}/kernel.cpp
        )
endif()

if(miopengemm_FOUND)
    list(APPEND MIOpen_Source 
        gemm.cpp
        gemm_geometry.cpp
    )
endif()

if( MIOPEN_BACKEND STREQUAL "OpenCL" )
    list(APPEND MIOpen_Source 
        ocl/handleocl.cpp
        ocl_kernel.cpp
        ocl/oclerrors.cpp
        ocl/clhelper.cpp
    )
endif()

if( MIOPEN_BACKEND STREQUAL "HIPOC" OR MIOPEN_BACKEND STREQUAL "HIP")
    list(APPEND MIOpen_Source 
        hip/hiperrors.cpp
        hip/handlehip.cpp
        hipoc/hipoc_kernel.cpp
        hipoc/hipoc_program.cpp
        )
endif()

if( MIOPEN_BACKEND MATCHES "OpenCL" OR MIOPEN_BACKEND STREQUAL "HIPOC" OR MIOPEN_BACKEND STREQUAL "HIP")
    list(APPEND MIOpen_Source ${PROJECT_BINARY_DIR}/include/miopen_kernels.h)
 
    add_custom_command(
        OUTPUT ${PROJECT_BINARY_DIR}/include/miopen_kernels.h
        WORKING_DIRECTORY ${CMAKE_CURRENT_SOURCE_DIR}
        DEPENDS addkernels ${MIOPEN_KERNELS}
        COMMAND ${WINE_CMD} $<TARGET_FILE:addkernels> -guard GUARD_MIOPEN_KERNELS_HPP_ -target ${PROJECT_BINARY_DIR}/include/miopen_kernels.h -source ${MIOPEN_KERNELS}
        COMMENT "Inlining MIOpen kernels"
        )

    add_custom_target(miopen_tidy_inlining
        DEPENDS ${PROJECT_BINARY_DIR}/include/miopen_kernels.h
        )

    add_dependencies(tidy miopen_tidy_inlining)
endif()

# build library
add_library( MIOpen
    ${MIOpen_Source}
    )

set_target_properties(MIOpen PROPERTIES SOVERSION 1)

clang_tidy_check(MIOpen)

target_include_directories(MIOpen PUBLIC 
    $<BUILD_INTERFACE:${PROJECT_SOURCE_DIR}/src/include>
)

generate_export_header(MIOpen
    EXPORT_FILE_NAME ${PROJECT_BINARY_DIR}/include/miopen/export.h
)
set(PACKAGE_DEPENDS)
############################################################
# MIOpen depends on OpenCL
if( MIOPEN_BACKEND STREQUAL "OpenCL")
    MESSAGE( STATUS "MIOpen linking OpenCL: ${OPENCL_INCLUDE_DIRS}" )
    target_include_directories(MIOpen SYSTEM PUBLIC ${OPENCL_INCLUDE_DIRS} )
    target_link_libraries( MIOpen PUBLIC ${OPENCL_LIBRARIES} )
    list(APPEND PACKAGE_DEPENDS PACKAGE OpenCL)
    set(BACKEND_PACKAGE "OpenCL")
elseif(MIOPEN_BACKEND STREQUAL "HIPOC" OR MIOPEN_BACKEND STREQUAL "HIP")
    target_link_libraries( MIOpen PRIVATE hip::hip_hcc ${hcc_LIBRARIES} )
    target_link_libraries( MIOpen INTERFACE hip::hip_hcc )
    if(ENABLE_HIP_WORKAROUNDS)
        # Workaround hip not setting its usage requirements correctly
        target_compile_definitions( MIOpen PRIVATE -D__HIP_PLATFORM_HCC__=1 )
    endif()
    # This is helpful for the tests
    target_link_libraries( MIOpen INTERFACE $<BUILD_INTERFACE:${hip_LIBRARIES}> )
    list(APPEND PACKAGE_DEPENDS PACKAGE hip)
    set(BACKEND_PACKAGE "hip")
endif()

############################################################
# MIOpen depends on miopengemm
if(miopengemm_FOUND)
    list(APPEND PACKAGE_DEPENDS PACKAGE miopengemm)
    target_link_libraries( MIOpen PUBLIC miopengemm )
endif()

if(WIN32 AND NOT MSVC)
    if(BUILD_DEV)
        target_link_libraries(MIOpen PUBLIC -Wl,-export-all-symbols -Wl,-exclude-symbols=_Unwind_Resume)
    endif()
    target_link_libraries(MIOpen PUBLIC -Wl,--whole-archive -lgcc -lstdc++-6 -Wl,--no-whole-archive -Wl,--allow-multiple-definition)
endif()

if(MIOPEN_USE_CACHE)
target_link_libraries(MIOpen PRIVATE OpenSSL::Crypto)
target_include_directories(MIOpen PUBLIC $<BUILD_INTERFACE:${Boost_INCLUDE_DIRS}>)
set(MIOPEN_MAKE_BOOST_PUBLIC Off CACHE BOOL "")
if(MIOPEN_MAKE_BOOST_PUBLIC)
set(MIOPEN_BOOST_LIB_VISIBILITY PUBLIC)
else()
set(MIOPEN_BOOST_LIB_VISIBILITY PRIVATE)
endif()
target_link_libraries(MIOpen ${MIOPEN_BOOST_LIB_VISIBILITY} 
    optimized ${Boost_FILESYSTEM_LIBRARY_RELEASE} 
    optimized ${Boost_SYSTEM_LIBRARY_RELEASE}
    debug ${Boost_FILESYSTEM_LIBRARY_DEBUG} 
    debug ${Boost_SYSTEM_LIBRARY_DEBUG}
)
endif()

############################################################
# Installation
rocm_install_targets(
  TARGETS MIOpen
  INCLUDE 
    ${PROJECT_SOURCE_DIR}/include
    ${PROJECT_BINARY_DIR}/include
  PREFIX ${MIOPEN_INSTALL_DIR}
 )

rocm_export_targets(
  TARGETS MIOpen
  PREFIX ${MIOPEN_INSTALL_DIR}
  DEPENDS
    ${PACKAGE_DEPENDS} 
)


# Install db files
install(FILES 
    kernels/gfx803_64.cd.pdb.txt
    kernels/gfx900_64.cd.pdb.txt
 DESTINATION ${DATA_INSTALL_DIR}/db)

rocm_install_symlink_subdir(${MIOPEN_INSTALL_DIR})<|MERGE_RESOLUTION|>--- conflicted
+++ resolved
@@ -183,11 +183,7 @@
         ocl/pooling_ocl.cpp
         ocl/tensorocl.cpp
         ocl/softmaxocl.cpp
-<<<<<<< HEAD
-#        ocl/rnnocl.cpp
-=======
         ocl/rnnocl.cpp
->>>>>>> 3779a502
         ocl/utilocl.cpp
         ocl/gcn_asm_utils.cpp
         pooling.cpp
