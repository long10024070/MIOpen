--- conflicted
+++ resolved
@@ -34,7 +34,11 @@
 bool ConvOclDirectFwd::IsApplicable(const ConvolutionContext& params) const
 {
     // clang-format off
-<<<<<<< HEAD
+    // Cases when dy has negative padding are not supported (issue 918)
+    if(params.direction.IsBackwardData()
+        && (params.GetBackwardPad0() < 0 || params.GetBackwardPad1() < 0))
+        return false;
+
     return params.kernel_stride0 == params.kernel_stride1
         && params.pad0 == params.pad1
         && !(params.kernel_size0 == 1 && params.kernel_size1 == 1)
@@ -50,16 +54,6 @@
         && !(params.direction.IsForward()
             && params.float_size == 16
             && params.kernel_stride0 == 2);
-=======
-    // Cases when dy has negative padding are not supported (issue 918)
-    if(params.direction.IsBackwardData()
-        && (params.GetBackwardPad0() < 0 || params.GetBackwardPad1() < 0))
-        return false;
-
-    return params.kernel_stride0 == params.kernel_stride1
-        && params.pad0 == params.pad1
-        && !(params.direction.IsBackwardData() && (params.kernel_stride0 > 2 || params.kernel_stride1 > 2));
->>>>>>> 448b648c
     // clang-format on
 }
 
