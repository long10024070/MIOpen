/*******************************************************************************
 *
 * MIT License
 *
 * Copyright (c) 2017 Advanced Micro Devices, Inc.
 *
 * Permission is hereby granted, free of charge, to any person obtaining a copy
 * of this software and associated documentation files (the "Software"), to deal
 * in the Software without restriction, including without limitation the rights
 * to use, copy, modify, merge, publish, distribute, sublicense, and/or sell
 * copies of the Software, and to permit persons to whom the Software is
 * furnished to do so, subject to the following conditions:
 *
 * The above copyright notice and this permission notice shall be included in all
 * copies or substantial portions of the Software.
 *
 * THE SOFTWARE IS PROVIDED "AS IS", WITHOUT WARRANTY OF ANY KIND, EXPRESS OR
 * IMPLIED, INCLUDING BUT NOT LIMITED TO THE WARRANTIES OF MERCHANTABILITY,
 * FITNESS FOR A PARTICULAR PURPOSE AND NONINFRINGEMENT. IN NO EVENT SHALL THE
 * AUTHORS OR COPYRIGHT HOLDERS BE LIABLE FOR ANY CLAIM, DAMAGES OR OTHER
 * LIABILITY, WHETHER IN AN ACTION OF CONTRACT, TORT OR OTHERWISE, ARISING FROM,
 * OUT OF OR IN CONNECTION WITH THE SOFTWARE OR THE USE OR OTHER DEALINGS IN THE
 * SOFTWARE.
 *
 *******************************************************************************/

#define MIOPEN

#include "miopen/allocator.hpp"
#include "miopen/db.hpp"
#include "miopen/handle.hpp"
#include "miopen/legacy_exhaustive_search.hpp"
#include "miopen/mlo_utils.hpp"
#include "miopen/solver.hpp"

namespace miopen {
namespace solver {

std::unique_ptr<PerformanceConfig>
ConvOclDirectFwdLegacyExhaustiveSearch::PerformanceConfigImpl() const
{
    return make_unique<LegacyPerformanceConfig>();
}

void LegacyPerformanceConfig::CopyTo(ConvSolution& iud) const
{
    iud.grp_tile0       = grp_tile0;
    iud.grp_tile1       = grp_tile1;
    iud.in_tile0        = in_tile0;
    iud.in_tile1        = in_tile1;
    iud.out_pix_tile0   = out_pix_tile0;
    iud.out_pix_tile1   = out_pix_tile1;
    iud.n_out_pix_tiles = n_out_pix_tiles;
    iud.n_in_data_tiles = n_in_data_tiles;
    iud.n_stacks        = n_stacks;
}

void LegacyPerformanceConfig::Serialize(std::ostream& stream) const
{
    static const auto sep = ',';

    // clang-format off
    stream     << grp_tile1
        << sep << grp_tile0
        << sep << in_tile1
        << sep << in_tile0
        << sep << out_pix_tile1
        << sep << out_pix_tile0
        << sep << n_out_pix_tiles
        << sep << n_in_data_tiles
        << sep << n_stacks; // clang-format on
}

static bool DeserializeField(const char separator, std::istream& from, int& to)
{
    std::string part;

    if(!std::getline(from, part, separator))
        return false;

    const auto start = part.c_str();
    char* end;
    to = std::strtol(start, &end, 10);
    return start != end;
}

bool LegacyPerformanceConfig::Deserialize(const std::string& from)
{
    std::istringstream ss(from);
    LegacyPerformanceConfig temp;
    const char sep = ',';

    const auto succeded = // clang-format off
        DeserializeField(sep, ss, temp.grp_tile1) &&
        DeserializeField(sep, ss, temp.grp_tile0) &&
        DeserializeField(sep, ss, temp.in_tile1) &&
        DeserializeField(sep, ss, temp.in_tile0) &&
        DeserializeField(sep, ss, temp.out_pix_tile1) &&
        DeserializeField(sep, ss, temp.out_pix_tile0) &&
        DeserializeField(sep, ss, temp.n_out_pix_tiles) &&
        DeserializeField(sep, ss, temp.n_in_data_tiles) &&
        DeserializeField(sep, ss, temp.n_stacks); // clang-format on

    if(!succeded)
        return false;

    *this = temp;
    return true;
}

#if MIOPEN_PERFDB_CONV_LEGACY_SUPPORT
bool LegacyPerformanceConfig::LegacyDeserialize(const std::string& from)
{
    std::istringstream ss(from);
    LegacyPerformanceConfig temp;
    const char sep = '.';

    const auto succeded = // clang-format off
        DeserializeField(sep, ss, temp.grp_tile1) &&
        DeserializeField(sep, ss, temp.grp_tile0) &&
        DeserializeField(sep, ss, temp.in_tile1) &&
        DeserializeField(sep, ss, temp.in_tile0) &&
        DeserializeField(sep, ss, temp.out_pix_tile1) &&
        DeserializeField(sep, ss, temp.out_pix_tile0) &&
        DeserializeField(sep, ss, temp.n_out_pix_tiles) &&
        DeserializeField(sep, ss, temp.n_in_data_tiles) &&
        DeserializeField(sep, ss, temp.n_stacks); // clang-format on

    if(!succeded)
        return false;

    *this = temp;
    return true;
}
#endif

/*
* select defult configuration if a known configuration has not been found.
*/
void ConvOclDirectFwdLegacyExhaustiveSearch::InitPerformanceConfigImpl(
    const ConvolutionContext& params, PerformanceConfig& result_) const
{
    auto& result = dynamic_cast<LegacyPerformanceConfig&>(result_);

    //
    result.in_tile0 = (params.in_width <= 8) ? 8 : (params.in_width <= 16)
                                                       ? 16
                                                       : 32; // size of input data per ALU plane
    result.in_tile1 = (params.in_height <= 8) ? 8 : (params.in_height <= 16)
                                                        ? 16
                                                        : 8; // size of input data per ALU plane

    result.grp_tile0 = (result.in_tile0 == 8) ? 8 : 16;
    result.grp_tile1 = (result.in_tile1 == 8) ? 8 : 16;

    result.out_pix_tile0 = 2; // size of ouptput tile per wk-item (ALU))
    result.out_pix_tile1 = 2; //

    result.n_out_pix_tiles = 8; // # output pixel tiles per wk-item (ALU)
    result.n_in_data_tiles = 2; // # of blocks of different inputs in LDS

    result.n_stacks = 1; // # of diff stacks (part of batch).

    if(params.kernel_size0 == 1 && params.kernel_size1 == 1)
    {

        // version
        if(params.direction.IsForward() && params.n_inputs % 16 == 0 &&
           params.n_outputs % 16 == 0 && params.kernel_stride0 == 1 && params.kernel_stride1 == 1)
        {
            result.n_in_data_tiles = 128;

            result.n_out_pix_tiles = 32;
            // 0 or 1
            // CHEAT_SHADER_COMPILER =
            result.out_pix_tile0 = 0;

            // int version =
            result.out_pix_tile1 = 1;
        }
        else
        {
            int i_sz             = params.out_height * params.out_width;
            result.out_pix_tile0 = (i_sz & 1) ? 1 : 2;

            if(params.pad0 > 0 || params.kernel_stride0 > 1)
            {
                if(params.direction.IsForward())
                {
                    result.out_pix_tile0 = (params.out_width & 1) ? 1 : 2;
                }
                else
                {
                    result.out_pix_tile0 =
                        ((params.out_width & 1) || (params.in_width & 1)) ? 1 : 2;
                }
            }

            result.n_out_pix_tiles = 16;
            result.n_in_data_tiles = 4;
            result.grp_tile0       = 64;
            // int version =
            result.out_pix_tile1 = 0;
        }
    }
}

static const std::vector<std::reference_wrapper<const Solver>>& GetImplementationsToMeasure()
{
    static const std::vector<std::reference_wrapper<const Solver>> implementations = {
        StaticContainer<ConvOclDirectFwd1x1>::Instance(),
        StaticContainer<ConvOclDirectFwdC>::Instance(),
        StaticContainer<ConvOclDirectFwd>::Instance(),
    };

    return implementations;
}

/*
* Measure the current configuration performance.
*/
static int MeasureLoop(Handle* profile_h,
                       Data_t bot_ocl_buf,
                       Data_t top_ocl_buf,
                       Data_t wei_ocl_buf,
                       Data_t bias_ocl_buf,
                       double& processing_time,
                       const ConvolutionContext& params,
                       const LegacyPerformanceConfig& result)
{
    int ret = 0;
    ConvSolution kernel_search_result;

    for(const Solver& traits : GetImplementationsToMeasure())
    {
        if(traits.IsApplicable(params))
        {
            kernel_search_result = traits.GetSolution(params, result);

            if(kernel_search_result.Succeeded())
                break;
        }
    }

    if(!kernel_search_result.Succeeded())
    {
        return 1;
    }

    const auto kernel_params     = kernel_search_result.construction_params[0];
    std::string compiler_options = params.general_compile_options + kernel_params.comp_options;

    // Creating OCLKernel obj
    try
    {

        float padding_value = 0;

        if(profile_h)
        {
            processing_time = std::numeric_limits<float>::max();

            auto k = profile_h->GetKernel("",
                                          "",
                                          kernel_params.kernel_file,
                                          kernel_params.kernel_name,
                                          kernel_params.l_wk,
                                          kernel_params.g_wk,
                                          compiler_options);

            if(params.bias)
            {
                k(bot_ocl_buf, wei_ocl_buf, bias_ocl_buf, top_ocl_buf, padding_value);
            }
            else
            {
                k(bot_ocl_buf, wei_ocl_buf, top_ocl_buf, padding_value);
            }
            processing_time = profile_h->GetKernelTime();
        }
        else
        {
            double s = 0, e = 0;
            int iter = (params.n_timer_iter <= 0) ? 1 : params.n_timer_iter;

            auto k = params.GetStream().GetKernel("",
                                                  "",
                                                  kernel_params.kernel_file,
                                                  kernel_params.kernel_name,
                                                  kernel_params.l_wk,
                                                  kernel_params.g_wk,
                                                  compiler_options);

            if(params.bias)
            {
                k(bot_ocl_buf, wei_ocl_buf, bias_ocl_buf, top_ocl_buf, padding_value);
            }
            else
            {
                k(bot_ocl_buf, wei_ocl_buf, top_ocl_buf, padding_value);
            }

            params.GetStream().Finish();

            s = miopen_mach_absolute_time();

            for(int i = 0; i < iter && ret == 0; i++)
            {
                if(params.bias)
                {
                    k(bot_ocl_buf, wei_ocl_buf, bias_ocl_buf, top_ocl_buf, padding_value);
                }
                else
                {
                    k(bot_ocl_buf, wei_ocl_buf, top_ocl_buf, padding_value);
                }
            }

            params.GetStream().Finish();
            e = miopen_mach_absolute_time();

            processing_time = subtractTimes(e, s) / iter;
        }
    }
    catch(miopen::Exception&)
    {
        return -1;
    }

    return (ret);
}

bool ConvOclDirectFwdLegacyExhaustiveSearch::Search(const ConvolutionContext& params,
                                                    PerformanceConfig& result_) const
{
    auto& result   = dynamic_cast<LegacyPerformanceConfig&>(result_);
    bool is_passed = false;

    miopen::Handle profile_h;
    double processing_time;
    std::string conf_key;
    std::string conf_val;

    int min_grp_tile0 = 16;
    int min_grp_tile1 = 16;
    // tile 0
    int min_in_tile0 = 16;
    // tile 1
    int min_in_tile1 = 16;
    // out pix 0
    int min_out_pix_tile0 = 1;
    // out pix 1
    int min_out_pix_tile1   = 1;
    int min_n_out_pix_tiles = 2;
    int min_n_in_data_tiles = 3;
    int min_n_stacks        = 1;

    // enable profiling for the handle for benchmarking
    profile_h.EnableProfiling();

    profile_h.EnableProfiling();

    // allocate tem input/output buffers
    size_t bot_sz = params.bot_sz / sizeof(float);
    std::vector<float> bot_sys_buf(bot_sz);

    for(int i = 0; i < bot_sz; i++)
    {
        bot_sys_buf[i] = static_cast<float>(rand() * (1.0 / RAND_MAX));
    }

    auto bot_ocl_buf = profile_h.Write(bot_sys_buf);

    size_t top_sz = params.top_sz / sizeof(float);
    std::vector<float> top_sys_buf(top_sz);

    auto top_ocl_buf = profile_h.Write(top_sys_buf);

    std::vector<float> random_top_sys_buf(top_sz);
    for(int i = 0; i < top_sz; i++)
    {
        random_top_sys_buf[i] = static_cast<float>(rand() * (1.0 / RAND_MAX));
    }

    size_t weights_sz = params.weights_sz / sizeof(float);
    std::vector<float> wei_sys_buf(weights_sz);
    for(int i = 0; i < weights_sz; i++)
    {
        wei_sys_buf[i] = static_cast<float>((rand() * (1.0 / RAND_MAX) - 0.5) * 0.001);
    }

    auto wei_ocl_buf = profile_h.Write(wei_sys_buf);

    std::vector<float> bias_sys_buf;
    miopen::Allocator::ManageDataPtr bias_ocl_buf = nullptr;

    if(params.bias)
    {
        size_t bias_sz = params.bias_sz / sizeof(float);
        bias_sys_buf   = std::vector<float>(bias_sz);
        for(int i = 0; i < bias_sz; i++)
        {
            bias_sys_buf[i] = static_cast<float>(rand() * (1.0 / RAND_MAX));
        }

        bias_ocl_buf = profile_h.Write(bias_sys_buf);
    }

    // search loop here
    int grp_tl_ln[2]       = {8, 16};
    int tile_sz[3]         = {8, 16, 32};
    int tile_sz1[3]        = {8, 16, 32};
    int tile_sz0[3]        = {8, 16, 32};
    int out_pix_tile_sz[3] = {1, 2, 4};
    int n_out_tiles_rg[5]  = {1, 2, 4, 8};
    int n_in_tiles_rg[3]   = {1, 2, 4};
    int n_in_stacks_sz[2]  = {1, 2};
    int in_tiles[4]        = {64, 128, 256, 2048};

    double min_proc_time = std::numeric_limits<float>::max();

#if 1

    size_t run_counter = 0;
    int n_grp_tiles1   = 2;
    int n_grp_tiles0   = 2;

    int out_pix_tl_cnt = 3; // out_pix_tile_sz[1];
    int n_out_tls      = 4;
    int n_in_tls       = 3;
    int stack_cnt      = std::min(params.batch_sz, 2);
    int n_tile0_sz     = 3;
    int n_tile1_sz     = 3;

    if(params.out_width >= 16)
    {
        tile_sz0[0] = 16;
        tile_sz0[1] = 32;
        n_tile0_sz  = 2;
    }

    if(params.out_height >= 16)
    {
        tile_sz1[0] = 16;
        tile_sz1[1] = 32;
        n_tile1_sz  = 2;
    }

    int n_grp_tiles = (n_grp_tiles1 - 1) * n_grp_tiles0;

    int n_tiles_cnt = n_tile0_sz * n_tile1_sz;

    size_t report_inteval = 100;
    //			_n_timer_iter = 250;

    long long runs_left = 0;

    if(params.kernel_size0 == 1 && params.kernel_size1 == 1)
    {

        std::cout << "Searching the best solution in the 4 dim space. Please, be patient it may "
                     "take few minutes."
                  << std::endl;
        result.grp_tile1 = 1;
        result.in_tile1  = 1;
        result.in_tile0  = 1;
        report_inteval   = 5;

        // Add 1x1_stride : no padding support yet
        if(params.direction.IsForward() && params.kernel_stride0 == 1 &&
           params.kernel_stride1 == 1 && params.n_inputs % 16 == 0 && params.n_outputs % 16 == 0)
        {

            // uint N_LCL_IN_MAPS = result.n_in_data_tiles;
            n_in_tiles_rg[0] = 0;
            n_in_tiles_rg[1] = 3;
            n_in_tls         = 4;

            //					int N_LCL_OUT_MAPS = result.n_out_pix_tiles;
            n_out_tiles_rg[0] = 4;
            n_out_tiles_rg[1] = 6;
            // 0 or 1
            out_pix_tl_cnt = 3;
            //					uint CHEAT_SHADER_COMPILER =
            // result.out_pix_tile0;
            out_pix_tile_sz[0] = 0;
            out_pix_tile_sz[1] = 1;
            n_out_tls          = (n_out_tiles_rg[1] - n_out_tiles_rg[0] + 1);
            n_grp_tiles0       = 0;

            runs_left = out_pix_tl_cnt * n_out_tls * n_in_tls * (n_grp_tiles0 + 1);

            result.out_pix_tile1 = 1;
        }
        else
        {
            int i_sz = params.in_width * params.in_height;
            if(params.kernel_stride0 == 1)
            {
                out_pix_tl_cnt = (i_sz & 1) ? 1 : (i_sz & 0x3) ? 2 : 3;
            }
            else
            {
                if(params.direction.IsForward())
                {
                    out_pix_tl_cnt = (params.out_width & 1) ? 1 : 2;
                }
                else
                {
                    out_pix_tl_cnt = ((params.out_width & 1) || (params.in_width & 1)) ? 1 : 2;
                }
            }
            out_pix_tile_sz[0] = 1;
            out_pix_tile_sz[1] = 2;
            out_pix_tile_sz[2] = 4;

            n_out_tiles_rg[0] = 2;
            n_out_tiles_rg[1] =
                (params.n_outputs % 64 == 0) ? 6 : (params.n_outputs % 32 == 0) ? 5 : 4;

            n_in_tiles_rg[0] = 2;
            n_in_tiles_rg[1] = (params.n_inputs % 8 == 0) ? 3 : 2;

            grp_tl_ln[0] = 64;
            grp_tl_ln[1] = 128;
            grp_tl_ln[2] = 256;
            n_grp_tiles0 = 3;
            n_grp_tiles1 = 1;

            n_grp_tiles = n_grp_tiles1 * n_grp_tiles0;
            n_out_tls   = (n_out_tiles_rg[1] - n_out_tiles_rg[0] + 1);
            n_in_tls    = 2;
            runs_left   = n_grp_tiles * out_pix_tl_cnt * n_out_tls * n_in_tls;

            result.out_pix_tile1 = 0;
        }

        int version = result.out_pix_tile1;

        for(int g0 = 0; g0 <= n_grp_tiles0; ++g0)
        {
            result.grp_tile0 = grp_tl_ln[g0];

            // out pix 0
            for(int o_t = n_out_tiles_rg[0]; o_t <= n_out_tiles_rg[1]; ++o_t)
            {
                result.n_out_pix_tiles = (1 << o_t);
                for(int l = 0; l < out_pix_tl_cnt; ++l)
                {
                    result.out_pix_tile0 = out_pix_tile_sz[l];
                    if(version == 0 &&
                       ((result.n_out_pix_tiles == 32 && result.out_pix_tile0 >= 4) ||
                        (result.n_out_pix_tiles == 64 && result.out_pix_tile0 >= 2)))
                    {
                        continue;
                    }

                    for(int i_t = n_in_tiles_rg[0]; i_t <= n_in_tiles_rg[1]; ++i_t)
                    {
                        if(version == 1)
                        {
                            result.n_in_data_tiles = in_tiles[i_t];
                        }
                        else
                        {
                            result.n_in_data_tiles = (1 << i_t);
                        }
                        // randomize output
                        profile_h.WriteTo(reinterpret_cast<const void*>(random_top_sys_buf.data()),
                                          top_ocl_buf,
                                          random_top_sys_buf.size() * sizeof(float));

                        const auto ret = MeasureLoop(&profile_h,
                                                     bot_ocl_buf.get(),
                                                     top_ocl_buf.get(),
                                                     wei_ocl_buf.get(),
                                                     bias_ocl_buf.get(),
                                                     processing_time,
                                                     params,
                                                     result);

                        runs_left--;
                        runs_left = (runs_left < 0) ? 0 : runs_left;

                        if(ret != 0)
                        {
                            continue;
                        }

#if 1
                        if(run_counter % report_inteval == 0)
                        {
                            min_proc_time = (run_counter == 0) ? processing_time : min_proc_time;
                            std::cout
                                << "Runs left : " << runs_left << ", "
                                << "min time so far : " << min_proc_time << ", "
                                << "curr time : " << processing_time << ", " << result.grp_tile1
                                << ", " << result.grp_tile0 << ", " << result.in_tile1 << ", "
                                << result.in_tile0 << ", " << result.out_pix_tile1 << ", "
                                << result.out_pix_tile0 << ", " << result.n_out_pix_tiles << ", "
                                << result.n_in_data_tiles << ", " << result.n_stacks << std::endl;
                        }

<<<<<<< HEAD
#endif

=======
                        is_passed = true;
>>>>>>> c5d5329b
                        run_counter++;

                        if(min_proc_time > processing_time)
                        {
                            min_proc_time       = processing_time;
                            min_grp_tile0       = result.grp_tile0;
                            min_grp_tile1       = result.grp_tile1;
                            min_in_tile0        = result.in_tile0;
                            min_in_tile1        = result.in_tile1;
                            min_out_pix_tile0   = result.out_pix_tile0;
                            min_out_pix_tile1   = result.out_pix_tile1;
                            min_n_out_pix_tiles = result.n_out_pix_tiles;
                            min_n_in_data_tiles = result.n_in_data_tiles;
                            min_n_stacks        = result.n_stacks;
                        }

                    } // for (int i_t = n_in_tiles_rg[0]; i_t <= n_in_tiles_rg[1]; ++i_t)
                }     // if (result.out_pix_tile0 > result.in_tile0)
            }         // for (int l = 0; l < l_l; ++l)
        }             // for (int g0 = 0; g0 < 2; ++g0)
    }
    else
    {

        std::cout << "Searching the best solution in the 9 dim space. Please, be patient it may "
                     "take few minutes."
                  << std::endl;

        runs_left = n_grp_tiles * n_tiles_cnt * out_pix_tl_cnt * out_pix_tl_cnt * n_out_tls *
                    n_in_tls * stack_cnt;

        for(int g1 = 0; g1 < n_grp_tiles1; g1++)
        {
            result.grp_tile1 = grp_tl_ln[g1];
            for(int g0 = 0; g0 < n_grp_tiles0; ++g0)
            {
                result.grp_tile0 = grp_tl_ln[g0];

                if(result.grp_tile0 < result.grp_tile1)
                {
                    runs_left--;
                    runs_left = (runs_left < 0) ? 0 : runs_left;
                    continue;
                }

                // tile1
                for(int j = 0; j < n_tile1_sz; ++j)
                {
                    result.in_tile1 = tile_sz1[j];
                    if(params.out_height * 2 <= result.in_tile1 && result.in_tile1 > tile_sz[0])
                    {
                        runs_left--;
                        runs_left = (runs_left < 0) ? 0 : runs_left;
                        continue;
                    }

                    // tile 0
                    for(int i = 0; i < n_tile0_sz; ++i)
                    {
                        result.in_tile0 = tile_sz0[i];
                        if((params.out_width * 2 <= result.in_tile0 &&
                            result.in_tile0 > tile_sz[0]))
                        {
                            runs_left--;
                            runs_left = (runs_left < 0) ? 0 : runs_left;
                            continue;
                        }
                        if(params.out_height > 16 && params.out_width > 16 &&
                           ((result.in_tile1 == 8 && result.in_tile0 == 8) ||
                            (result.grp_tile0 == 8 && result.grp_tile1 == 8)))
                        {
                            runs_left--;
                            runs_left = (runs_left < 0) ? 0 : runs_left;
                            continue;
                        }
                        if(params.out_width > 32 && result.in_tile1 > result.in_tile0)
                        {
                            runs_left--;
                            runs_left = (runs_left < 0) ? 0 : runs_left;
                            continue;
                        }
                        // out pix 1

                        for(int k = 0; k < out_pix_tl_cnt; ++k)
                        {
                            result.out_pix_tile1 = out_pix_tile_sz[k];
                            if(result.out_pix_tile1 > result.in_tile1)
                            {
                                runs_left--;
                                runs_left = (runs_left < 0) ? 0 : runs_left;
                                continue;
                            }
                            // out pix 0

                            for(int l = 0; l < out_pix_tl_cnt; ++l)
                            {
                                result.out_pix_tile0 = out_pix_tile_sz[l];

                                if(result.out_pix_tile0 > result.in_tile0)
                                {
                                    runs_left--;
                                    runs_left = (runs_left < 0) ? 0 : runs_left;
                                    continue;
                                }

                                for(int o_t = 0; o_t < n_out_tls; ++o_t)
                                {
                                    result.n_out_pix_tiles = n_out_tiles_rg[o_t];
                                    if(params.n_outputs < result.n_out_pix_tiles)
                                    {
                                        runs_left--;
                                        runs_left = (runs_left < 0) ? 0 : runs_left;
                                        continue;
                                    }

                                    for(int i_t = 0; i_t < n_in_tls; ++i_t)
                                    {
                                        result.n_in_data_tiles = n_in_tiles_rg[i_t];
                                        if(params.n_inputs < result.n_in_data_tiles)
                                        {
                                            runs_left--;
                                            runs_left = (runs_left < 0) ? 0 : runs_left;
                                            continue;
                                        }

                                        for(int s = 0; s < stack_cnt; ++s)
                                        {

                                            result.n_stacks = n_in_stacks_sz[s];
                                            if(result.n_stacks > params.batch_sz)
                                            {
                                                runs_left--;
                                                runs_left = (runs_left < 0) ? 0 : runs_left;
                                                continue;
                                            }

                                            if(result.out_pix_tile1 * result.out_pix_tile0 *
                                                   result.n_out_pix_tiles * result.n_stacks >=
                                               128)
                                            {
                                                runs_left--;
                                                runs_left = (runs_left < 0) ? 0 : runs_left;
                                                continue;
                                            }
#if 0
											if (run_counter != 0 &&
												run_counter % report_inteval == 0)
											{
												std::cout
													<< "Runs left : " << runs_left << ", "
													<< "min time so far : " << min_proc_time << ", "
													<< "curr time : " << processing_time
													<< ", " << result.grp_tile1 << ", "
													<< result.grp_tile0 << ", " << result.in_tile1
													<< ", " << result.in_tile0 << ", "
													<< result.out_pix_tile1 << ", "
													<< result.out_pix_tile0 << ", "
													<< result.n_out_pix_tiles << ", "
													<< result.n_in_data_tiles << ", "
													<< result.n_stacks
													<< std::endl;
										}

#endif

                                            const auto ret = MeasureLoop(&profile_h,
                                                                         bot_ocl_buf.get(),
                                                                         top_ocl_buf.get(),
                                                                         wei_ocl_buf.get(),
                                                                         bias_ocl_buf.get(),
                                                                         processing_time,
                                                                         params,
                                                                         result);

                                            runs_left--;
                                            runs_left = (runs_left < 0) ? 0 : runs_left;

                                            if(ret != 0)
                                            {
                                                continue;
                                            }

#if 1
                                            if(run_counter % report_inteval == 0)
                                            {
                                                min_proc_time = (run_counter == 0) ? processing_time
                                                                                   : min_proc_time;

                                                std::cout
                                                    << "Runs left : " << runs_left << ", "
                                                    << "min time so far : " << min_proc_time << ", "
                                                    << "curr time : " << processing_time << ", "
                                                    << result.grp_tile1 << ", " << result.grp_tile0
                                                    << ", " << result.in_tile1 << ", "
                                                    << result.in_tile0 << ", "
                                                    << result.out_pix_tile1 << ", "
                                                    << result.out_pix_tile0 << ", "
                                                    << result.n_out_pix_tiles << ", "
                                                    << result.n_in_data_tiles << ", "
                                                    << result.n_stacks << std::endl;
                                            }

<<<<<<< HEAD
#endif

=======
                                            is_passed = true;
>>>>>>> c5d5329b
                                            run_counter++;

                                            if(min_proc_time > processing_time)
                                            {
                                                min_proc_time       = processing_time;
                                                min_grp_tile0       = result.grp_tile0;
                                                min_grp_tile1       = result.grp_tile1;
                                                min_in_tile0        = result.in_tile0;
                                                min_in_tile1        = result.in_tile1;
                                                min_out_pix_tile0   = result.out_pix_tile0;
                                                min_out_pix_tile1   = result.out_pix_tile1;
                                                min_n_out_pix_tiles = result.n_out_pix_tiles;
                                                min_n_in_data_tiles = result.n_in_data_tiles;
                                                min_n_stacks        = result.n_stacks;
                                            }

                                        } // for (int s = 0; s < 3; ++s)
                                    } // for (int i_t = n_in_tiles_rg[0]; i_t <= n_in_tiles_rg[1];
                                      // ++i_t)
                                }     // if (result.out_pix_tile0 > result.in_tile0)
                            }         // for (int l = 0; l < l_l; ++l)
                        }             // for (int k = 0; k < k_l; ++k)
                    }                 // for (int i = 0; i < 3; ++i)
                }                     // for (int j = 0; j < 3; ++j)
            }                         // for (int g0 = 0; g0 < 2; ++g0)
        }                             // for (int g1 = 0; g1 < 2; g1++)
    }

    std::cout << std::endl << "Score: " << min_proc_time << std::endl;
#endif
    result.grp_tile0       = min_grp_tile0;
    result.grp_tile1       = min_grp_tile1;
    result.in_tile0        = min_in_tile0;
    result.in_tile1        = min_in_tile1;
    result.out_pix_tile0   = min_out_pix_tile0;
    result.out_pix_tile1   = min_out_pix_tile1;
    result.n_out_pix_tiles = min_n_out_pix_tiles;
    result.n_in_data_tiles = min_n_in_data_tiles;
    result.n_stacks        = min_n_stacks;

    profile_h.EnableProfiling(false);
    return is_passed;
}

} // namespace solver
} // namespace miopen<|MERGE_RESOLUTION|>--- conflicted
+++ resolved
@@ -601,13 +601,11 @@
                                 << result.n_in_data_tiles << ", " << result.n_stacks << std::endl;
                         }
 
-<<<<<<< HEAD
 #endif
 
-=======
                         is_passed = true;
->>>>>>> c5d5329b
-                        run_counter++;
+
+						run_counter++;
 
                         if(min_proc_time > processing_time)
                         {
@@ -808,14 +806,11 @@
                                                     << result.n_in_data_tiles << ", "
                                                     << result.n_stacks << std::endl;
                                             }
-
-<<<<<<< HEAD
 #endif
 
-=======
                                             is_passed = true;
->>>>>>> c5d5329b
-                                            run_counter++;
+
+											run_counter++;
 
                                             if(min_proc_time > processing_time)
                                             {
