--- conflicted
+++ resolved
@@ -75,15 +75,11 @@
                                                                      bool is_asm)
 {
     (void)(handle); // only convolution uses handle
-<<<<<<< HEAD
+    (void)(is_asm);
     if(mode == miopenBNSpatial)
         compile_config += " -DSPATIAL_BN";
     else if(mode == miopenBNPerActivation)
         compile_config += " -DPERACT_BN";
-=======
-    (void)(is_asm);
-    compile_config += ""; // No opt parameters for forward inference.
->>>>>>> 0954b927
     return miopenStatusSuccess;
 }
 
