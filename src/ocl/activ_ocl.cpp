/*******************************************************************************
 *
 * MIT License
 *
 * Copyright (c) 2017 Advanced Micro Devices, Inc.
 *
 * Permission is hereby granted, free of charge, to any person obtaining a copy
 * of this software and associated documentation files (the "Software"), to deal
 * in the Software without restriction, including without limitation the rights
 * to use, copy, modify, merge, publish, distribute, sublicense, and/or sell
 * copies of the Software, and to permit persons to whom the Software is
 * furnished to do so, subject to the following conditions:
 *
 * The above copyright notice and this permission notice shall be included in all
 * copies or substantial portions of the Software.
 *
 * THE SOFTWARE IS PROVIDED "AS IS", WITHOUT WARRANTY OF ANY KIND, EXPRESS OR
 * IMPLIED, INCLUDING BUT NOT LIMITED TO THE WARRANTIES OF MERCHANTABILITY,
 * FITNESS FOR A PARTICULAR PURPOSE AND NONINFRINGEMENT. IN NO EVENT SHALL THE
 * AUTHORS OR COPYRIGHT HOLDERS BE LIABLE FOR ANY CLAIM, DAMAGES OR OTHER
 * LIABILITY, WHETHER IN AN ACTION OF CONTRACT, TORT OR OTHERWISE, ARISING FROM,
 * OUT OF OR IN CONNECTION WITH THE SOFTWARE OR THE USE OR OTHER DEALINGS IN THE
 * SOFTWARE.
 *
 *******************************************************************************/
#include <miopen/activ.hpp>
#include <miopen/kernel_cache.hpp>
#include <miopen/mlo_internal.hpp>
#include <miopen/float_equal.hpp>
#include <miopen/visit_float.hpp>

namespace miopen {

miopenStatus_t ActivationDescriptor::Forward(Handle& handle,
                                             const void* alpha,
                                             const TensorDescriptor& xDesc,
                                             ConstData_t x,
                                             const void* beta,
                                             const TensorDescriptor& yDesc,
                                             Data_t y,
                                             size_t xOffset,
                                             size_t yOffset)
{

    if(!float_equal(*(static_cast<const float*>(alpha)), 1.0) ||
       !float_equal(*(static_cast<const float*>(beta)), 0))
    {
        MIOPEN_THROW("Only alpha=1 and beta=0 is supported");
    }
    miopenStatus_t status = miopenStatusSuccess;
    mlo_construct_neuron construct_params(1); // forward

    double activ_alpha = GetAlpha();
    double activ_beta  = GetBeta();
    double activ_power = GetPower();

	std::string network_config{};

    // short cut for packed tensors and 2D tensors with stride != width
    auto x_lens = xDesc.GetLengths();
    auto y_lens = yDesc.GetLengths();

    auto x_strides = xDesc.GetStrides();
    auto y_strides = yDesc.GetStrides();

    auto x_elem_sz = xDesc.GetElementSize();
    auto y_elem_sz = yDesc.GetElementSize();

	auto x_stride2D =
		static_cast<unsigned int>((x_lens.size() == 2) ? x_strides[0] : (x_lens.size() == 3)
			? x_strides[1]
			: (x_lens.size() == 4)
			? x_strides[2]
			: x_strides[3]);
	auto y_stride2D =
		static_cast<unsigned int>((y_lens.size() == 2) ? y_strides[0] : (y_lens.size() == 3)
			? y_strides[1]
			: (y_lens.size() == 4)
			? y_strides[2]
			: y_strides[3]);

	auto x_width2D = ((x_lens.size() == 2) ? x_lens[1] : (x_lens.size() == 3)
		? x_lens[2]
		: (x_lens.size() == 4)
		? x_lens[3]
		: x_lens[4]);


	auto y_width2D =
		((y_lens.size() == 2) ? y_lens[1] : (y_lens.size() == 3)
			? y_lens[2]
			: (y_lens.size() == 4)
			? y_lens[3]
			: y_lens[4]);


    bool t2D = (x_lens.size() == y_lens.size() && ((x_width2D != x_stride2D) || (y_width2D != y_stride2D))
                && (x_lens.size() == 2 || (x_lens.size() == 3 && x_lens[0] == 1 && y_lens[0] == 1) ||
                 (x_lens.size() == 4 && x_lens[0] == 1 && x_lens[1] == 1 && y_lens[0] == 1 &&
                  y_lens[1] == 1) ||
                 (x_lens.size() == 5 && x_lens[0] == 1 && x_lens[1] == 1 && x_lens[2] == 1 &&
                  y_lens[0] == 1 && y_lens[1] == 1 && y_lens[2] == 1)));
    bool packed = xDesc.IsPacked() && yDesc.IsPacked();

    visit_float(xDesc.GetType(), [&](auto as_float) {


        if(x_elem_sz == y_elem_sz && (packed || t2D))
        {
            std::string compiler_options;
            auto f_activ_alpha = as_float(activ_alpha);
            auto f_activ_beta  = as_float(activ_beta);
            auto f_activ_power = as_float(activ_power);

            size_t height = (x_lens.size() == 2) ? x_lens[0] : (x_lens.size() == 3)
                                                                   ? x_lens[1]
                                                                   : (x_lens.size() == 4)
                                                                         ? x_lens[2]
                                                                         : x_lens[3];

            size_t read_len = (packed) ? x_elem_sz : x_width2D;

            size_t read_unit = (read_len % 4 == 0) ? 4 : (read_len % 2 == 0) ? 2 : 1;
            size_t MAP_RD    = read_len / read_unit;

            const std::string READ_TYPE =
                (read_unit == 1) ? "_FLOAT" : "_FLOAT" + std::to_string(read_unit);

            network_config = ((packed) ? "11" : "10") // + lite bit
                             + std::to_string(xDesc.GetType()) + std::to_string(mode) +
                             std::to_string(read_unit) + std::to_string(MAP_RD) +
                             std::to_string(height);

            auto&& kernels = handle.GetKernels("miopenActivationForward", network_config);
            if(!kernels.empty())
            {
                auto kernel = kernels.front();
                if(packed)
                {
                    kernel(x,
                           y,
                           f_activ_power,
                           f_activ_beta,
                           f_activ_alpha,
                           static_cast<long long>(xOffset),
                           static_cast<long long>(yOffset));
                }
                else
                {
                    kernel(x,
                           y,
                           f_activ_power,
                           f_activ_beta,
                           f_activ_alpha,
                           static_cast<long long>(xOffset),
                           static_cast<long long>(yOffset),
                           x_stride2D,
                           y_stride2D);
                }
            }
            else
            {
                std::string type_opt;
                if(xDesc.GetType() == miopenFloat)
                {
                    type_opt = " -DMIOPEN_USE_FP16=0 -DMIOPEN_USE_FP32=1";
                }
                else if(xDesc.GetType() == miopenHalf)
                {
                    type_opt = " -DMIOPEN_USE_FP16=1 -DMIOPEN_USE_FP32=0";
                }

                compiler_options = " -DLITE -DMLO_READ_UNIT=" + std::to_string(read_unit) +
                                   " -DMLO_READ_TYPE=" + READ_TYPE + " -DMLO_NRN_OP_ID=" +
                                   std::to_string(mode) + type_opt;

                std::vector<size_t> vld;
                std::vector<size_t> vgd;

                vld.push_back(256);
                vld.push_back(1);
                vld.push_back(1);

                vgd.push_back(MAP_RD);

<<<<<<< HEAD
            vgd.push_back(MAP_RD);

			std::string program_name = "MIOpenNeuron.cl";
            std::string kernel_name  = (packed) ? "MIOpenActiveFwdLite" : "MIOpenActiveFwd2DLite";
            if(packed)
            {
                vgd.push_back(1);
                vgd.push_back(1);

                handle.AddKernel("miopenActivationForward",
                                 network_config,
                                 program_name,
                                 kernel_name,
                                 vld,
                                 vgd,
                                 compiler_options)(x,
                                                   y,
                                                   as_float(f_activ_power),
                                                   as_float(f_activ_beta),
                                                   as_float(f_activ_alpha),
                                                   static_cast<long long>(xOffset),
                                                   static_cast<long long>(yOffset));
            }
            else
            {
=======
                std::string program_name = "MIOpenNeuron.cl";
                std::string kernel_name =
                    (packed) ? "MIOpenActiveFwdLite" : "MIOpenActiveFwd2DLite";
                if(packed)
                {
                    vgd.push_back(1);
                    vgd.push_back(1);

                    handle.AddKernel("miopenActivationForward",
                                     network_config,
                                     program_name,
                                     kernel_name,
                                     vld,
                                     vgd,
                                     compiler_options)(x,
                                                       y,
                                                       as_float(f_activ_power),
                                                       as_float(f_activ_beta),
                                                       as_float(f_activ_alpha),
                                                       static_cast<long long>(xOffset),
                                                       static_cast<long long>(yOffset));
                }
                else
                {
>>>>>>> 5c31ba24

                    vgd.push_back(height);
                    vgd.push_back(1);

                    handle.AddKernel("miopenActivationForward",
                                     network_config,
                                     program_name,
                                     kernel_name,
                                     vld,
                                     vgd,
                                     compiler_options)(x,
                                                       y,
                                                       as_float(f_activ_power),
                                                       as_float(f_activ_beta),
                                                       as_float(f_activ_alpha),
                                                       static_cast<long long>(xOffset),
                                                       static_cast<long long>(yOffset),
                                                       x_stride2D,
                                                       y_stride2D);
                }
            }
        }
        else
        {
            construct_params.setStream(&handle);

            int nOut       = 1;
            int cOut       = 1;
            int hOut       = 1;
            int wOut       = 1;
            int nOutStride = 0;
            int cOutStride = 0;
            int hOutStride = 0;
            int wOutStride = 0;

            if(yDesc.GetSize() == 4)
            {
                std::tie(nOut, cOut, hOut, wOut) = tien<4>(yDesc.GetLengths());
                std::tie(nOutStride, cOutStride, hOutStride, wOutStride) =
                    tien<4>(yDesc.GetStrides());
            }
            else if(yDesc.GetSize() < 4 && yDesc.GetSize() > 0)
            {
                auto tensor_size = yDesc.GetSize();
                switch(tensor_size)
                {
                case 1:
                    std::tie(wOut)       = tien<1>(yDesc.GetLengths());
                    std::tie(wOutStride) = tien<1>(yDesc.GetStrides());
                    nOutStride           = wOut * wOutStride;
                    cOutStride           = wOut * wOutStride;
                    hOutStride           = wOut * wOutStride;
                    break;
                case 2:
                    std::tie(hOut, wOut)             = tien<2>(yDesc.GetLengths());
                    std::tie(hOutStride, wOutStride) = tien<2>(yDesc.GetStrides());
                    nOutStride = hOut * hOutStride;
                    cOutStride = hOut * hOutStride;
                    break;
                case 3:
                    std::tie(cOut, hOut, wOut)                   = tien<3>(yDesc.GetLengths());
                    std::tie(cOutStride, hOutStride, wOutStride) = tien<3>(yDesc.GetStrides());
                    nOutStride = cOut * cOutStride;
                    break;
                }
            }
            else
            {
                MIOPEN_THROW(
                    "activation does not support tensor size larger than 4 or smaller than 1");
            }

            construct_params.setTopDescFromMLDesc(yDesc);
            int nIn       = 1;
            int cIn       = 1;
            int hIn       = 1;
            int wIn       = 1;
            int nInStride = 0;
            int cInStride = 0;
            int hInStride = 0;
            int wInStride = 0;

            if(xDesc.GetSize() == 4)
            {
                std::tie(nIn, cIn, hIn, wIn)                         = tien<4>(xDesc.GetLengths());
                std::tie(nInStride, cInStride, hInStride, wInStride) = tien<4>(xDesc.GetStrides());
            }
            else if(xDesc.GetSize() < 4 && xDesc.GetSize() > 0)
            {
                auto tensor_size = xDesc.GetSize();
                switch(tensor_size)
                {
                case 1:
                    std::tie(wIn)       = tien<1>(xDesc.GetLengths());
                    std::tie(wInStride) = tien<1>(xDesc.GetStrides());
                    nInStride           = wIn * wInStride;
                    cInStride           = wIn * wInStride;
                    hInStride           = wIn * wInStride;
                    break;
                case 2:
                    std::tie(hIn, wIn)             = tien<2>(xDesc.GetLengths());
                    std::tie(hInStride, wInStride) = tien<2>(xDesc.GetStrides());
                    nInStride = hIn * hInStride;
                    cInStride = hIn * hInStride;
                    break;
                case 3:
                    std::tie(cIn, hIn, wIn)                   = tien<3>(xDesc.GetLengths());
                    std::tie(cInStride, hInStride, wInStride) = tien<3>(xDesc.GetStrides());
                    nInStride = cIn * cInStride;
                    break;
                }
            }
            else
            {
                MIOPEN_THROW(
                    "Activation does not support tensor dimension larger than 4 or smaller than 1");
            }

            construct_params.setBotDescFromMLDesc(xDesc);

            construct_params.setNeuronDescr(
                static_cast<int>(mode), activ_power, activ_beta, activ_alpha);

            mloConstruct(construct_params);

            std::string program_name = construct_params.getKernelFile(); // CL kernel filename
            std::string kernel_name  = construct_params.getKernelName(); // kernel name
            std::string compiler_options =
                construct_params.getCompilerOptions(); // kernel parameters

            const std::vector<size_t>& vld = construct_params.getLocalWkSize();
            const std::vector<size_t>& vgd = construct_params.getGlobalWkSize();

            int imode = mode;
            construct_params.getNeuronDescr(imode, activ_power, activ_beta, activ_alpha);

            auto f_activ_alpha = as_float(activ_alpha);
            auto f_activ_beta  = as_float(activ_beta);
            auto f_activ_power = as_float(activ_power);

            compiler_options +=
                " -DMLO_N_IN=" + std::to_string(nIn) + " -DMLO_C_IN=" + std::to_string(cIn) +
                " -DMLO_H_IN=" + std::to_string(hIn) + " -DMLO_W_IN=" + std::to_string(wIn) +
                " -DMLO_N_IN_STRIDE=" + std::to_string(nInStride) + " -DMLO_C_IN_STRIDE=" +
                std::to_string(cInStride) + " -DMLO_H_IN_STRIDE=" + std::to_string(hInStride) +
                " -DMLO_W_IN_STRIDE=" + std::to_string(wInStride) + " -DMLO_N_OUT=" +
                std::to_string(nOut) + " -DMLO_C_OUT=" + std::to_string(cOut) + " -DMLO_H_OUT=" +
                std::to_string(hOut) + " -DMLO_W_OUT=" + std::to_string(wOut) +
                " -DMLO_N_OUT_STRIDE=" + std::to_string(nOutStride) + " -DMLO_C_OUT_STRIDE=" +
                std::to_string(cOutStride) + " -DMLO_H_OUT_STRIDE=" + std::to_string(hOutStride) +
                " -DMLO_W_OUT_STRIDE=" + std::to_string(wOutStride) + " -DMLO_N_DIN=" +
                std::to_string(1) + " -DMLO_C_DIN=" + std::to_string(1) + " -DMLO_H_DIN=" +
                std::to_string(1) + " -DMLO_W_DIN=" + std::to_string(1) + " -DMLO_N_DIN_STRIDE=" +
                std::to_string(1) + " -DMLO_C_DIN_STRIDE=" + std::to_string(1) +
                " -DMLO_H_DIN_STRIDE=" + std::to_string(1) + " -DMLO_W_DIN_STRIDE=" +
                std::to_string(1) + " -DMLO_N_DOUT=" + std::to_string(1) + " -DMLO_C_DOUT=" +
                std::to_string(1) + " -DMLO_H_DOUT=" + std::to_string(1) + " -DMLO_W_DOUT=" +
                std::to_string(1) + " -DMLO_N_DOUT_STRIDE=" + std::to_string(1) +
                " -DMLO_C_DOUT_STRIDE=" + std::to_string(1) + " -DMLO_H_DOUT_STRIDE=" +
                std::to_string(1) + " -DMLO_W_DOUT_STRIDE=" + std::to_string(1) +
                " -DMLO_IN_BLOCK_SZ=" + std::to_string(cIn * hIn * wIn) + " -DMLO_OUT_BLOCK_SZ=" +
                std::to_string(cOut * hOut * wOut) + " -DMLO_DIN_BLOCK_SZ=" + std::to_string(1) +
                " -DMLO_DOUT_BLOCK_SZ=" + std::to_string(1);

            handle.AddKernel("miopenActivationForward",
                             network_config,
                             program_name,
                             kernel_name,
                             vld,
                             vgd,
                             compiler_options)(x,
                                               y,
                                               as_float(f_activ_power),
                                               as_float(f_activ_beta),
                                               as_float(f_activ_alpha),
                                               static_cast<long long>(xOffset),
                                               static_cast<long long>(yOffset));
        }
    });
    return (status);
}

miopenStatus_t ActivationDescriptor::Backward(Handle& handle,
                                              const void* alpha,
                                              const TensorDescriptor& yDesc,
                                              ConstData_t y,
                                              const TensorDescriptor& dyDesc,
                                              ConstData_t dy,
                                              const TensorDescriptor& xDesc,
                                              ConstData_t x,
                                              const void* beta,
                                              const TensorDescriptor& dxDesc,
                                              Data_t dx,
                                              size_t yOffset,
                                              size_t dyOffset,
                                              size_t xOffset,
                                              size_t dxOffset)
{

    if(!float_equal(*(static_cast<const float*>(alpha)), 1.0) ||
       !float_equal(*(static_cast<const float*>(beta)), 0))
    {
        MIOPEN_THROW("Only alpha=1 and beta=0 is supported");
    }
    miopenStatus_t status = miopenStatusSuccess;

    mlo_construct_neuron construct_params(0); // backward

    double activ_alpha = GetAlpha();
    double activ_beta  = GetBeta();
    double activ_power = GetPower();

	std::string network_config = {};

    // short cut for packed tensors and 2D tensors with stride != width
    auto x_lens  = xDesc.GetLengths();
    auto y_lens  = yDesc.GetLengths();
    auto dx_lens = dxDesc.GetLengths();
    auto dy_lens = dyDesc.GetLengths();

    auto x_strides  = xDesc.GetStrides();
    auto y_strides  = yDesc.GetStrides();
    auto dx_strides = dxDesc.GetStrides();
    auto dy_strides = dyDesc.GetStrides();

    auto x_elem_sz  = xDesc.GetElementSize();
    auto y_elem_sz  = yDesc.GetElementSize();
    auto dx_elem_sz = dxDesc.GetElementSize();
    auto dy_elem_sz = dyDesc.GetElementSize();

	auto x_stride2D =
		static_cast<unsigned int>((x_lens.size() == 2) ? x_strides[0] : (x_lens.size() == 3)
			? x_strides[1]
			: (x_lens.size() == 4)
			? x_strides[2]
			: x_strides[3]);
	auto y_stride2D =
		static_cast<unsigned int>((y_lens.size() == 2) ? y_strides[0] : (y_lens.size() == 3)
			? y_strides[1]
			: (y_lens.size() == 4)
			? y_strides[2]
			: y_strides[3]);

	auto dx_stride2D =
		static_cast<unsigned int>((dx_lens.size() == 2) ? dx_strides[0] : (dx_lens.size() == 3)
			? dx_strides[1]
			: (dx_lens.size() == 4)
			? dx_strides[2]
			: dx_strides[3]);
	auto dy_stride2D =
		static_cast<unsigned int>((dy_lens.size() == 2) ? dy_strides[0] : (dy_lens.size() == 3)
			? dy_strides[1]
			: (dy_lens.size() == 4)
			? dy_strides[2]
			: dy_strides[3]);


	auto x_width2D = ((x_lens.size() == 2) ? x_lens[1] : (x_lens.size() == 3)
		? x_lens[2]
		: (x_lens.size() == 4)
		? x_lens[3]
		: x_lens[4]);


	auto y_width2D =
		((y_lens.size() == 2) ? y_lens[1] : (y_lens.size() == 3)
			? y_lens[2]
			: (y_lens.size() == 4)
			? y_lens[3]
			: y_lens[4]);

	auto dx_width2D = ((dx_lens.size() == 2) ? dx_lens[1] : (dx_lens.size() == 3)
		? dx_lens[2]
		: (dx_lens.size() == 4)
		? dx_lens[3]
		: dx_lens[4]);


	auto dy_width2D =
		((dy_lens.size() == 2) ? dy_lens[1] : (dy_lens.size() == 3)
			? dy_lens[2]
			: (dy_lens.size() == 4)
			? dy_lens[3]
			: dy_lens[4]);

    bool t2D = (x_lens.size() == y_lens.size() && dx_lens.size() == dy_lens.size() &&
                x_lens.size() == dx_lens.size() 
		       && ((x_width2D != x_stride2D) || (y_width2D != y_stride2D) || (dx_width2D != dx_stride2D) || (dy_width2D != dy_stride2D))
               && (x_lens.size() == 2 || (x_lens.size() == 3 && x_lens[0] == 1 && y_lens[0] == 1 &&
                                        dx_lens[0] == 1 && dy_lens[0] == 1) ||
                 (x_lens.size() == 4 && x_lens[0] == 1 && x_lens[1] == 1 && y_lens[0] == 1 &&
                  y_lens[1] == 1 && dy_lens[0] == 1 && dy_lens[1] == 1 && dx_lens[0] == 1 &&
                  dx_lens[1] == 1) ||
                 (x_lens.size() == 5 && x_lens[0] == 1 && x_lens[1] == 1 && x_lens[2] == 1 &&
                  y_lens[0] == 1 && y_lens[1] == 1 && y_lens[2] == 1 && dy_lens[0] == 1 &&
                  dy_lens[1] == 1 && dy_lens[2] == 1 && dx_lens[0] == 1 && dx_lens[1] == 1 &&
                  dx_lens[2] == 1)));
<<<<<<< HEAD
    bool packed = IsPackedTensor(x_strides, x_lens) && IsPackedTensor(y_strides, y_lens) &&
                  IsPackedTensor(dx_strides, dx_lens) && IsPackedTensor(dy_strides, dy_lens);
=======
    bool packed = xDesc.IsPacked() && yDesc.IsPacked() && dxDesc.IsPacked() && dyDesc.IsPacked();
>>>>>>> 5c31ba24
    visit_float(xDesc.GetType(), [&](auto as_float) {

        if(x_elem_sz == y_elem_sz && dx_elem_sz == dy_elem_sz && x_elem_sz == dx_elem_sz &&
           (packed || t2D))
        {
            std::string compiler_options;

            auto f_activ_alpha = as_float(activ_alpha);
            auto f_activ_beta  = as_float(activ_beta);
            auto f_activ_power = as_float(activ_power);
            auto f_diff_scale  = as_float(activ_beta * activ_power);

            // second dim is height
            size_t height = (x_lens.size() == 2) ? x_lens[0] : (x_lens.size() == 3)
                                                                   ? x_lens[1]
                                                                   : (x_lens.size() == 4)
                                                                         ? x_lens[2]
                                                                         : x_lens[3];

            size_t read_len = (packed) ? x_elem_sz : dx_width2D;

            size_t read_unit = (read_len % 4 == 0) ? 4 : (read_len % 2 == 0) ? 2 : 1;
            size_t MAP_RD    = read_len / read_unit;

            const std::string READ_TYPE =
                (read_unit == 1) ? "_FLOAT" : "_FLOAT" + std::to_string(read_unit);

            network_config = ((packed) ? "11" : "10") // + lite bit
                             + std::to_string(xDesc.GetType()) + std::to_string(mode) +
                             std::to_string(read_unit) + std::to_string(MAP_RD) +
                             std::to_string(height);

            auto&& kernels = handle.GetKernels("miopenActivationBackward", network_config);
            if(!kernels.empty())
            {
                auto kernel = kernels.front();
                if(packed)
                {
                    kernel(dx,
                           dy,
                           x,
                           y,
                           f_diff_scale,
                           f_activ_power,
                           f_activ_beta,
                           f_activ_alpha,
                           static_cast<long long>(dxOffset),
                           static_cast<long long>(dyOffset),
                           static_cast<long long>(xOffset),
                           static_cast<long long>(yOffset));
                }
                else
                {
                    kernel(dx,
                           dy,
                           x,
                           y,
                           f_diff_scale,
                           f_activ_power,
                           f_activ_beta,
                           f_activ_alpha,
                           static_cast<long long>(dxOffset),
                           static_cast<long long>(dyOffset),
                           static_cast<long long>(xOffset),
                           static_cast<long long>(yOffset),
                           dx_stride2D,
                           dy_stride2D,
                           x_stride2D,
                           y_stride2D);
                }
            }
            else
            {

                std::string type_opt;
                if(xDesc.GetType() == miopenFloat)
                {
                    type_opt = " -DMIOPEN_USE_FP16=0 -DMIOPEN_USE_FP32=1";
                }
                else if(xDesc.GetType() == miopenHalf)
                {
                    type_opt = " -DMIOPEN_USE_FP16=1 -DMIOPEN_USE_FP32=0";
                }

                compiler_options = " -DLITE -DMLO_READ_UNIT=" + std::to_string(read_unit) +
                                   " -DMLO_READ_TYPE=" + READ_TYPE + " -DMLO_NRN_OP_ID=" +
                                   std::to_string(mode) + type_opt;

                std::vector<size_t> vld;
                std::vector<size_t> vgd;

                vld.push_back(256);
                vld.push_back(1);
                vld.push_back(1);
                // first dimension looks similar but for the packed it is a full image for the
                // non-packaed
                // 2D it's width
                vgd.push_back(MAP_RD);

                std::string program_name = "MIOpenNeuron.cl";
                std::string kernel_name =
                    (packed) ? "MIOpenActiveBwdLite" : "MIOpenActiveBwd2DLite";
                if(packed)
                {
                    vgd.push_back(1);
                    vgd.push_back(1);

                    handle.AddKernel("miopenActivationBackward",
                                     network_config,
                                     program_name,
                                     kernel_name,
                                     vld,
                                     vgd,
                                     compiler_options)(dx,
                                                       dy,
                                                       x,
                                                       y,
                                                       as_float(f_diff_scale),
                                                       as_float(f_activ_power),
                                                       as_float(f_activ_beta),
                                                       as_float(f_activ_alpha),
                                                       static_cast<long long>(dxOffset),
                                                       static_cast<long long>(dyOffset),
                                                       static_cast<long long>(xOffset),
                                                       static_cast<long long>(yOffset));
                }
                else
                {

                    // second dim is height

                    vgd.push_back(height);
                    vgd.push_back(1);

                    handle.AddKernel("miopenActivationBackward",
                                     network_config,
                                     program_name,
                                     kernel_name,
                                     vld,
                                     vgd,
                                     compiler_options)(dx,
                                                       dy,
                                                       x,
                                                       y,
                                                       as_float(f_diff_scale),
                                                       as_float(f_activ_power),
                                                       as_float(f_activ_beta),
                                                       as_float(f_activ_alpha),
                                                       static_cast<long long>(dxOffset),
                                                       static_cast<long long>(dyOffset),
                                                       static_cast<long long>(xOffset),
                                                       static_cast<long long>(yOffset),
                                                       dx_stride2D,
                                                       dy_stride2D,
                                                       x_stride2D,
                                                       y_stride2D);
                }
            }
        }
        else
        {
            construct_params.setStream(&handle);
            int ndOut       = 1;
            int cdOut       = 1;
            int hdOut       = 1;
            int wdOut       = 1;
            int ndOutStride = 0;
            int cdOutStride = 0;
            int hdOutStride = 0;
            int wdOutStride = 0;

            if(dyDesc.GetSize() == 4)
            {
                std::tie(ndOut, cdOut, hdOut, wdOut) = tien<4>(dyDesc.GetLengths());
                std::tie(ndOutStride, cdOutStride, hdOutStride, wdOutStride) =
                    tien<4>(dyDesc.GetStrides());
            }
            else if(dyDesc.GetSize() < 4 && dyDesc.GetSize() > 0)
            {
                auto tensor_size = dyDesc.GetSize();
                switch(tensor_size)
                {
                case 1:
                    std::tie(wdOut)       = tien<1>(dyDesc.GetLengths());
                    std::tie(wdOutStride) = tien<1>(dyDesc.GetStrides());
                    ndOutStride           = wdOut * wdOutStride;
                    cdOutStride           = wdOut * wdOutStride;
                    hdOutStride           = wdOut * wdOutStride;
                    break;
                case 2:
                    std::tie(hdOut, wdOut)             = tien<2>(dyDesc.GetLengths());
                    std::tie(hdOutStride, wdOutStride) = tien<2>(dyDesc.GetStrides());
                    ndOutStride = hdOut * hdOutStride;
                    cdOutStride = hdOut * hdOutStride;
                    break;
                case 3:
                    std::tie(cdOut, hdOut, wdOut)                   = tien<3>(dyDesc.GetLengths());
                    std::tie(cdOutStride, hdOutStride, wdOutStride) = tien<3>(dyDesc.GetStrides());
                    ndOutStride = cdOut * cdOutStride;
                    break;
                }
            }
            else
            {
                MIOPEN_THROW(
                    "activation does not support tensor size larger than 4 or smaller than 1");
            }

            construct_params.setTopDfDescFromMLDesc(dyDesc);

            int nOut       = 1;
            int cOut       = 1;
            int hOut       = 1;
            int wOut       = 1;
            int nOutStride = 0;
            int cOutStride = 0;
            int hOutStride = 0;
            int wOutStride = 0;

            if(yDesc.GetSize() == 4)
            {
                std::tie(nOut, cOut, hOut, wOut) = tien<4>(yDesc.GetLengths());
                std::tie(nOutStride, cOutStride, hOutStride, wOutStride) =
                    tien<4>(yDesc.GetStrides());
            }
            else if(yDesc.GetSize() < 4 && yDesc.GetSize() > 0)
            {
                auto tensor_size = yDesc.GetSize();
                switch(tensor_size)
                {
                case 1:
                    std::tie(wOut)       = tien<1>(yDesc.GetLengths());
                    std::tie(wOutStride) = tien<1>(yDesc.GetStrides());
                    nOutStride           = wOut * wOutStride;
                    cOutStride           = wOut * wOutStride;
                    hOutStride           = wOut * wOutStride;
                    break;
                case 2:
                    std::tie(hOut, wOut)             = tien<2>(yDesc.GetLengths());
                    std::tie(hOutStride, wOutStride) = tien<2>(yDesc.GetStrides());
                    nOutStride = hOut * hOutStride;
                    cOutStride = hOut * hOutStride;
                    break;
                case 3:
                    std::tie(cOut, hOut, wOut)                   = tien<3>(yDesc.GetLengths());
                    std::tie(cOutStride, hOutStride, wOutStride) = tien<3>(yDesc.GetStrides());
                    nOutStride = cOut * cOutStride;
                    break;
                }
            }
            else
            {
                MIOPEN_THROW("Activation does not support tensor dimensions larger than 4 or "
                             "smaller than 1");
            }

            construct_params.setTopDescFromMLDesc(yDesc);

            int ndIn       = 1;
            int cdIn       = 1;
            int hdIn       = 1;
            int wdIn       = 1;
            int ndInStride = 0;
            int cdInStride = 0;
            int hdInStride = 0;
            int wdInStride = 0;

            if(dxDesc.GetSize() == 4)
            {
                std::tie(ndIn, cdIn, hdIn, wdIn) = tien<4>(dxDesc.GetLengths());
                std::tie(ndInStride, cdInStride, hdInStride, wdInStride) =
                    tien<4>(dxDesc.GetStrides());
            }
            else if(dxDesc.GetSize() < 4 && dxDesc.GetSize() > 0)
            {
                auto tensor_size = dxDesc.GetSize();
                switch(tensor_size)
                {
                case 1:
                    std::tie(wdIn)       = tien<1>(dxDesc.GetLengths());
                    std::tie(wdInStride) = tien<1>(dxDesc.GetStrides());
                    ndInStride           = wdIn * wdInStride;
                    cdInStride           = wdIn * wdInStride;
                    hdInStride           = wdIn * wdInStride;
                    break;
                case 2:
                    std::tie(hdIn, wdIn)             = tien<2>(dxDesc.GetLengths());
                    std::tie(hdInStride, wdInStride) = tien<2>(dxDesc.GetStrides());
                    ndInStride = hdIn * hdInStride;
                    cdInStride = hdIn * hdInStride;
                    break;
                case 3:
                    std::tie(cdIn, hdIn, wdIn)                   = tien<3>(dxDesc.GetLengths());
                    std::tie(cdInStride, hdInStride, wdInStride) = tien<3>(dxDesc.GetStrides());
                    ndInStride = cdIn * cdInStride;
                    break;
                }
            }
            else
            {
                MIOPEN_THROW("Activation does not support tensor dimensions larger than 4 or "
                             "smaller than 1");
            }

            construct_params.setBotDfDescFromMLDesc(dxDesc);

            int nIn       = 1;
            int cIn       = 1;
            int hIn       = 1;
            int wIn       = 1;
            int nInStride = 0;
            int cInStride = 0;
            int hInStride = 0;
            int wInStride = 0;

            if(xDesc.GetSize() == 4)
            {
                std::tie(nIn, cIn, hIn, wIn)                         = tien<4>(xDesc.GetLengths());
                std::tie(nInStride, cInStride, hInStride, wInStride) = tien<4>(xDesc.GetStrides());
            }
            else if(xDesc.GetSize() < 4 && xDesc.GetSize() > 0)
            {
                auto tensor_size = xDesc.GetSize();
                switch(tensor_size)
                {
                case 1:
                    std::tie(wIn)       = tien<1>(xDesc.GetLengths());
                    std::tie(wInStride) = tien<1>(xDesc.GetStrides());
                    nInStride           = wIn * wInStride;
                    cInStride           = wIn * wInStride;
                    hInStride           = wIn * wInStride;
                    break;
                case 2:
                    std::tie(hIn, wIn)             = tien<2>(xDesc.GetLengths());
                    std::tie(hInStride, wInStride) = tien<2>(xDesc.GetStrides());
                    nInStride = hIn * hInStride;
                    cInStride = hIn * hInStride;
                    break;
                case 3:
                    std::tie(cIn, hIn, wIn)                   = tien<3>(xDesc.GetLengths());
                    std::tie(cInStride, hInStride, wInStride) = tien<3>(xDesc.GetStrides());
                    nInStride = cIn * cInStride;
                    break;
                }
            }
            else
            {
                MIOPEN_THROW("Activation does not support tensor dimensions larger than 4 or "
                             "smaller than 1");
            }

            construct_params.setBotDescFromMLDesc(xDesc);

            int activ_mode = this->GetMode();

            construct_params.setNeuronDescr(activ_mode, activ_power, activ_beta, activ_alpha);

            mloConstruct(construct_params);

            std::string program_name = construct_params.getKernelFile(); // CL kernel filename
            std::string kernel_name  = construct_params.getKernelName(); // kernel name
            std::string compiler_options =
                construct_params.getCompilerOptions(); // kernel parameters

            const std::vector<size_t>& vld = construct_params.getLocalWkSize();
            const std::vector<size_t>& vgd = construct_params.getGlobalWkSize();

            auto f_activ_alpha = as_float(this->GetAlpha());
            auto f_activ_beta  = as_float(this->GetBeta());
            auto f_activ_power = as_float(this->GetPower());
            auto f_diff_scale  = f_activ_beta * f_activ_power;

            compiler_options +=
                " -DMLO_N_IN=" + std::to_string(nIn) + " -DMLO_C_IN=" + std::to_string(cIn) +
                " -DMLO_H_IN=" + std::to_string(hIn) + " -DMLO_W_IN=" + std::to_string(wIn) +
                " -DMLO_N_IN_STRIDE=" + std::to_string(nInStride) + " -DMLO_C_IN_STRIDE=" +
                std::to_string(cInStride) + " -DMLO_H_IN_STRIDE=" + std::to_string(hInStride) +
                " -DMLO_W_IN_STRIDE=" + std::to_string(wInStride) + " -DMLO_N_OUT=" +
                std::to_string(nOut) + " -DMLO_C_OUT=" + std::to_string(cOut) + " -DMLO_H_OUT=" +
                std::to_string(hOut) + " -DMLO_W_OUT=" + std::to_string(wOut) +
                " -DMLO_N_OUT_STRIDE=" + std::to_string(nOutStride) + " -DMLO_C_OUT_STRIDE=" +
                std::to_string(cOutStride) + " -DMLO_H_OUT_STRIDE=" + std::to_string(hOutStride) +
                " -DMLO_W_OUT_STRIDE=" + std::to_string(wOutStride) + " -DMLO_N_DIN=" +
                std::to_string(ndIn) + " -DMLO_C_DIN=" + std::to_string(cdIn) + " -DMLO_H_DIN=" +
                std::to_string(hdIn) + " -DMLO_W_DIN=" + std::to_string(wdIn) +
                " -DMLO_N_DIN_STRIDE=" + std::to_string(ndInStride) + " -DMLO_C_DIN_STRIDE=" +
                std::to_string(cdInStride) + " -DMLO_H_DIN_STRIDE=" + std::to_string(hdInStride) +
                " -DMLO_W_DIN_STRIDE=" + std::to_string(wdInStride) + " -DMLO_N_DOUT=" +
                std::to_string(ndOut) + " -DMLO_C_DOUT=" + std::to_string(cdOut) +
                " -DMLO_H_DOUT=" + std::to_string(hdOut) + " -DMLO_W_DOUT=" +
                std::to_string(wdOut) + " -DMLO_N_DOUT_STRIDE=" + std::to_string(ndOutStride) +
                " -DMLO_C_DOUT_STRIDE=" + std::to_string(cdOutStride) + " -DMLO_H_DOUT_STRIDE=" +
                std::to_string(hdOutStride) + " -DMLO_W_DOUT_STRIDE=" +
                std::to_string(wdOutStride) + " -DMLO_IN_BLOCK_SZ=" +
                std::to_string(cIn * hIn * wIn) + " -DMLO_OUT_BLOCK_SZ=" +
                std::to_string(cOut * hOut * wOut) + " -DMLO_DIN_BLOCK_SZ=" +
                std::to_string(cdIn * hdIn * wdIn) + " -DMLO_DOUT_BLOCK_SZ=" +
                std::to_string(cdOut * hdOut * wdOut);

            handle.AddKernel("miopenActivationBackward",
                             network_config,
                             program_name,
                             kernel_name,
                             vld,
                             vgd,
                             compiler_options)(dx,
                                               dy,
                                               x,
                                               y,
                                               as_float(f_diff_scale),
                                               as_float(f_activ_power),
                                               as_float(f_activ_beta),
                                               as_float(f_activ_alpha),
                                               static_cast<long long>(dxOffset),
                                               static_cast<long long>(dyOffset),
                                               static_cast<long long>(xOffset),
                                               static_cast<long long>(yOffset));
        }
    });
    return (status);
}
} // namespace miopen<|MERGE_RESOLUTION|>--- conflicted
+++ resolved
@@ -54,7 +54,7 @@
     double activ_beta  = GetBeta();
     double activ_power = GetPower();
 
-	std::string network_config{};
+    std::string network_config{};
 
     // short cut for packed tensors and 2D tensors with stride != width
     auto x_lens = xDesc.GetLengths();
@@ -66,36 +66,30 @@
     auto x_elem_sz = xDesc.GetElementSize();
     auto y_elem_sz = yDesc.GetElementSize();
 
-	auto x_stride2D =
-		static_cast<unsigned int>((x_lens.size() == 2) ? x_strides[0] : (x_lens.size() == 3)
-			? x_strides[1]
-			: (x_lens.size() == 4)
-			? x_strides[2]
-			: x_strides[3]);
-	auto y_stride2D =
-		static_cast<unsigned int>((y_lens.size() == 2) ? y_strides[0] : (y_lens.size() == 3)
-			? y_strides[1]
-			: (y_lens.size() == 4)
-			? y_strides[2]
-			: y_strides[3]);
-
-	auto x_width2D = ((x_lens.size() == 2) ? x_lens[1] : (x_lens.size() == 3)
-		? x_lens[2]
-		: (x_lens.size() == 4)
-		? x_lens[3]
-		: x_lens[4]);
-
-
-	auto y_width2D =
-		((y_lens.size() == 2) ? y_lens[1] : (y_lens.size() == 3)
-			? y_lens[2]
-			: (y_lens.size() == 4)
-			? y_lens[3]
-			: y_lens[4]);
-
-
-    bool t2D = (x_lens.size() == y_lens.size() && ((x_width2D != x_stride2D) || (y_width2D != y_stride2D))
-                && (x_lens.size() == 2 || (x_lens.size() == 3 && x_lens[0] == 1 && y_lens[0] == 1) ||
+    auto x_stride2D = static_cast<unsigned int>(
+        (x_lens.size() == 2) ? x_strides[0] : (x_lens.size() == 3)
+                                                  ? x_strides[1]
+                                                  : (x_lens.size() == 4) ? x_strides[2]
+                                                                         : x_strides[3]);
+    auto y_stride2D = static_cast<unsigned int>(
+        (y_lens.size() == 2) ? y_strides[0] : (y_lens.size() == 3)
+                                                  ? y_strides[1]
+                                                  : (y_lens.size() == 4) ? y_strides[2]
+                                                                         : y_strides[3]);
+
+    auto x_width2D =
+        ((x_lens.size() == 2) ? x_lens[1] : (x_lens.size() == 3) ? x_lens[2] : (x_lens.size() == 4)
+                                                                                   ? x_lens[3]
+                                                                                   : x_lens[4]);
+
+    auto y_width2D =
+        ((y_lens.size() == 2) ? y_lens[1] : (y_lens.size() == 3) ? y_lens[2] : (y_lens.size() == 4)
+                                                                                   ? y_lens[3]
+                                                                                   : y_lens[4]);
+
+    bool t2D = (x_lens.size() == y_lens.size() &&
+                ((x_width2D != x_stride2D) || (y_width2D != y_stride2D)) &&
+                (x_lens.size() == 2 || (x_lens.size() == 3 && x_lens[0] == 1 && y_lens[0] == 1) ||
                  (x_lens.size() == 4 && x_lens[0] == 1 && x_lens[1] == 1 && y_lens[0] == 1 &&
                   y_lens[1] == 1) ||
                  (x_lens.size() == 5 && x_lens[0] == 1 && x_lens[1] == 1 && x_lens[2] == 1 &&
@@ -103,7 +97,6 @@
     bool packed = xDesc.IsPacked() && yDesc.IsPacked();
 
     visit_float(xDesc.GetType(), [&](auto as_float) {
-
 
         if(x_elem_sz == y_elem_sz && (packed || t2D))
         {
@@ -183,33 +176,6 @@
 
                 vgd.push_back(MAP_RD);
 
-<<<<<<< HEAD
-            vgd.push_back(MAP_RD);
-
-			std::string program_name = "MIOpenNeuron.cl";
-            std::string kernel_name  = (packed) ? "MIOpenActiveFwdLite" : "MIOpenActiveFwd2DLite";
-            if(packed)
-            {
-                vgd.push_back(1);
-                vgd.push_back(1);
-
-                handle.AddKernel("miopenActivationForward",
-                                 network_config,
-                                 program_name,
-                                 kernel_name,
-                                 vld,
-                                 vgd,
-                                 compiler_options)(x,
-                                                   y,
-                                                   as_float(f_activ_power),
-                                                   as_float(f_activ_beta),
-                                                   as_float(f_activ_alpha),
-                                                   static_cast<long long>(xOffset),
-                                                   static_cast<long long>(yOffset));
-            }
-            else
-            {
-=======
                 std::string program_name = "MIOpenNeuron.cl";
                 std::string kernel_name =
                     (packed) ? "MIOpenActiveFwdLite" : "MIOpenActiveFwd2DLite";
@@ -234,7 +200,6 @@
                 }
                 else
                 {
->>>>>>> 5c31ba24
 
                     vgd.push_back(height);
                     vgd.push_back(1);
@@ -447,7 +412,7 @@
     double activ_beta  = GetBeta();
     double activ_power = GetPower();
 
-	std::string network_config = {};
+    std::string network_config = {};
 
     // short cut for packed tensors and 2D tensors with stride != width
     auto x_lens  = xDesc.GetLengths();
@@ -465,65 +430,55 @@
     auto dx_elem_sz = dxDesc.GetElementSize();
     auto dy_elem_sz = dyDesc.GetElementSize();
 
-	auto x_stride2D =
-		static_cast<unsigned int>((x_lens.size() == 2) ? x_strides[0] : (x_lens.size() == 3)
-			? x_strides[1]
-			: (x_lens.size() == 4)
-			? x_strides[2]
-			: x_strides[3]);
-	auto y_stride2D =
-		static_cast<unsigned int>((y_lens.size() == 2) ? y_strides[0] : (y_lens.size() == 3)
-			? y_strides[1]
-			: (y_lens.size() == 4)
-			? y_strides[2]
-			: y_strides[3]);
-
-	auto dx_stride2D =
-		static_cast<unsigned int>((dx_lens.size() == 2) ? dx_strides[0] : (dx_lens.size() == 3)
-			? dx_strides[1]
-			: (dx_lens.size() == 4)
-			? dx_strides[2]
-			: dx_strides[3]);
-	auto dy_stride2D =
-		static_cast<unsigned int>((dy_lens.size() == 2) ? dy_strides[0] : (dy_lens.size() == 3)
-			? dy_strides[1]
-			: (dy_lens.size() == 4)
-			? dy_strides[2]
-			: dy_strides[3]);
-
-
-	auto x_width2D = ((x_lens.size() == 2) ? x_lens[1] : (x_lens.size() == 3)
-		? x_lens[2]
-		: (x_lens.size() == 4)
-		? x_lens[3]
-		: x_lens[4]);
-
-
-	auto y_width2D =
-		((y_lens.size() == 2) ? y_lens[1] : (y_lens.size() == 3)
-			? y_lens[2]
-			: (y_lens.size() == 4)
-			? y_lens[3]
-			: y_lens[4]);
-
-	auto dx_width2D = ((dx_lens.size() == 2) ? dx_lens[1] : (dx_lens.size() == 3)
-		? dx_lens[2]
-		: (dx_lens.size() == 4)
-		? dx_lens[3]
-		: dx_lens[4]);
-
-
-	auto dy_width2D =
-		((dy_lens.size() == 2) ? dy_lens[1] : (dy_lens.size() == 3)
-			? dy_lens[2]
-			: (dy_lens.size() == 4)
-			? dy_lens[3]
-			: dy_lens[4]);
+    auto x_stride2D = static_cast<unsigned int>(
+        (x_lens.size() == 2) ? x_strides[0] : (x_lens.size() == 3)
+                                                  ? x_strides[1]
+                                                  : (x_lens.size() == 4) ? x_strides[2]
+                                                                         : x_strides[3]);
+    auto y_stride2D = static_cast<unsigned int>(
+        (y_lens.size() == 2) ? y_strides[0] : (y_lens.size() == 3)
+                                                  ? y_strides[1]
+                                                  : (y_lens.size() == 4) ? y_strides[2]
+                                                                         : y_strides[3]);
+
+    auto dx_stride2D = static_cast<unsigned int>(
+        (dx_lens.size() == 2) ? dx_strides[0] : (dx_lens.size() == 3)
+                                                    ? dx_strides[1]
+                                                    : (dx_lens.size() == 4) ? dx_strides[2]
+                                                                            : dx_strides[3]);
+    auto dy_stride2D = static_cast<unsigned int>(
+        (dy_lens.size() == 2) ? dy_strides[0] : (dy_lens.size() == 3)
+                                                    ? dy_strides[1]
+                                                    : (dy_lens.size() == 4) ? dy_strides[2]
+                                                                            : dy_strides[3]);
+
+    auto x_width2D =
+        ((x_lens.size() == 2) ? x_lens[1] : (x_lens.size() == 3) ? x_lens[2] : (x_lens.size() == 4)
+                                                                                   ? x_lens[3]
+                                                                                   : x_lens[4]);
+
+    auto y_width2D =
+        ((y_lens.size() == 2) ? y_lens[1] : (y_lens.size() == 3) ? y_lens[2] : (y_lens.size() == 4)
+                                                                                   ? y_lens[3]
+                                                                                   : y_lens[4]);
+
+    auto dx_width2D =
+        ((dx_lens.size() == 2) ? dx_lens[1] : (dx_lens.size() == 3)
+                                                  ? dx_lens[2]
+                                                  : (dx_lens.size() == 4) ? dx_lens[3]
+                                                                          : dx_lens[4]);
+
+    auto dy_width2D =
+        ((dy_lens.size() == 2) ? dy_lens[1] : (dy_lens.size() == 3)
+                                                  ? dy_lens[2]
+                                                  : (dy_lens.size() == 4) ? dy_lens[3]
+                                                                          : dy_lens[4]);
 
     bool t2D = (x_lens.size() == y_lens.size() && dx_lens.size() == dy_lens.size() &&
-                x_lens.size() == dx_lens.size() 
-		       && ((x_width2D != x_stride2D) || (y_width2D != y_stride2D) || (dx_width2D != dx_stride2D) || (dy_width2D != dy_stride2D))
-               && (x_lens.size() == 2 || (x_lens.size() == 3 && x_lens[0] == 1 && y_lens[0] == 1 &&
+                x_lens.size() == dx_lens.size() &&
+                ((x_width2D != x_stride2D) || (y_width2D != y_stride2D) ||
+                 (dx_width2D != dx_stride2D) || (dy_width2D != dy_stride2D)) &&
+                (x_lens.size() == 2 || (x_lens.size() == 3 && x_lens[0] == 1 && y_lens[0] == 1 &&
                                         dx_lens[0] == 1 && dy_lens[0] == 1) ||
                  (x_lens.size() == 4 && x_lens[0] == 1 && x_lens[1] == 1 && y_lens[0] == 1 &&
                   y_lens[1] == 1 && dy_lens[0] == 1 && dy_lens[1] == 1 && dx_lens[0] == 1 &&
@@ -532,12 +487,7 @@
                   y_lens[0] == 1 && y_lens[1] == 1 && y_lens[2] == 1 && dy_lens[0] == 1 &&
                   dy_lens[1] == 1 && dy_lens[2] == 1 && dx_lens[0] == 1 && dx_lens[1] == 1 &&
                   dx_lens[2] == 1)));
-<<<<<<< HEAD
-    bool packed = IsPackedTensor(x_strides, x_lens) && IsPackedTensor(y_strides, y_lens) &&
-                  IsPackedTensor(dx_strides, dx_lens) && IsPackedTensor(dy_strides, dy_lens);
-=======
     bool packed = xDesc.IsPacked() && yDesc.IsPacked() && dxDesc.IsPacked() && dyDesc.IsPacked();
->>>>>>> 5c31ba24
     visit_float(xDesc.GetType(), [&](auto as_float) {
 
         if(x_elem_sz == y_elem_sz && dx_elem_sz == dy_elem_sz && x_elem_sz == dx_elem_sz &&
