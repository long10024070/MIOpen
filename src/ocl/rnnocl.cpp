--- conflicted
+++ resolved
@@ -422,39 +422,7 @@
                     {
                         if(hx != nullptr)
                         {
-                            auto gg = ScanGemmGeometryRNN(handle,
-                                                          hx,
-                                                          w,
-                                                          workSpace,
-                                                          in_n.at(cur_time),
-                                                          wei_len,
-                                                          hy_h,
-                                                          1,
-                                                          1,
-                                                          false,
-                                                          true,
-                                                          false,
-                                                          uni_stride,
-                                                          uni_stride,
-                                                          hy_stride,
-                                                          false,
-                                                          network_config,
-                                                          MIO_RNN_FINDSOL_TIMEOUT);
-
-<<<<<<< HEAD
-                            gg.RunGemm(handle,
-                                       hx,
-                                       w,
-                                       workSpace,
-                                       hx_shift + ri * hy_n * hy_h,
-                                       wei_shift + ri * wei_len * uni_stride,
-                                       offset + ri * wei_len);
-
-                            // Update time
-                            profileRNNkernels(handle, 1, ctime);
-                        }
-=======
-                        RunGemmGeometryRNN(handle,
+                            RunGemmGeometryRNN(handle,
                                            hx,
                                            w,
                                            workSpace,
@@ -477,7 +445,7 @@
                                            MIO_RNN_FINDSOL_TIMEOUT);
                         // Update time
                         profileRNNkernels(handle, 1, ctime);
->>>>>>> 4272639a
+                        }
                     }
                     else
                     {
@@ -1315,37 +1283,8 @@
                 {
                     if(ti == 0)
                     {
-<<<<<<< HEAD
                         if(hx != nullptr)
                         {
-                            auto gg = ScanGemmGeometryRNN(handle,
-                                                          hx,
-                                                          w,
-                                                          reserveSpace,
-                                                          in_n.at(cur_time),
-                                                          wei_len,
-                                                          hy_h,
-                                                          1,
-                                                          1,
-                                                          false,
-                                                          true,
-                                                          false,
-                                                          uni_stride,
-                                                          uni_stride,
-                                                          hy_stride,
-                                                          false,
-                                                          network_config,
-                                                          MIO_RNN_FINDSOL_TIMEOUT);
-
-                            gg.RunGemm(handle,
-                                       hx,
-                                       w,
-                                       reserveSpace,
-                                       hx_shift + ri * hy_n * hy_h,
-                                       wei_shift + ri * wei_len * uni_stride,
-                                       offset + ri * wei_len);
-=======
-
                         RunGemmGeometryRNN(handle,
                                            hx,
                                            w,
@@ -1367,44 +1306,12 @@
                                            false,
                                            network_config,
                                            MIO_RNN_FINDSOL_TIMEOUT);
->>>>>>> 4272639a
-
                             // Update time
                             profileRNNkernels(handle, 1, ctime);
                         }
                     }
                     else
                     {
-
-<<<<<<< HEAD
-                        auto gg = ScanGemmGeometryRNN(handle,
-                                                      hy,
-                                                      w,
-                                                      reserveSpace,
-                                                      in_n.at(cur_time),
-                                                      wei_len,
-                                                      hy_h,
-                                                      1,
-                                                      1,
-                                                      false,
-                                                      true,
-                                                      false,
-                                                      uni_stride,
-                                                      uni_stride,
-                                                      hy_stride,
-                                                      false,
-                                                      network_config,
-                                                      MIO_RNN_FINDSOL_TIMEOUT);
-
-                        gg.RunGemm(handle,
-                                   hy,
-                                   w,
-                                   reserveSpace,
-                                   hx_shift + ri * hy_n * hy_h,
-                                   wei_shift + ri * wei_len * uni_stride,
-                                   offset + ri * wei_len);
-
-=======
                         RunGemmGeometryRNN(handle,
                                            hy,
                                            w,
@@ -1426,7 +1333,6 @@
                                            false,
                                            network_config,
                                            MIO_RNN_FINDSOL_TIMEOUT);
->>>>>>> 4272639a
                         // Update time
                         profileRNNkernels(handle, 1, ctime);
                     }
@@ -2782,36 +2688,7 @@
                         {
                             if(hx != nullptr)
                             {
-                                auto gg = ScanGemmGeometryRNN(handle,
-                                                              hx,
-                                                              w,
-                                                              workSpace,
-                                                              in_n.at(cur_time),
-                                                              hy_h,
-                                                              hy_h,
-                                                              1,
-                                                              1,
-                                                              false,
-                                                              true,
-                                                              false,
-                                                              uni_stride,
-                                                              uni_stride,
-                                                              hy_stride,
-                                                              false,
-                                                              network_config,
-                                                              MIO_RNN_FINDSOL_TIMEOUT);
-
-<<<<<<< HEAD
-                                gg.RunGemm(handle,
-                                           hx,
-                                           w,
-                                           workSpace,
-                                           hx_shift + ri * hy_n * hy_h,
-                                           weitime_shift + 2 * hy_h * uni_stride +
-                                               ri * 3 * hy_h * uni_stride,
-                                           offset + hy_h + ri * 3 * hy_h);
-=======
-                            RunGemmGeometryRNN(handle,
+                                RunGemmGeometryRNN(handle,
                                                hx,
                                                w,
                                                workSpace,
@@ -2833,8 +2710,6 @@
                                                false,
                                                network_config,
                                                MIO_RNN_FINDSOL_TIMEOUT);
->>>>>>> 4272639a
-
                                 // Update time
                                 profileRNNkernels(handle, 1, ctime);
                             }
@@ -3652,43 +3527,7 @@
                     {
                         if(hx != nullptr)
                         {
-                            auto gg = ScanGemmGeometryRNN(handle,
-                                                          workSpace,
-                                                          hx,
-                                                          dw,
-                                                          wei_len,
-                                                          hy_h,
-                                                          in_n.at(cur_time),
-                                                          1,
-                                                          1,
-                                                          true,
-                                                          false,
-                                                          false,
-                                                          hy_stride,
-                                                          uni_stride,
-                                                          uni_stride,
-                                                          false,
-                                                          network_config,
-                                                          MIO_RNN_FINDSOL_TIMEOUT);
-
-<<<<<<< HEAD
-                            gg.RunGemm(handle,
-                                       workSpace,
-                                       hx,
-                                       dw,
-                                       hid_shift + ri * wei_len,
-                                       hx_shift + ri * hy_n * hy_h,
-                                       wei_shift + ri * wei_len * uni_stride);
-
-                            // Update time
-                            if(li == nLayers - 1 && ti == seqLen - 1 && ri == bi - 1 &&
-                               !(rnnMode == miopenGRU && biasMode))
-                                profileRNNkernels(handle, 2, ctime);
-                            else
-                                profileRNNkernels(handle, std::min(time_mark++, 1), ctime);
-                        }
-=======
-                        RunGemmGeometryRNN(handle,
+                            RunGemmGeometryRNN(handle,
                                            workSpace,
                                            hx,
                                            dw,
@@ -3709,13 +3548,13 @@
                                            false,
                                            network_config,
                                            MIO_RNN_FINDSOL_TIMEOUT);
-                        // Update time
-                        if(li == nLayers - 1 && ti == seqLen - 1 && ri == bi - 1 &&
-                           !(rnnMode == miopenGRU && biasMode))
-                            profileRNNkernels(handle, 2, ctime);
-                        else
-                            profileRNNkernels(handle, std::min(time_mark++, 1), ctime);
->>>>>>> 4272639a
+                            // Update time
+                            if(li == nLayers - 1 && ti == seqLen - 1 && ri == bi - 1 &&
+                               !(rnnMode == miopenGRU && biasMode))
+                                profileRNNkernels(handle, 2, ctime);
+                            else
+                                profileRNNkernels(handle, std::min(time_mark++, 1), ctime);
+                        }
                     }
                     else
                     {
