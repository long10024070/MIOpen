--- conflicted
+++ resolved
@@ -395,18 +395,9 @@
 #if MIOPEN_USE_GEMM
         if(xDesc.GetType() == miopenFloat)
         {
-<<<<<<< HEAD
-            float time_gemm = 0;
-
-            // Use transpose path if input ht and width <= 14 for 1x1_stride=1 convolutions OR
-            // for 1x1_stride=2
-            if((wei_h == 1 && wei_w == 1 && pad_h == 0 && pad_w == 0 && dilation_h == 1 &&
-                dilation_w == 1) &&
-=======
             // Use transpose path if input ht and width <= 14 for 1x1_stride=1 convolutions OR for
             // 1x1_stride=2
             if((wei_h == 1 && wei_w == 1 && pad_h == 0 && pad_w == 0) &&
->>>>>>> e320a7cb
                ((in_h <= 14 && in_w <= 14 && u == 1 && v == 1) || (u == 2 && v == 2)))
             {
                 size_t workspace_req = ForwardGetWorkSpaceSizeGEMMTranspose(xDesc, yDesc);
@@ -497,20 +488,13 @@
                                         dilation_w,
                                         workSpace);
 
-<<<<<<< HEAD
-                gg.FindSolution(.003, handle, workSpace, w, tmp_y.get(), false);
-                gg.RunGemm(handle, workSpace, w, tmp_y.get(), 0, 0, 0);
-                time_gemm = in_n * (time_im2col + handle.GetKernelTime());
+                // y = w * Im2Col(x)
+                CallGemm(handle, gemm_desc, w, 0, workSpace, 0, tmp_y.get(), 0);
+
+                float time_gemm = in_n * (time_im2col + handle.GetKernelTime());
 
                 record.SetValues("miopenConvolutionFwdAlgoGEMM",
                                  FindDbData{"gemm",
-=======
-                // y = w * Im2Col(x)
-                CallGemm(handle, gemm_desc, w, 0, workSpace, 0, tmp_y.get(), 0);
-
-                float time_gemm = in_n * (time_im2col + handle.GetKernelTime());
-                perf_db.push_back(PerfField{"miopenConvolutionFwdAlgoGEMM",
->>>>>>> e320a7cb
                                             time_gemm,
                                             ForwardGetWorkSpaceSizeGEMM(
                                                 handle, wDesc, yDesc)}); // Todo: gemm solver id?
@@ -952,19 +936,11 @@
             std::tie(std::ignore, std::ignore, out_h, out_w) = tien<4>(yDesc.GetLengths());
 
             std::string network_config;
-<<<<<<< HEAD
-#if MIOPEN_USE_MIOPENGEMM
-            // Use transpose path if input ht and width <= 14 for 1x1_stride=1 convolutions OR
-            // for 1x1_stride=2
-            if((wei_h == 1 && wei_w == 1 && pad_h == 0 && pad_w == 0 && dilation_h == 1 &&
-                dilation_w == 1) &&
-=======
 
 #if MIOPEN_USE_GEMM
             // Use transpose path if input ht and width <= 14 for 1x1_stride=1 convolutions OR for
             // 1x1_stride=2
             if((wei_h == 1 && wei_w == 1 && pad_h == 0 && pad_w == 0) &&
->>>>>>> e320a7cb
                ((in_h <= 14 && in_w <= 14 && u == 1 && v == 1) || (u == 2 && v == 2)))
             {
                 MIOPEN_LOG_FUNCTION("convolution, 1x1, 14x14");
@@ -2443,17 +2419,11 @@
 
             if(wei_h != 1 || wei_w != 1 || pad_h != 0 || pad_w != 0 || u != 1 || v != 1)
             {
-<<<<<<< HEAD
-                assert(workSpace != nullptr && workSpaceSize >= BackwardWeightsGetWorkSpaceSizeGEMM(
-                                                                    handle, dyDesc, dwDesc));
-            }
-=======
                 MIOPEN_LOG_FUNCTION("convolution, non 1x1");
 
                 assert(workSpace != nullptr &&
                        workSpaceSize >=
                            BackwardWeightsGetWorkSpaceSizeGEMM(handle, dyDesc, dwDesc));
->>>>>>> e320a7cb
 
                 // dw = dy * transpose(Im2Col(x))
                 GemmDescriptor gemm_desc = CreateGemmDescriptorConvBwdWeight(dyDesc, xDesc, dwDesc);
