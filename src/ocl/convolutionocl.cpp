#include <mlopen/convolution.hpp>
#include <mlopen/util.hpp>
#include <mlopen/mlo_internal.hpp>

#if MLOPEN_USE_TINYGEMM
#include <mlopen/gemm.hpp>
#endif

namespace mlopen {

void ConvolutionDescriptor::FindConvFwdAlgorithm(Handle& handle,
        const TensorDescriptor&     xDesc,
        ConstData_t             x,
        const TensorDescriptor&     wDesc,
        ConstData_t             w,
        const TensorDescriptor&     yDesc,
        ConstData_t             y,
        const int                    /*requestAlgoCount*/,
        int                         * /*returnedAlgoCount*/,
        mlopenConvAlgoPerf_t        *perfResults,
        mlopenConvPreference_t       /*preference*/,
        Data_t                      workSpace,
        size_t                       /*workSpaceSize*/,
        bool                        exhaustiveSearch) const {

    if(x == nullptr || w == nullptr || y == nullptr) {
        MLOPEN_THROW(mlopenStatusBadParm);
    }
#if 0
        if(returnedAlgoCount == nullptr || perfResults == nullptr) {
            MLOPEN_THROW(mlopenStatusBadParm);
        }
        if(requestAlgoCount < 1) {
            MLOPEN_THROW(mlopenStatusBadParm);
        }
#endif 

    // GEMM based
    int in_n, in_c, in_h, in_w;
    std::tie(in_n, in_c, in_h, in_w) = tie4(xDesc.GetLengths());

    int wei_n, wei_h, wei_w;
    std::tie(wei_n, std::ignore, wei_h, wei_w) = tie4(wDesc.GetLengths());

    int out_h, out_w;
    std::tie(std::ignore, std::ignore, out_h, out_w) = tie4(yDesc.GetLengths());
    std::string network_config;
#if MLOPEN_USE_TINYGEMM
    if(workSpace != nullptr) {
        if(wei_h != 1 && wei_w != 1) {
            size_t in_offset = 0;
            Im2ColGPU(handle, x, in_offset, in_c, in_h, in_w, wei_h, wei_w, out_h, out_w, pad_h, pad_w, v, u, workSpace);
        }

        GemmGeometry gg = CreateGemmGeometryConvFwd(xDesc, wDesc, yDesc, false, network_config);
        gg.FindSolution(.003, handle, workSpace, w, y, false);
    }
#else
    (void)workSpace; // Suppress warning
#endif

    // Direct algo
    // Generate kernels if OpenCL
    // Compile, cache kernels, etc.
    // Launch all kernels and store the perf, workspace limits, etc.

    mlo_construct_direct2D construct_params(1); // forward
    construct_params.doSearch(exhaustiveSearch);
    construct_params.saveSearchRequest(true);

    construct_params.setGeneralCompOptions("");

    construct_params.setStream(&handle);

    construct_params.setOutputDescFromMLDesc(yDesc);
    construct_params.setInputDescFromMLDesc(xDesc);
    construct_params.setWeightDescFromMLDesc(wDesc);

    construct_params.setConvDescr(pad_h, pad_w, u, v, upscalex, upscaley);

    construct_params.mloConstruct();
    std::string program_name = construct_params.getKernelFile();  //"../src/Hello.cl"; // CL kernel filename
    std::string kernel_name = construct_params.getKernelName(); // "hello_world_kernel"; // kernel name
    std::string parms = construct_params.getCompilerOptions(); // kernel parameters

    construct_params.mloBuildConf_Key(network_config);

    const std::vector<size_t> & vld = construct_params.getLocalWkSize();
    const std::vector<size_t> & vgd = construct_params.getGlobalWkSize();

	float padding_val = 0;

	auto kernel = handle.GetKernel("mlopenConvolutionFwdAlgoDirect",
		network_config,
		program_name,
		kernel_name,
		vld,
		vgd,
		parms);

	if (kernel.GetName() == "sp3AsmConv3x3F")
	{
		int flags = 0;
		int reserved = 0;
		int *return_addr = nullptr;
		int N, C, H, W, K, n_groups;
		construct_params.getCompiledInParameters(&N, &C, &H, &W, &K, &n_groups);
		kernel(N, C, H, W, K, n_groups, flags, reserved, x, w, y, return_addr);
	}
	else
	{
		kernel(x, w, y, padding_val);
	}
	
	// FIXME: MD temporary hack for hipcaffe
	// should be ideally wrapped under mlopen::deref to check 
	// for the size of perfResults == requestedAlgoCount
	perfResults->fwd_algo = mlopenConvolutionFwdAlgoDirect;
}

void ConvolutionDescriptor::ConvolutionForward(Handle& handle,
        const void                  * /*alpha*/,
        const TensorDescriptor&     xDesc,
        ConstData_t             x,
        const TensorDescriptor&     wDesc,
        ConstData_t             w,
        mlopenConvFwdAlgorithm_t    algo,
        const void                  * /*beta*/,
        const TensorDescriptor&     yDesc,
        Data_t                      y, 
        Data_t                      workSpace,
        size_t                       /*workSpaceSize*/) const {

    if(x == nullptr || w == nullptr || y == nullptr) {
        MLOPEN_THROW(mlopenStatusBadParm);
    }
    if(xDesc.GetSize() != yDesc.GetSize() || xDesc.GetSize() != wDesc.GetSize()) {
        MLOPEN_THROW(mlopenStatusBadParm);
    }
    if(xDesc.GetType() != yDesc.GetType() || xDesc.GetType() != wDesc.GetType()) {
        MLOPEN_THROW(mlopenStatusBadParm);
    }
    if(xDesc.GetLengths()[1] != wDesc.GetLengths()[1]) {
        MLOPEN_THROW(mlopenStatusBadParm);
    }
    if(xDesc.GetSize() < 3) {
        MLOPEN_THROW(mlopenStatusBadParm);
    }

    switch (algo)
    {
        case mlopenConvolutionFwdAlgoDirect:
        {
            // TODO(paul): Replicating code for now.
            mlo_construct_direct2D construct_params(1); // forward
            construct_params.setOutputDescFromMLDesc(yDesc);
            construct_params.setInputDescFromMLDesc(xDesc);
            construct_params.setWeightDescFromMLDesc(wDesc);

            construct_params.setStream(&handle);

            std::string network_config;
            construct_params.mloBuildConf_Key(network_config);

            std::string algorithm_name = "mlopenConvolutionFwdAlgoDirect";
            float padding_val = 0;
            auto kernel = handle.GetKernel(algorithm_name, network_config);

            // TODO(mayank): winograd should move to a separate case
            // waiting for fixes
            if (kernel.GetName() == "sp3AsmConv3x3F")
            {
                int flags = 0;
                int reserved = 0;
                int *return_addr = nullptr;
                int N, C, H, W, K, n_groups;
                construct_params.getCompiledInParameters(&N, &C, &H, &W, &K, &n_groups);
                kernel(N, C, H, W, K, n_groups, flags, reserved, x, w, y, return_addr);
            }
            else
            {
                kernel(x, w, y, padding_val);
            }
        }
        break;

        case mlopenConvolutionFwdAlgoGEMM:
        {
            if(workSpace == nullptr) {
                MLOPEN_THROW("Workspace is required");
            }

            int in_n, in_c, in_h, in_w;
            std::tie(in_n, in_c, in_h, in_w) = tie4(xDesc.GetLengths());

            int wei_n, wei_h, wei_w;
            std::tie(wei_n, std::ignore, wei_h, wei_w) = tie4(wDesc.GetLengths());

            int out_h, out_w;
            std::tie(std::ignore, std::ignore, out_h, out_w) = tie4(yDesc.GetLengths());

            std::string network_config;
#if MLOPEN_USE_TINYGEMM
            CreateGemmGeometryConvFwd(xDesc, wDesc, yDesc, false, network_config);
            GemmGeometry gg = GetGemmGeometry("mlopenConvolutionFwdAlgoGEMM", network_config);

            float time_0 = 0;
            float t1 = 0;
            for(int i = 0; i < in_n; i++) {
                int out_offset = i * wei_n * out_h * out_w;
                if(wei_h != 1 && wei_w != 1) {
                    size_t in_offset = i * in_c * in_h * in_w;
                    Im2ColGPU(handle, x, in_offset, in_c, in_h, in_w, wei_h, wei_w, out_h, out_w, pad_h, pad_w, v, u, workSpace);
                    if(handle.IsProfilingEnabled())
                        t1 = handle.GetKernelTime();

                    gg.RunGemm(handle, workSpace, w, y, 0, 0, out_offset);

                    // Update times for both the kernels
                    if(handle.IsProfilingEnabled()) {
                        if(i == in_n - 1)
                            handle.AccumKernelTime(t1+time_0);
                        else
                            handle.AccumKernelTime(t1);
                        time_0 += handle.GetKernelTime();
                    }
                }
                else if(wei_h == 1 && wei_w == 1) {
                    int in_offset = i * in_c * in_h * in_w;
                    gg.RunGemm(handle, x, w, y, in_offset, 0, out_offset);
                    if(handle.IsProfilingEnabled()) {
                        if(i == in_n - 1)
                            handle.AccumKernelTime(time_0);
                        time_0 += handle.GetKernelTime();
                    }

                } 
            }
#else
            MLOPEN_THROW("GEMM is not supported");
#endif
        }
        break;
        case mlopenConvolutionFwdAlgoFFT:
            break;
        case mlopenConvolutionFwdAlgoWinograd:
            break;
    }
}

// FindBackwardDataAlgorithm()
//
void ConvolutionDescriptor::FindConvBwdDataAlgorithm(Handle& handle,
        const TensorDescriptor&     dyDesc,
        ConstData_t             dy,
        const TensorDescriptor&     wDesc,
        ConstData_t             w,
        const TensorDescriptor&     dxDesc,
        ConstData_t             dx,
        const int                    /*requestAlgoCount*/,
        int                         * /*returnedAlgoCount*/,
        mlopenConvAlgoPerf_t        *perfResults,
        mlopenConvPreference_t       /*preference*/,
        void                        * /*workSpace*/,
        size_t                       /*workSpaceSize*/,
        bool                        exhaustiveSearch) const {

    if(dx == nullptr || w == nullptr || dy == nullptr) {
        MLOPEN_THROW(mlopenStatusBadParm);
    }
#if 0
        if(returnedAlgoCount == nullptr || perfResults == nullptr) {
            MLOPEN_THROW(mlopenStatusBadParm);
        }
        if(requestAlgoCount < 1) {
            MLOPEN_THROW(mlopenStatusBadParm);
        }
#endif 

    // Generate kernels if OpenCL
    // Compile, cache kernels, etc.
    // Launch all kernels and store the perf, workspace limits, etc.
    mlo_construct_direct2D construct_params(0); // backward
    construct_params.doSearch(exhaustiveSearch);
    construct_params.saveSearchRequest(true);

    construct_params.setGeneralCompOptions("");

    construct_params.setStream(&handle);

    construct_params.setOutputDescFromMLDesc(dyDesc);
    construct_params.setInputDescFromMLDesc(dxDesc);
    construct_params.setWeightDescFromMLDesc(wDesc);

    construct_params.setConvDescr(pad_h, pad_w, u, v, upscalex, upscaley);

    construct_params.mloConstruct();

    std::string program_name = construct_params.getKernelFile();
    std::string kernel_name = construct_params.getKernelName(); // kernel name
    std::string parms = construct_params.getCompilerOptions(); // kernel parameters

    std::string network_config;
    construct_params.mloBuildConf_Key(network_config);

    const std::vector<size_t> & vld = construct_params.getLocalWkSize();
    const std::vector<size_t> & vgd = construct_params.getGlobalWkSize();

    float padding_val = 0;
    handle.GetKernel("mlopenConvolutionBwdDataAlgo_0",
            network_config,
            program_name,
            kernel_name,
            vld,
            vgd,
            parms)(dy, w, dx, padding_val);

    // FIXME: MD temporary hack for hipcaffe
    // should be ideally wrapped under mlopen::deref to check 
    // for the size of perfResults == requestedAlgoCount
    perfResults->bwd_data_algo = mlopenConvolutionBwdDataAlgo_0;
    perfResults->time = handle.GetKernelTime();

}

// BackwardDataAlgorithm()
void ConvolutionDescriptor::ConvolutionBackwardData(Handle& handle,
        const void                      * /*alpha*/,
        const TensorDescriptor&         dyDesc,
        ConstData_t                 dy,
        const TensorDescriptor&         wDesc,
        ConstData_t                 w,
        mlopenConvBwdDataAlgorithm_t    /* algo */,
        const void                      * /*beta*/,
        const TensorDescriptor&         dxDesc,
        Data_t                          dx, 
        void                            * /*workSpace*/,
        size_t                           /*workSpaceSize*/) const {

    if(dx == nullptr || w == nullptr || dy == nullptr) {
        MLOPEN_THROW(mlopenStatusBadParm);
    }
    if(dyDesc.GetSize() != dxDesc.GetSize() || dyDesc.GetSize() != wDesc.GetSize()) {
        MLOPEN_THROW(mlopenStatusBadParm);
    }
    if(dyDesc.GetType() != dxDesc.GetType() || dyDesc.GetType() != wDesc.GetType()) {
        MLOPEN_THROW(mlopenStatusBadParm);
    }
    if(dyDesc.GetLengths()[1] != wDesc.GetLengths()[0]) {
        MLOPEN_THROW(mlopenStatusBadParm);
    }
    if(dyDesc.GetSize() < 3) {
        MLOPEN_THROW(mlopenStatusBadParm);
    }

    // Launch all kernels and store the perf, workspace limits, etc.
    mlo_construct_direct2D construct_params(0); // backward
    {
        construct_params.setOutputDescFromMLDesc(dyDesc);
        construct_params.setInputDescFromMLDesc(dxDesc);
        construct_params.setWeightDescFromMLDesc(wDesc);
        construct_params.setStream(&handle);
    }

    std::string network_config;
    construct_params.mloBuildConf_Key(network_config);

    float padding_val = 0;
    handle.GetKernel("mlopenConvolutionBwdDataAlgo_0", network_config) (dy, w, dx, padding_val);
}

// ConvolutionBackwardWeightsGetWorkSpaceSize
void ConvolutionDescriptor::ConvolutionBackwardWeightsGetWorkSpaceSize(
<<<<<<< HEAD
        const TensorDescriptor&      dyDesc,
        const TensorDescriptor&      xDesc,
        const TensorDescriptor&      dwDesc,
        size_t                      *workSpaceSize)
=======
	const TensorDescriptor&		 dyDesc,
	const TensorDescriptor&		 xDesc,
	const TensorDescriptor&		 dwDesc,
	size_t						*workSpaceSize) const
>>>>>>> 389de27a
{
    mlo_construct_BwdWrW2D construct_params(0); // backward with regards to weights
    construct_params.doSearch(false);
    construct_params.setOutputDescFromMLDesc(dyDesc);
    construct_params.setInputDescFromMLDesc(xDesc);
    construct_params.setWeightDescFromMLDesc(dwDesc);
    construct_params.setConvDescr(pad_h, pad_w, u, v, upscalex, upscaley);
    construct_params.mloConstruct();

    *workSpaceSize = construct_params.getWorkSpaceSzBytes();
}

// FindBackwardWeightsAlgorithm()
//
void ConvolutionDescriptor::FindConvBwdWeightsAlgorithm(Handle& handle,
        const TensorDescriptor&     dyDesc,
        ConstData_t             dy,
        const TensorDescriptor&     xDesc,
        ConstData_t             x,
        const TensorDescriptor&     dwDesc,
        ConstData_t             dw,
        const int                    /*requestAlgoCount*/,
        int                         * /*returnedAlgoCount*/,
        mlopenConvAlgoPerf_t        *perfResults,
        mlopenConvPreference_t       /*preference*/,
        Data_t                      workSpace,
        size_t                      /*workSpaceSize*/,
        bool                        /*exhaustiveSearch*/) const {

    if(x == nullptr || dw == nullptr || dy == nullptr) {
        MLOPEN_THROW(mlopenStatusBadParm);
    }
    if(workSpace == nullptr) {
        MLOPEN_THROW("Workspace is requried");
    }

    int in_n, in_c, in_h, in_w;
    std::tie(in_n, in_c, in_h, in_w) = tie4(xDesc.GetLengths());

    int wei_n, wei_h, wei_w;
    std::tie(wei_n, std::ignore, wei_h, wei_w) = tie4(dwDesc.GetLengths());

    int out_h, out_w;
    std::tie(std::ignore, std::ignore, out_h, out_w) = tie4(dyDesc.GetLengths());

    if(wei_h != 1 && wei_w != 1) {
        size_t in_offset = 0;
        Im2ColGPU(handle, x, in_offset, in_c, in_h, in_w, wei_h, wei_w, out_h, out_w, pad_h, pad_w, v, u, workSpace);
    }

    std::string network_config;
#if MLOPEN_USE_TINYGEMM
    GemmGeometry gg = CreateGemmGeometryConvBwdWeights(dyDesc, xDesc, dwDesc, false, network_config);
    gg.FindSolution(.003, handle, workSpace, dy, dw, false);
#endif
    // temprorary guard
    if((u == 1 && v == 1) || (wei_w >= 7 && u == 2 && v == 2))
    {
        mlo_construct_BwdWrW2D construct_params(0); // backward with regards to weights
        construct_params.doSearch(false);
        construct_params.setStream(&handle);
        construct_params.setOutputDescFromMLDesc(dyDesc);
        construct_params.setInputDescFromMLDesc(xDesc);
        construct_params.setWeightDescFromMLDesc(dwDesc);
        construct_params.setConvDescr(pad_h, pad_w, u, v, upscalex, upscaley);
        construct_params.mloConstruct();

        construct_params.mloBuildConf_Key(network_config);

        const std::vector<mlo_kernel_info> & bwd_wrw_info = construct_params.getKernelsInfo();
        /*
         * get info for all kernels of the layer
         * std::string _kernel_name;
         * std::string _kernel_file;
         * std::string _comp_options;
         * std::vector<size_t> _g_wk;
         * std::vector<size_t> _l_wk;
         */

        //TODO: the kernels should be able to be called from Find()
        // Actually, that is requried to correctly populate the
        // PerfResults. May be we should clear the outputs in Find()
        // after the kernel finishes
        // main kernel
        if (bwd_wrw_info.size() == 1)
        {
            const mlo_kernel_info &bwd_wrw = bwd_wrw_info[0];
            //          float padding_val = 0;

            handle.GetKernel("mlopenConvolutionBwdWeightsAlgoDirect_Main",
                    network_config,
                    std::get<1>(bwd_wrw),
                    std::get<0>(bwd_wrw),
                    std::get<4>(bwd_wrw),
                    std::get<3>(bwd_wrw),
                    std::get<2>(bwd_wrw));
            //              (dy, x, dw, padding_val);
        }
        else
        {
            auto bwd_wrw_main = bwd_wrw_info[0];
            //          float padding_val = 0;

            handle.GetKernel("mlopenConvolutionBwdWeightsAlgoDirect_Main",
                    network_config,
                    std::get<1>(bwd_wrw_main),
                    std::get<0>(bwd_wrw_main),
                    std::get<4>(bwd_wrw_main),
                    std::get<3>(bwd_wrw_main),
                    std::get<2>(bwd_wrw_main));
            //                  (dy, x, workSpace, padding_val);

            float time0 = handle.GetKernelTime();
            // second kernel hash
            network_config += "x1";
            // reduction  kernel
            auto bwd_wrw_red = bwd_wrw_info[1];

            handle.GetKernel("mlopenConvolutionBwdWeightsAlgoDirect_Red",
                    network_config,
                    std::get<1>(bwd_wrw_red),
                    std::get<0>(bwd_wrw_red),
                    std::get<4>(bwd_wrw_red),
                    std::get<3>(bwd_wrw_red),
                    std::get<2>(bwd_wrw_red));
            //                  (workSpace, dw);

            handle.AccumKernelTime(time0);

        }
    }

    // FIXME: MD temporary hack for hipcaffe
    // should be ideally wrapped under mlopen::deref to check 
    // for the size of perfResults == requestedAlgoCount
    perfResults->bwd_weights_algo = mlopenConvolutionBwdWeightsAlgoDirect;
}

// BackwardWeightsAlgorithm()
void ConvolutionDescriptor::ConvolutionBackwardWeights(Handle& handle,
        const void                      * /*alpha*/,
        const TensorDescriptor&         dyDesc,
        ConstData_t                 dy,
        const TensorDescriptor&         xDesc,
        ConstData_t                 x,
        mlopenConvBwdWeightsAlgorithm_t algo,
        const void                      * /*beta*/,
        const TensorDescriptor&         dwDesc,
        Data_t                          dw, 
        Data_t                          workSpace,
        size_t                          /*workSpaceSize*/) const {

    if(x == nullptr || dw == nullptr || dy == nullptr) {
        MLOPEN_THROW(mlopenStatusBadParm);
    }
    if(dyDesc.GetSize() != dwDesc.GetSize() || dyDesc.GetSize() != xDesc.GetSize()) {
        MLOPEN_THROW(mlopenStatusBadParm);
    }
    if(dyDesc.GetType() != dwDesc.GetType() || dyDesc.GetType() != xDesc.GetType()) {
        MLOPEN_THROW(mlopenStatusBadParm);
    }
    if(dyDesc.GetLengths()[0] != xDesc.GetLengths()[0]) {
        MLOPEN_THROW(mlopenStatusBadParm);
    }
    if(dyDesc.GetSize() < 3) {
        MLOPEN_THROW(mlopenStatusBadParm);
    }

    int in_n, in_c, in_h, in_w;
    std::tie(in_n, in_c, in_h, in_w) = tie4(xDesc.GetLengths());

    int wei_n, wei_h, wei_w;
    std::tie(wei_n, std::ignore, wei_h, wei_w) = tie4(dwDesc.GetLengths());

    int out_h, out_w;
    std::tie(std::ignore, std::ignore, out_h, out_w) = tie4(dyDesc.GetLengths());

    if(workSpace == nullptr) {
        MLOPEN_THROW("Workspace is requried");
    }
    switch (algo)
    {
        case mlopenConvolutionBwdWeightsAlgoGEMM:
        {
            std::string network_config;
#if MLOPEN_USE_TINYGEMM
            CreateGemmGeometryConvBwdWeights(dyDesc, xDesc, dwDesc, false, network_config);
            GemmGeometry gg = GetGemmGeometry("mlopenConvolutionBwdWeightsAlgoGEMM", network_config);

            handle.ResetKernelTime();
            float time_0 = 0;
            float t1 = 0;
            for(int i = 0; i < in_n; i++) {
                int out_offset = i * wei_n * out_h * out_w;
                if(wei_h != 1 && wei_w != 1) {
                    size_t in_offset = i * in_c * in_h * in_w;
                    Im2ColGPU(handle, x, in_offset, in_c, in_h, in_w, wei_h, wei_w, out_h, out_w, pad_h, pad_w, v, u, workSpace);
                    if(handle.IsProfilingEnabled())
                        t1 = handle.GetKernelTime();

                    gg.RunGemm(handle, workSpace, dy, dw, 0, out_offset, 0);

                    // Update times for both the kernels
                    if(handle.IsProfilingEnabled()) {
                        if(i == in_n - 1)
                            handle.AccumKernelTime(t1+time_0);
                        else
                            handle.AccumKernelTime(t1);
                        time_0 += handle.GetKernelTime();
                    }
                }
                else if(wei_h == 1 && wei_w == 1) {
                    int in_offset = i * in_c * in_h * in_w;
                    gg.RunGemm(handle, x, dy, dw, in_offset, out_offset, 0);

                    if(handle.IsProfilingEnabled()) {
                        if(i == in_n - 1)
                            handle.AccumKernelTime(time_0);
                        time_0 += handle.GetKernelTime();
                    }
                }
            }
#else
            MLOPEN_THROW("GEMM is not supported");
#endif
        }
        break;

        case mlopenConvolutionBwdWeightsAlgoDirect:
        {
            if ((u == 1 && v == 1) || (wei_w >= 7 && u == 2 && v == 2))
            {
                mlo_construct_BwdWrW2D construct_params(0); // backward with regards to weights
                construct_params.setOutputDescFromMLDesc(dyDesc);
                construct_params.setInputDescFromMLDesc(xDesc);
                construct_params.setWeightDescFromMLDesc(dwDesc);

                std::string network_config;
                construct_params.mloBuildConf_Key(network_config);
                const std::vector<mlo_kernel_info> & bwd_wrw_info = construct_params.getKernelsInfo();

                handle.ResetKernelTime();

                // main kernel
                if (bwd_wrw_info.size() == 1)
                {
                    float padding_val = 0;
                    handle.GetKernel("mlopenConvolutionBwdWeightsAlgoDirect_Main",
                            network_config) (dy, x, dw, padding_val);
                }
                else
                {
                    float padding_val = 0;
                    handle.GetKernel("mlopenConvolutionBwdWeightsAlgoDirect_Main",
                            network_config) (dy, x, workSpace, padding_val);

                    float time0 = handle.GetKernelTime();
                    // second kernel has
                    network_config += "x1";
                    // reduction  kernel
                    handle.GetKernel("mlopenConvolutionBwdWeightsAlgoDirect_Red",
                            network_config) (workSpace, dw);

                    handle.AccumKernelTime(time0);
                }
            }
        }
        break;
    };
}

}  // namespace mlopen<|MERGE_RESOLUTION|>--- conflicted
+++ resolved
@@ -371,17 +371,10 @@
 
 // ConvolutionBackwardWeightsGetWorkSpaceSize
 void ConvolutionDescriptor::ConvolutionBackwardWeightsGetWorkSpaceSize(
-<<<<<<< HEAD
-        const TensorDescriptor&      dyDesc,
-        const TensorDescriptor&      xDesc,
-        const TensorDescriptor&      dwDesc,
-        size_t                      *workSpaceSize)
-=======
 	const TensorDescriptor&		 dyDesc,
 	const TensorDescriptor&		 xDesc,
 	const TensorDescriptor&		 dwDesc,
 	size_t						*workSpaceSize) const
->>>>>>> 389de27a
 {
     mlo_construct_BwdWrW2D construct_params(0); // backward with regards to weights
     construct_params.doSearch(false);
