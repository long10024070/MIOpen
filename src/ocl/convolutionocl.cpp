/*******************************************************************************
 *
 * MIT License
 *
 * Copyright (c) 2017 Advanced Micro Devices, Inc.
 *
 * Permission is hereby granted, free of charge, to any person obtaining a copy
 * of this software and associated documentation files (the "Software"), to deal
 * in the Software without restriction, including without limitation the rights
 * to use, copy, modify, merge, publish, distribute, sublicense, and/or sell
 * copies of the Software, and to permit persons to whom the Software is
 * furnished to do so, subject to the following conditions:
 *
 * The above copyright notice and this permission notice shall be included in all
 * copies or substantial portions of the Software.
 *
 * THE SOFTWARE IS PROVIDED "AS IS", WITHOUT WARRANTY OF ANY KIND, EXPRESS OR
 * IMPLIED, INCLUDING BUT NOT LIMITED TO THE WARRANTIES OF MERCHANTABILITY,
 * FITNESS FOR A PARTICULAR PURPOSE AND NONINFRINGEMENT. IN NO EVENT SHALL THE
 * AUTHORS OR COPYRIGHT HOLDERS BE LIABLE FOR ANY CLAIM, DAMAGES OR OTHER
 * LIABILITY, WHETHER IN AN ACTION OF CONTRACT, TORT OR OTHERWISE, ARISING FROM,
 * OUT OF OR IN CONNECTION WITH THE SOFTWARE OR THE USE OR OTHER DEALINGS IN THE
 * SOFTWARE.
 *
 *******************************************************************************/
#include <miopen/convolution.hpp>
#include <miopen/env.hpp>
#include <miopen/util.hpp>
#include <miopen/float_equal.hpp>

#if MIOPEN_USE_MIOPENGEMM
#include <miopen/gemm.hpp>
#endif

namespace miopen {

MIOPEN_DECLARE_ENV_VAR(MIOPEN_DEBUG_CONV_DIRECT)

struct AutoEnableProfiling
{
    AutoEnableProfiling(Handle& x) : h(x)
    {
        prev_state = h.IsProfilingEnabled();
        h.EnableProfiling();
    }

    ~AutoEnableProfiling()
    {
        h.EnableProfiling(prev_state);
        h.ResetKernelTime();
    }

    private:
    Handle& h;
    bool prev_state;
};

int ConvolutionDescriptor::FindWinogradKernel(Handle& handle,
                                              const TensorDescriptor& xDesc,
                                              const TensorDescriptor& wDesc,
                                              const TensorDescriptor& yDesc,
                                              WinogradKernelParams& k_p,
                                              KernelInvoke& kernel,
                                              int direction) const
{

    mlo_construct_winograd construct_params(direction);
    construct_params.setStream(&handle);

    construct_params.setOutputDescFromMLDesc(yDesc);
    construct_params.setInputDescFromMLDesc(xDesc);
    construct_params.setWeightDescFromMLDesc(wDesc);

    construct_params.setConvDescr(pad_h, pad_w, u, v, dilation_h, dilation_w);

    if(construct_params.mloConstruct() != -1)
    { // TODO: be more graceful with the check for whether a config is supported by winograd
        std::string program_name = construct_params.getKernelFile();
        std::string kernel_name  = construct_params.getKernelName();
        std::string parms        = construct_params.getCompilerOptions();

        std::string network_config;
        construct_params.mloBuildConf_Key(network_config);

        const std::vector<size_t>& vld = construct_params.getLocalWkSize();
        const std::vector<size_t>& vgd = construct_params.getGlobalWkSize();

        std::string algorithm = (direction == 1) ? "miopenConvolutionFwdAlgoWinograd"
                                                 : "miopenConvolutionBwdDataAlgoWinograd";
        kernel =
            handle.GetKernel(algorithm, network_config, program_name, kernel_name, vld, vgd, parms);

        int N, C, H, W, K, n_groups, R, S;
        construct_params.getCompiledInParameters(&N, &C, &H, &W, &K, &n_groups, &R, &S);
        k_p = std::make_tuple(N, C, H, W, K, n_groups, R, S, kernel_name == "sp3AsmConvRxSF");
        return 0;
    }
    else
        return -1;
}

int ConvolutionDescriptor::FindDirectKernel(Handle& handle,
                                            const TensorDescriptor& xDesc,
                                            const TensorDescriptor& wDesc,
                                            const TensorDescriptor& yDesc,
                                            std::vector<KernelInvoke>& kernels,
                                            bool exhaustiveSearch,
                                            int direction) const
{

    if(!IsDirectSupported(wDesc) || miopen::IsDisabled(MIOPEN_DEBUG_CONV_DIRECT{}))
        return -1;

    mlo_construct_direct2D construct_params(direction);
    construct_params.doSearch(exhaustiveSearch);
    construct_params.saveSearchRequest(true);

    construct_params.setGeneralCompOptions("");

    construct_params.setStream(&handle);

    construct_params.setOutputDescFromMLDesc(yDesc);
    construct_params.setInputDescFromMLDesc(xDesc);
    construct_params.setWeightDescFromMLDesc(wDesc);

    construct_params.setConvDescr(pad_h, pad_w, u, v, dilation_h, dilation_w);

    if(construct_params.mloIsCompilerWorkarounds() ||
       (IsWinograd3x3Supported(handle, direction, wDesc, (direction ? xDesc : yDesc)) &&
        construct_params.mloIsFastBinaryWinograd3x3U()))
    {
        return -1;
    }

    construct_params.mloConstruct();

    std::string program_name = construct_params.getKernelFile();
    std::string kernel_name  = construct_params.getKernelName();
    std::string parms        = construct_params.getCompilerOptions();

    std::string network_config;
    construct_params.mloBuildConf_Key(network_config);

    const std::vector<size_t>& vld = construct_params.getLocalWkSize();
    const std::vector<size_t>& vgd = construct_params.getGlobalWkSize();

    std::string algorithm =
        (direction == 1) ? "miopenConvolutionFwdAlgoDirect" : "miopenConvolutionBwdDataAlgoDirect";

    // if not 11x11
    if(program_name != "MIOpenConvFwd_LxL_11.cl")
    {

        auto k =
            handle.GetKernel(algorithm, network_config, program_name, kernel_name, vld, vgd, parms);

        kernels.push_back(k);
    }
    else
    {
        const std::vector<mlo_kernel_info>& bwd_wrw_info = construct_params.getKernelsInfo();
        /*
        * get info for all kernels of the layer
        * std::string _kernel_name;
        * std::string _kernel_file;
        * std::string _comp_options;
        * std::vector<size_t> _g_wk;
        * std::vector<size_t> _l_wk;
        */

        if(bwd_wrw_info.size() == 1)
        {
            const mlo_kernel_info& bwd_wrw = bwd_wrw_info[0];

            auto k1 = handle.GetKernel(algorithm,
                                       network_config,
                                       std::get<1>(bwd_wrw),
                                       std::get<0>(bwd_wrw),
                                       std::get<4>(bwd_wrw),
                                       std::get<3>(bwd_wrw),
                                       std::get<2>(bwd_wrw));

            kernels.push_back(k1);
        }
        else
        {
            auto bwd_wrw_main = bwd_wrw_info[0];

            auto k1 = handle.GetKernel(algorithm,
                                       network_config,
                                       std::get<1>(bwd_wrw_main),
                                       std::get<0>(bwd_wrw_main),
                                       std::get<4>(bwd_wrw_main),
                                       std::get<3>(bwd_wrw_main),
                                       std::get<2>(bwd_wrw_main));

            kernels.push_back(k1);

            // second kernel hash
            network_config += "x1";
            // second pass  kernel
            auto bwd_wrw_red = bwd_wrw_info[1];

            auto k2 = handle.GetKernel(algorithm + "_pass2",
                                       network_config,
                                       std::get<1>(bwd_wrw_red),
                                       std::get<0>(bwd_wrw_red),
                                       std::get<4>(bwd_wrw_red),
                                       std::get<3>(bwd_wrw_red),
                                       std::get<2>(bwd_wrw_red));

            kernels.push_back(k2);
        }
    }

    return 0;
}

void ConvolutionDescriptor::FindConvFwdAlgorithm(Handle& handle,
                                                 const TensorDescriptor& xDesc,
                                                 ConstData_t x,
                                                 const TensorDescriptor& wDesc,
                                                 ConstData_t w,
                                                 const TensorDescriptor& yDesc,
                                                 ConstData_t y,
                                                 const int requestAlgoCount,
                                                 int* returnedAlgoCount,
                                                 miopenConvAlgoPerf_t* perfResults,
                                                 Data_t workSpace,
                                                 size_t workSpaceSize,
                                                 bool exhaustiveSearch) const
{

    if(x == nullptr || w == nullptr || y == nullptr)
        MIOPEN_THROW(miopenStatusBadParm, "Buffers cannot be NULL");
    if(returnedAlgoCount == nullptr)
        MIOPEN_THROW(miopenStatusBadParm, "returnedAlgoCount cannot be nullptr");
    if(perfResults == nullptr)
        MIOPEN_THROW(miopenStatusBadParm, "perfResults cannot be nullptr");
    if(requestAlgoCount < 1)
        MIOPEN_THROW(miopenStatusBadParm, "requestAlgoCount cannot be < 1");

    AutoEnableProfiling enableProfiling{handle};

    // create a dummy buffer for use as output for the kernel calls
    // because kernels are called purely for timing purposes
    auto tmp_y = handle.Create(yDesc.GetElementSize() * sizeof(yDesc.GetType()));

    // < algorith_name, <time, workspace_size> >
    std::vector<PerfField> perf_db;

    // GEMM based
    int in_n, in_c, in_h, in_w;
    std::tie(in_n, in_c, in_h, in_w) = tie4(xDesc.GetLengths());

    int wei_n, wei_h, wei_w;

    int out_h, out_w;
    std::tie(std::ignore, std::ignore, out_h, out_w) = tie4(yDesc.GetLengths());

    std::string network_config;
    std::string program_name;
    std::string kernel_name;
    std::string parms;

    if(mode == miopenTranspose)
    {
        std::tie(std::ignore, wei_n, wei_h, wei_w) = tie4(wDesc.GetLengths());

#if MIOPEN_USE_MIOPENGEMM
        size_t workspace_req = BackwardDataGetWorkSpaceSizeGEMM(handle, wDesc, xDesc);
        float time_gemm      = 0;
        GemmGeometry gg = CreateGemmGeometryConvBwdData(xDesc, wDesc, yDesc, false, network_config);

        // 1x1 does not require im2col or workspace
        if(wei_h == 1 && wei_w == 1 && v == 1 && u == 1)
        {
            gg.FindSolution(.003, handle, w, x, tmp_y.get(), false);
            gg.RunGemm(handle, w, x, tmp_y.get(), 0, 0, 0);

            time_gemm = in_n * handle.GetKernelTime();
            perf_db.push_back(PerfField{"miopenConvolutionFwdAlgoGEMM", time_gemm, 0});
        }

        // if not 1x1
        else if(workSpace != nullptr && workSpaceSize >= workspace_req)
        {
            float time_col2im = 0;
            size_t out_offset = 0;

            gg.FindSolution(.003, handle, w, x, workSpace, false);
            gg.RunGemm(handle, w, x, workSpace, 0, 0, 0);

            time_gemm   = in_n * handle.GetKernelTime();
            time_col2im = Col2ImGPU(handle,
                                    workSpace,
                                    in_h,
                                    in_w,
                                    wei_h,
                                    wei_w,
                                    pad_h,
                                    pad_w,
                                    u,
                                    v,
                                    dilation_h,
                                    dilation_w,
                                    wei_n,
                                    out_h,
                                    out_w,
                                    tmp_y.get(),
                                    out_offset);

            time_gemm += in_n * time_col2im;

            perf_db.push_back(PerfField{"miopenConvolutionFwdAlgoGEMM", time_gemm, workspace_req});
        }
#else
        (void)workSpace;     // Suppress warning
        (void)workSpaceSize; // Suppress warning
#endif
    }
    else if(mode == miopenConvolution)
    {
        std::tie(wei_n, std::ignore, wei_h, wei_w) = tie4(wDesc.GetLengths());

#if MIOPEN_USE_MIOPENGEMM
        size_t workspace_req = ForwardGetWorkSpaceSizeGEMM(handle, wDesc, yDesc);
        float time_gemm      = 0;
        GemmGeometry gg = CreateGemmGeometryConvFwd(xDesc, wDesc, yDesc, false, network_config);

        // 1x1 does not require im2col or workspace
        if(wei_h == 1 && wei_w == 1 && v == 1 && u == 1)
        {
            gg.FindSolution(.003, handle, x, w, tmp_y.get(), false);
            gg.RunGemm(handle, x, w, tmp_y.get(), 0, 0, 0);

            time_gemm = in_n * handle.GetKernelTime();
            perf_db.push_back(PerfField{"miopenConvolutionFwdAlgoGEMM", time_gemm, 0});
        }

        // if not 1x1
        else if(workSpace != nullptr && workSpaceSize >= workspace_req)
        {
            float time_im2col = 0;
            size_t in_offset  = 0;
            time_im2col       = Im2ColGPU(handle,
                                    xDesc.GetElementSize(),
                                    x,
                                    in_offset,
                                    in_c,
                                    in_h,
                                    in_w,
                                    wei_h,
                                    wei_w,
                                    out_h,
                                    out_w,
                                    pad_h,
                                    pad_w,
                                    v,
                                    u,
                                    dilation_h,
                                    dilation_w,
                                    workSpace);

            gg.FindSolution(.003, handle, workSpace, w, tmp_y.get(), false);
            gg.RunGemm(handle, workSpace, w, tmp_y.get(), 0, 0, 0);
            time_gemm = in_n * (time_im2col + handle.GetKernelTime());
            perf_db.push_back(PerfField{"miopenConvolutionFwdAlgoGEMM", time_gemm, workspace_req});
        }
#else
        (void)workSpace;     // Suppress warning
        (void)workSpaceSize; // Suppress warning
#endif

        if(dilation_h == 1 && dilation_w == 1)
        {
            // Winograd algo
            float time_wino = 0;
            WinogradKernelParams k_p;
            KernelInvoke kernel_wino;
            if(FindWinogradKernel(handle, xDesc, wDesc, yDesc, k_p, kernel_wino, 1) == 0)
            { // TODO: be more graceful
                // Execute the winograd kernel
                int flags        = 0;
                int reserved     = 0;
                int* return_addr = nullptr;
                bool isRxS;
                int N, C, H, W, K, n_groups, R, S;
                std::tie(N, C, H, W, K, n_groups, R, S, isRxS) = k_p;
                if(isRxS)
                {
                    kernel_wino(N,
                                C,
                                H,
                                W,
                                K,
                                n_groups,
                                flags,
                                reserved,
                                x,
                                w,
                                tmp_y.get(),
                                return_addr,
                                R,
                                S,
                                pad_h,
                                pad_w);
                }
                else
                {
                    kernel_wino(
                        N, C, H, W, K, n_groups, flags, reserved, x, w, tmp_y.get(), return_addr);
                }
                time_wino = handle.GetKernelTime();
                perf_db.push_back(PerfField{"miopenConvolutionFwdAlgoWinograd", time_wino, 0});
            }

            // Direct algo
            float time_direct = 0;
            std::vector<KernelInvoke> kernel_direct;
            if(FindDirectKernel(handle, xDesc, wDesc, yDesc, kernel_direct, exhaustiveSearch, 1) ==
               0)
            { // Forward

                // Execute the direct kernel
                float padding_val = 0;
                for(auto& k : kernel_direct)
                {
                    k(x, w, tmp_y.get(), padding_val);
                    time_direct += handle.GetKernelTime();
                }

                perf_db.push_back(PerfField{"miopenConvolutionFwdAlgoDirect", time_direct, 0});
            }

            // FFT algo
            float time_fft = 0;
            std::vector<KernelInvoke> kernels_fft;
            size_t workspace_fft = ForwardGetWorkSpaceSizeFFT(wDesc, xDesc, yDesc);
            if(FindFwdFFTKernel(handle, xDesc, wDesc, yDesc, workspace_fft, kernels_fft) == 0)
            {
                (void)kernels_fft; // not used now, but needed as fft coverage widens
                if(workSpace != nullptr && workSpaceSize >= workspace_fft)
                {
                    time_fft = ExecuteFwdFFTKernel(handle,
                                                   xDesc,
                                                   x,
                                                   wDesc,
                                                   w,
                                                   yDesc,
                                                   tmp_y.get(),
                                                   workSpace,
                                                   workSpaceSize,
                                                   true);
                    perf_db.push_back(
                        PerfField{"miopenConvolutionFwdAlgoFFT", time_fft, workspace_fft});
                }
            }
        }
    }

    if(perf_db.empty())
        MIOPEN_THROW("Fwd Convolution cannot be executed due to incorrect params");

    // sort the perf_db
    std::sort(begin(perf_db), end(perf_db));

    // update perfResults
    *returnedAlgoCount = std::min(requestAlgoCount, static_cast<int>(perf_db.size()));

    for(int i = 0; i < *returnedAlgoCount; i++)
    {
        perfResults[i].fwd_algo =
            static_cast<miopenConvFwdAlgorithm_t>(FwdAlgoResolver(perf_db[i].name));
        perfResults[i].time   = perf_db[i].time;
        perfResults[i].memory = perf_db[i].workspace;
    }
}

void ConvolutionDescriptor::ConvolutionForward(Handle& handle,
                                               const void* alpha,
                                               const TensorDescriptor& xDesc,
                                               ConstData_t x,
                                               const TensorDescriptor& wDesc,
                                               ConstData_t w,
                                               miopenConvFwdAlgorithm_t algo,
                                               const void* beta,
                                               const TensorDescriptor& yDesc,
                                               Data_t y,
                                               Data_t workSpace,
                                               size_t workSpaceSize) const
{

    if(x == nullptr || w == nullptr || y == nullptr)
    {
        MIOPEN_THROW(miopenStatusBadParm);
    }
    if(xDesc.GetSize() != yDesc.GetSize() || xDesc.GetSize() != wDesc.GetSize())
    {
        MIOPEN_THROW(miopenStatusBadParm);
    }
    if(xDesc.GetType() != yDesc.GetType() || xDesc.GetType() != wDesc.GetType())
    {
        MIOPEN_THROW(miopenStatusBadParm);
    }
    //    if(xDesc.GetLengths()[1] != wDesc.GetLengths()[1]) {
    //        MIOPEN_THROW(miopenStatusBadParm);
    //    }
    if(xDesc.GetSize() < 3)
    {
        MIOPEN_THROW(miopenStatusBadParm);
    }
    if(!float_equal(*(static_cast<const float*>(alpha)), 1.0) ||
       !float_equal(*(static_cast<const float*>(beta)), 0))
    {
<<<<<<< HEAD
        MIOPEN_THROW("Only alpha=1 and beta=0 is supported");
=======
        MIOPEN_THROW(miopenStatusNotImplemented, "Only alpha=1 and beta=0 is supported");
>>>>>>> 6690f7d9
    }

    if(mode == miopenConvolution)
    {
        if(xDesc.GetLengths()[1] != wDesc.GetLengths()[1])
        {
            MIOPEN_THROW(miopenStatusBadParm);
        }
        switch(algo)
        {
        case miopenConvolutionFwdAlgoDirect:
        {
            // TODO(paul): Replicating code for now.
            mlo_construct_direct2D construct_params(1); // forward
            construct_params.setOutputDescFromMLDesc(yDesc);
            construct_params.setInputDescFromMLDesc(xDesc);
            construct_params.setWeightDescFromMLDesc(wDesc);
            construct_params.setConvDescr(pad_h, pad_w, u, v, dilation_h, dilation_w);
            construct_params.setStream(&handle);

            std::string network_config;
            construct_params.mloBuildConf_Key(network_config);

            std::string algorithm_name = "miopenConvolutionFwdAlgoDirect";
            float padding_val          = 0;
            auto kernel                = handle.GetKernel(algorithm_name, network_config);

            // if not 11x11
            if((kernel.GetName() != "MIOpenCvFwd11x11"))
            {

                kernel(x, w, y, padding_val);
            }
            else
            {
                int n_passes = construct_params.mloConstructDirect2D_11x11(true);

                if(n_passes == 1)
                {
                    kernel(x, w, y, padding_val);
                }
                else
                {
                    // second kernel has
                    network_config += "x1";
                    auto kernel2 = handle.GetKernel(algorithm_name + "_pass2", network_config);

                    handle.ResetKernelTime();
                    kernel(x, w, y, padding_val);

                    float time0 = handle.GetKernelTime();
                    kernel2(x, w, y, padding_val);

                    handle.AccumKernelTime(time0);
                }
            }
        }
        break;

        case miopenConvolutionFwdAlgoWinograd:
        {
            mlo_construct_winograd construct_params(1); // forward
            construct_params.setOutputDescFromMLDesc(yDesc);
            construct_params.setInputDescFromMLDesc(xDesc);
            construct_params.setWeightDescFromMLDesc(wDesc);

            construct_params.setStream(&handle);

            std::string network_config;
            construct_params.mloBuildConf_Key(network_config);

            std::string algorithm_name = "miopenConvolutionFwdAlgoWinograd";
            auto kernel                = handle.GetKernel(algorithm_name, network_config);

            int flags        = 0;
            int reserved     = 0;
            int* return_addr = nullptr;
            int N, C, H, W, K, n_groups, R, S;
            construct_params.getCompiledInParameters(&N, &C, &H, &W, &K, &n_groups, &R, &S);
            if(kernel.GetName() == "sp3AsmConvRxSF")
            {
                kernel(N,
                       C,
                       H,
                       W,
                       K,
                       n_groups,
                       flags,
                       reserved,
                       x,
                       w,
                       y,
                       return_addr,
                       R,
                       S,
                       pad_h,
                       pad_w);
            }
            else
            {
                kernel(N, C, H, W, K, n_groups, flags, reserved, x, w, y, return_addr);
            }
        }
        break;

        case miopenConvolutionFwdAlgoGEMM:
        {
            int in_n, in_c, in_h, in_w;
            std::tie(in_n, in_c, in_h, in_w) = tie4(xDesc.GetLengths());

            int wei_n, wei_h, wei_w;
            std::tie(wei_n, std::ignore, wei_h, wei_w) = tie4(wDesc.GetLengths());

            int out_h, out_w;
            std::tie(std::ignore, std::ignore, out_h, out_w) = tie4(yDesc.GetLengths());

            if((wei_h != 1 || wei_w != 1 || u != 1 || v != 1) &&
               (workSpace == nullptr ||
                workSpaceSize < ForwardGetWorkSpaceSize(handle, wDesc, xDesc, yDesc)))
            {
                MIOPEN_THROW("Workspace is required");
            }

            std::string network_config;
#if MIOPEN_USE_MIOPENGEMM
            CreateGemmGeometryConvFwd(xDesc, wDesc, yDesc, false, network_config);
            GemmGeometry gg = GetGemmGeometry("miopenConvolutionFwdAlgoGEMM", network_config);

            float time_0 = 0;
            float t1     = 0;
            for(int i = 0; i < in_n; i++)
            {
                int out_offset = i * wei_n * out_h * out_w;
                if(wei_h != 1 || wei_w != 1 || v != 1 || u != 1)
                {
                    size_t in_offset = i * in_c * in_h * in_w;
                    Im2ColGPU(handle,
                              xDesc.GetElementSize(),
                              x,
                              in_offset,
                              in_c,
                              in_h,
                              in_w,
                              wei_h,
                              wei_w,
                              out_h,
                              out_w,
                              pad_h,
                              pad_w,
                              v,
                              u,
                              dilation_h,
                              dilation_w,
                              workSpace);
                    if(handle.IsProfilingEnabled())
                        t1 = handle.GetKernelTime();

                    gg.RunGemm(handle, workSpace, w, y, 0, 0, out_offset);

                    // Update times for both the kernels
                    if(handle.IsProfilingEnabled())
                    {
                        if(i == in_n - 1)
                            handle.AccumKernelTime(t1 + time_0);
                        else
                            handle.AccumKernelTime(t1);
                        time_0 += handle.GetKernelTime();
                    }
                }
                else if(wei_h == 1 && wei_w == 1 && v == 1 && u == 1)
                {
                    int in_offset = i * in_c * in_h * in_w;
                    gg.RunGemm(handle, x, w, y, in_offset, 0, out_offset);
                    if(handle.IsProfilingEnabled())
                    {
                        if(i == in_n - 1)
                            handle.AccumKernelTime(time_0);
                        time_0 += handle.GetKernelTime();
                    }
                }
            }
#else
            MIOPEN_THROW("GEMM is not supported");
#endif
        }
#if MIOPEN_USE_MIOPENGEMM
        break;
#endif
        case miopenConvolutionFwdAlgoFFT:
        {
            size_t workspace_fft = ForwardGetWorkSpaceSizeFFT(wDesc, xDesc, yDesc);
            if(workSpace != nullptr && workSpaceSize >= workspace_fft)
            {
                bool timed  = handle.IsProfilingEnabled();
                float timev = ExecuteFwdFFTKernel(
                    handle, xDesc, x, wDesc, w, yDesc, y, workSpace, workSpaceSize, timed);

                if(timed)
                {
                    handle.ResetKernelTime();
                    handle.AccumKernelTime(timev);
                }
            }
        }
        break;
        }
    }
    else if(mode == miopenTranspose)
    {
        if(xDesc.GetLengths()[1] != wDesc.GetLengths()[0])
        {
            MIOPEN_THROW(miopenStatusBadParm);
        }

        // GEMM based
        int in_n, in_c, in_h, in_w;
        std::tie(in_n, in_c, in_h, in_w) = tie4(xDesc.GetLengths());

        int wei_n, wei_h, wei_w;
        std::tie(std::ignore, wei_n, wei_h, wei_w) = tie4(wDesc.GetLengths());

        int out_h, out_w;
        std::tie(std::ignore, std::ignore, out_h, out_w) = tie4(yDesc.GetLengths());

        if((wei_h != 1 || wei_w != 1 || u != 1 || v != 1) &&
           (workSpace == nullptr ||
            workSpaceSize < BackwardDataGetWorkSpaceSizeGEMM(handle, wDesc, xDesc)))
        {
            MIOPEN_THROW("Workspace is required");
        }

        std::string network_config;

#if MIOPEN_USE_MIOPENGEMM
        CreateGemmGeometryConvBwdData(xDesc, wDesc, yDesc, false, network_config);
        GemmGeometry gg = GetGemmGeometry("miopenConvolutionBwdDataAlgoGEMM", network_config);

        float time_0 = 0;
        float t1     = 0;
        for(int i = 0; i < in_n; i++)
        {
            int out_offset = i * wei_n * out_h * out_w;
            if(wei_h != 1 || wei_w != 1 || v != 1 || u != 1)
            {
                size_t in_offset = i * in_c * in_h * in_w;

                gg.RunGemm(handle, w, x, workSpace, 0, in_offset, 0);

                if(handle.IsProfilingEnabled())
                    t1 = handle.GetKernelTime();

                Col2ImGPU(handle,
                          workSpace,
                          in_h,
                          in_w,
                          wei_h,
                          wei_w,
                          pad_h,
                          pad_w,
                          u,
                          v,
                          dilation_h,
                          dilation_w,
                          wei_n,
                          out_h,
                          out_w,
                          y,
                          out_offset);

                // Update times for both the kernels
                if(handle.IsProfilingEnabled())
                {
                    if(i == in_n - 1)
                        handle.AccumKernelTime(t1 + time_0);
                    else
                        handle.AccumKernelTime(t1);
                    time_0 += handle.GetKernelTime();
                }
            }
            else if(wei_h == 1 && wei_w == 1 && v == 1 && u == 1)
            {
                int in_offset = i * in_c * in_h * in_w;
                gg.RunGemm(handle, w, x, y, 0, in_offset, out_offset);
                if(handle.IsProfilingEnabled())
                {
                    if(i == in_n - 1)
                        handle.AccumKernelTime(time_0);
                    time_0 += handle.GetKernelTime();
                }
            }
        }
#else
        MIOPEN_THROW("GEMM is not supported");
#endif
    }
}

// FindBackwardDataAlgorithm()
//
void ConvolutionDescriptor::FindConvBwdDataAlgorithm(Handle& handle,
                                                     const TensorDescriptor& dyDesc,
                                                     ConstData_t dy,
                                                     const TensorDescriptor& wDesc,
                                                     ConstData_t w,
                                                     const TensorDescriptor& dxDesc,
                                                     ConstData_t dx,
                                                     const int requestAlgoCount,
                                                     int* returnedAlgoCount,
                                                     miopenConvAlgoPerf_t* perfResults,
                                                     Data_t workSpace,
                                                     size_t workSpaceSize,
                                                     bool exhaustiveSearch) const
{

    if(dx == nullptr || w == nullptr || dy == nullptr)
        MIOPEN_THROW(miopenStatusBadParm, "Buffers cannot be NULL");
    if(returnedAlgoCount == nullptr)
        MIOPEN_THROW(miopenStatusBadParm, "returnedAlgoCount cannot be nullptr");
    if(perfResults == nullptr)
        MIOPEN_THROW(miopenStatusBadParm, "perfResults cannot be nullptr");
    if(requestAlgoCount < 1)
        MIOPEN_THROW(miopenStatusBadParm, "requestAlgoCount cannot be < 1");

    // create a dummy buffer for use as output for the kernel calls
    // because kernels are called purely for timing purposes
    auto tmp_dx = handle.Create(dxDesc.GetElementSize() * sizeof(dxDesc.GetType()));

    AutoEnableProfiling enableProfiling{handle};

    // < algorith_name, <time, workspace_size> >
    std::vector<PerfField> perf_db;

    // GEMM based
    int in_n, in_c, in_h, in_w;
    std::tie(in_n, in_c, in_h, in_w) = tie4(dxDesc.GetLengths());

    int wei_n, wei_h, wei_w;

    int out_h, out_w;
    std::tie(std::ignore, std::ignore, out_h, out_w) = tie4(dyDesc.GetLengths());

    std::string network_config;
    std::string program_name;
    std::string kernel_name;
    std::string parms;

    if(mode == miopenTranspose)
    {
        // GEMM based
        std::tie(std::ignore, wei_n, wei_h, wei_w) = tie4(wDesc.GetLengths());

#if MIOPEN_USE_MIOPENGEMM
        size_t workspace_req = ForwardGetWorkSpaceSizeGEMM(handle, wDesc, dxDesc);
        float time_gemm      = 0;
        GemmGeometry gg =
            CreateGemmGeometryTranBwdData(dyDesc, wDesc, dxDesc, false, network_config);

        // 1x1 does not require im2col or workspace
        if(wei_h == 1 && wei_w == 1 && v == 1 && u == 1)
        {
            gg.FindSolution(.003, handle, w, dy, tmp_dx.get(), false);
            gg.RunGemm(handle, w, dy, tmp_dx.get(), 0, 0, 0);

            time_gemm = in_n * handle.GetKernelTime();
            perf_db.push_back(PerfField{"miopenTransposeBwdDataAlgoGEMM", time_gemm, 0});
        }

        // if not 1x1
        else if(workSpace != nullptr && workSpaceSize >= workspace_req)
        {
            float time_im2col = 0;
            size_t out_offset = 0;
            time_im2col       = Im2ColGPU(handle,
                                    dyDesc.GetElementSize(),
                                    dy,
                                    out_offset,
                                    wei_n,
                                    out_h,
                                    out_w,
                                    wei_h,
                                    wei_w,
                                    in_h,
                                    in_w,
                                    pad_h,
                                    pad_w,
                                    v,
                                    u,
                                    dilation_h,
                                    dilation_w,
                                    workSpace);

            gg.FindSolution(.003, handle, w, workSpace, tmp_dx.get(), false);
            gg.RunGemm(handle, w, workSpace, tmp_dx.get(), 0, 0, 0);
            time_gemm = in_n * (time_im2col + handle.GetKernelTime());
            perf_db.push_back(
                PerfField{"miopenTransposeBwdDataAlgoGEMM", time_gemm, workspace_req});
        }
#else
        (void)workSpace;     // Suppress warning
        (void)workSpaceSize; // Suppress warning
#endif
    }
    else if(mode == miopenConvolution)
    {
        if(dilation_h == 1 && dilation_w == 1)
        {
            // Winograd algo
            WinogradKernelParams k_p;
            KernelInvoke kernel_wino;
            if(FindWinogradKernel(handle, dxDesc, wDesc, dyDesc, k_p, kernel_wino, 0) == 0)
            { // TODO: be more graceful
                float time_wino = 0;
                // Execute the winograd kernel
                static const int F_REVERSE_R = 1 << 0; // Reverse indexing of r, r -> R-1-r if set.
                static const int F_REVERSE_S = 1 << 1; // Reverse indexing of s, s -> S-1-s if set.
                static const int F_FLIP_K_C =
                    1 << 2; // The <filter_addr> to be interpreted as float F
                            // [C][K][3][3] instead of float F [K][C][3][3].
                int flags        = F_REVERSE_R + F_REVERSE_S + F_FLIP_K_C;
                int reserved     = 0;
                int* return_addr = nullptr;
                int N, C, H, W, K, n_groups, R, S;
                bool isRxS;
                std::tie(N, C, H, W, K, n_groups, R, S, isRxS) = k_p;
                if(isRxS)
                {
                    kernel_wino(N,
                                C,
                                H,
                                W,
                                K,
                                n_groups,
                                flags,
                                reserved,
                                dy,
                                w,
                                dx,
                                return_addr,
                                R,
                                S,
                                pad_h,
                                pad_w);
                }
                else
                {
                    kernel_wino(N, C, H, W, K, n_groups, flags, reserved, dy, w, dx, return_addr);
                }
                time_wino = handle.GetKernelTime();
                perf_db.push_back(PerfField{"miopenConvolutionBwdDataAlgoWinograd", time_wino, 0});
            }

            // Direct algo
            std::vector<KernelInvoke> kernel_direct;
            if(FindDirectKernel(
                   handle, dxDesc, wDesc, dyDesc, kernel_direct, exhaustiveSearch, 0) == 0)
            { // Backward
                float time_direct = 0;
                float padding_val = 0;

                for(auto& k : kernel_direct)
                {
                    k(dy, w, tmp_dx.get(), padding_val);
                    time_direct += handle.GetKernelTime();
                }

                perf_db.push_back(PerfField{"miopenConvolutionBwdDataAlgoDirect", time_direct, 0});
            }

            // FFT algo
            float time_fft = 0;
            std::vector<KernelInvoke> kernels_fft;
            size_t workspace_fft = BackwardGetWorkSpaceSizeFFT(wDesc, dyDesc, dxDesc);
            if(FindBwdFFTKernel(handle, dyDesc, wDesc, dxDesc, workspace_fft, kernels_fft) == 0)
            {
                (void)kernels_fft; // not used now, but needed as fft coverage widens
                if(workSpace != nullptr && workSpaceSize >= workspace_fft)
                {
                    time_fft = ExecuteBwdFFTKernel(handle,
                                                   dyDesc,
                                                   dy,
                                                   wDesc,
                                                   w,
                                                   dxDesc,
                                                   tmp_dx.get(),
                                                   workSpace,
                                                   workSpaceSize,
                                                   true);
                    perf_db.push_back(
                        PerfField{"miopenConvolutionBwdDataAlgoFFT", time_fft, workspace_fft});
                }
            }
        }

        // GEMM based
        std::tie(wei_n, std::ignore, wei_h, wei_w) = tie4(wDesc.GetLengths());

#if MIOPEN_USE_MIOPENGEMM
        size_t workspace_req = BackwardDataGetWorkSpaceSizeGEMM(handle, wDesc, dyDesc);
        float time_gemm      = 0;
        GemmGeometry gg =
            CreateGemmGeometryConvBwdData(dyDesc, wDesc, dxDesc, false, network_config);

        // 1x1 does not require col2im or workspace
        if(wei_h == 1 && wei_w == 1 && v == 1 && u == 1)
        {
            gg.FindSolution(.003, handle, w, dy, tmp_dx.get(), false);
            gg.RunGemm(handle, w, dy, tmp_dx.get(), 0, 0, 0);

            time_gemm = in_n * handle.GetKernelTime();
            perf_db.push_back(PerfField{"miopenConvolutionBwdDataAlgoGEMM", time_gemm, 0});
        }
        // if not 1x1
        else if(workSpace != nullptr && workSpaceSize >= workspace_req)
        {
            float time_col2im = 0;
            size_t in_offset  = 0;

            gg.FindSolution(.003, handle, w, dy, workSpace, false);
            gg.RunGemm(handle, w, dy, workSpace, 0, 0, 0);

            time_gemm   = in_n * handle.GetKernelTime();
            time_col2im = Col2ImGPU(handle,
                                    workSpace,
                                    out_h,
                                    out_w,
                                    wei_h,
                                    wei_w,
                                    pad_h,
                                    pad_w,
                                    u,
                                    v,
                                    dilation_h,
                                    dilation_w,
                                    in_c,
                                    in_h,
                                    in_w,
                                    tmp_dx.get(),
                                    in_offset);

            time_gemm += in_n * time_col2im;

            perf_db.push_back(
                PerfField{"miopenConvolutionBwdDataAlgoGEMM", time_gemm, workspace_req});
        }
#else
        (void)workSpace;     // Suppress warning
        (void)workSpaceSize; // Suppress warning
#endif
    }

    if(perf_db.empty())
        MIOPEN_THROW(miopenStatusUnknownError, "Backward Data Algo cannot be executed");

    // sort the perf_db
    std::sort(begin(perf_db), end(perf_db));

    // update perfResults
    *returnedAlgoCount = std::min(requestAlgoCount, static_cast<int>(perf_db.size()));

    for(int i = 0; i < *returnedAlgoCount; i++)
    {
        perfResults[i].bwd_data_algo =
            static_cast<miopenConvBwdDataAlgorithm_t>(BwdDataAlgoResolver(perf_db[i].name));
        perfResults[i].time   = perf_db[i].time;
        perfResults[i].memory = perf_db[i].workspace;
    }
}

// BackwardDataAlgorithm()
void ConvolutionDescriptor::ConvolutionBackwardData(Handle& handle,
                                                    const void* alpha,
                                                    const TensorDescriptor& dyDesc,
                                                    ConstData_t dy,
                                                    const TensorDescriptor& wDesc,
                                                    ConstData_t w,
                                                    miopenConvBwdDataAlgorithm_t algo,
                                                    const void* beta,
                                                    const TensorDescriptor& dxDesc,
                                                    Data_t dx,
                                                    Data_t workSpace,
                                                    size_t workSpaceSize) const
{

    if(dx == nullptr || w == nullptr || dy == nullptr)
    {
        MIOPEN_THROW(miopenStatusBadParm);
    }
    if(dyDesc.GetSize() != dxDesc.GetSize() || dyDesc.GetSize() != wDesc.GetSize())
    {
        MIOPEN_THROW(miopenStatusBadParm);
    }
    if(dyDesc.GetType() != dxDesc.GetType() || dyDesc.GetType() != wDesc.GetType())
    {
        MIOPEN_THROW(miopenStatusBadParm);
    }
    //    if(dyDesc.GetLengths()[1] != wDesc.GetLengths()[0]) {
    //       MIOPEN_THROW(miopenStatusBadParm);
    //    }
    if(dyDesc.GetSize() < 3)
    {
        MIOPEN_THROW(miopenStatusBadParm);
    }
    if(!float_equal(*(static_cast<const float*>(alpha)), 1.0) ||
       !float_equal(*(static_cast<const float*>(beta)), 0))
    {
<<<<<<< HEAD
        MIOPEN_THROW("Only alpha=1 and beta=0 is supported");
=======
        MIOPEN_THROW(miopenStatusNotImplemented, "Only alpha=1 and beta=0 is supported");
>>>>>>> 6690f7d9
    }

    if(mode == miopenConvolution)
    {
        if(dyDesc.GetLengths()[1] != wDesc.GetLengths()[0])
        {
            MIOPEN_THROW(miopenStatusBadParm);
        }
        // Launch all kernels and store the perf, workspace limits, etc.
        switch(algo)
        {
        case miopenConvolutionBwdDataAlgoDirect:
        {
            mlo_construct_direct2D construct_params(0); // backward
            {
                construct_params.setOutputDescFromMLDesc(dyDesc);
                construct_params.setInputDescFromMLDesc(dxDesc);
                construct_params.setWeightDescFromMLDesc(wDesc);
                construct_params.setStream(&handle);
            }

            std::string network_config;
            construct_params.mloBuildConf_Key(network_config);

            float padding_val = 0;
            handle.GetKernel("miopenConvolutionBwdDataAlgoDirect",
                             network_config)(dy, w, dx, padding_val);
            break;
        }

        case miopenConvolutionBwdDataAlgoWinograd:
        {
            mlo_construct_winograd construct_params(0); // backward data
            construct_params.setOutputDescFromMLDesc(dyDesc);
            construct_params.setInputDescFromMLDesc(dxDesc);
            construct_params.setWeightDescFromMLDesc(wDesc);

            construct_params.setStream(&handle);
            std::string network_config;
            construct_params.mloBuildConf_Key(network_config);

            auto kernel = handle.GetKernel("miopenConvolutionBwdDataAlgoWinograd", network_config);

            static const int F_REVERSE_R = 1 << 0; // Reverse indexing of r, r -> R-1-r if set.
            static const int F_REVERSE_S = 1 << 1; // Reverse indexing of s, s -> S-1-s if set.
            static const int F_FLIP_K_C  = 1 << 2; // The <filter_addr> to be interpreted as float F
                                                   // [C][K][3][3] instead of float F [K][C][3][3].
            int flags        = F_REVERSE_R + F_REVERSE_S + F_FLIP_K_C;
            int reserved     = 0;
            int* return_addr = nullptr;
            int N, C, H, W, K, n_groups;
            construct_params.getCompiledInParameters(&N, &C, &H, &W, &K, &n_groups);
            kernel(N, C, H, W, K, n_groups, flags, reserved, dy, w, dx, return_addr);
            break;
        }

        case miopenConvolutionBwdDataAlgoGEMM:
        {
            int in_n, in_c, in_h, in_w;
            std::tie(in_n, in_c, in_h, in_w) = tie4(dxDesc.GetLengths());

            int wei_n, wei_h, wei_w;
            std::tie(wei_n, std::ignore, wei_h, wei_w) = tie4(wDesc.GetLengths());

            int out_h, out_w;
            std::tie(std::ignore, std::ignore, out_h, out_w) = tie4(dyDesc.GetLengths());

            if((wei_h != 1 || wei_w != 1 || u != 1 || v != 1) &&
               (workSpace == nullptr ||
                workSpaceSize < BackwardDataGetWorkSpaceSizeGEMM(handle, wDesc, dyDesc)))
            {
                MIOPEN_THROW("Workspace is required");
            }

            std::string network_config;
#if MIOPEN_USE_MIOPENGEMM
            CreateGemmGeometryConvBwdData(dyDesc, wDesc, dxDesc, false, network_config);
            GemmGeometry gg = GetGemmGeometry("miopenConvolutionBwdDataAlgoGEMM", network_config);

            handle.ResetKernelTime();

            float time_0 = 0;
            float t1     = 0;
            for(int i = 0; i < in_n; i++)
            {
                int out_offset = i * wei_n * out_h * out_w;

                if(wei_h != 1 || wei_w != 1 || v != 1 || u != 1)
                {
                    size_t in_offset = i * in_c * in_h * in_w;

                    gg.RunGemm(handle, w, dy, workSpace, 0, out_offset, 0);

                    if(handle.IsProfilingEnabled())
                        t1 = handle.GetKernelTime();

                    Col2ImGPU(handle,
                              workSpace,
                              out_h,
                              out_w,
                              wei_h,
                              wei_w,
                              pad_h,
                              pad_w,
                              u,
                              v,
                              dilation_h,
                              dilation_w,
                              in_c,
                              in_h,
                              in_w,
                              dx,
                              in_offset);

                    // Update times for both the kernels
                    if(handle.IsProfilingEnabled())
                    {
                        if(i == in_n - 1)
                            handle.AccumKernelTime(t1 + time_0);
                        else
                            handle.AccumKernelTime(t1);
                        time_0 += handle.GetKernelTime();
                    }
                }
                else if(wei_h == 1 && wei_w == 1 && v == 1 && u == 1)
                {
                    int in_offset = i * in_c * in_h * in_w;
                    gg.RunGemm(handle, w, dy, dx, 0, out_offset, in_offset);
                    if(handle.IsProfilingEnabled())
                    {
                        if(i == in_n - 1)
                            handle.AccumKernelTime(time_0);
                        time_0 += handle.GetKernelTime();
                    }
                }
            }
#else
            MIOPEN_THROW("GEMM is not supported");
#endif
        }
#if MIOPEN_USE_MIOPENGEMM
        break;
#endif

        case miopenConvolutionBwdDataAlgoFFT:
        {
            size_t workspace_fft = BackwardGetWorkSpaceSizeFFT(wDesc, dyDesc, dxDesc);
            if(workSpace != nullptr && workSpaceSize >= workspace_fft)
            {
                bool timed  = handle.IsProfilingEnabled();
                float timev = ExecuteBwdFFTKernel(
                    handle, dyDesc, dy, wDesc, w, dxDesc, dx, workSpace, workSpaceSize, timed);

                if(timed)
                {
                    handle.ResetKernelTime();
                    handle.AccumKernelTime(timev);
                }
            }
        }
        break;

        case miopenTransposeBwdDataAlgoGEMM: break;
        }
    }
    else if(mode == miopenTranspose)
    {
        if(dyDesc.GetLengths()[1] != wDesc.GetLengths()[1])
        {
            MIOPEN_THROW(miopenStatusBadParm);
        }

        int in_n, in_c, in_h, in_w;
        std::tie(in_n, in_c, in_h, in_w) = tie4(dxDesc.GetLengths());

        int wei_n, wei_h, wei_w;
        std::tie(std::ignore, wei_n, wei_h, wei_w) = tie4(wDesc.GetLengths());

        int out_h, out_w;
        std::tie(std::ignore, std::ignore, out_h, out_w) = tie4(dyDesc.GetLengths());

        if((wei_h != 1 || wei_w != 1 || u != 1 || v != 1) &&
           (workSpace == nullptr ||
            workSpaceSize < ForwardGetWorkSpaceSizeGEMM(handle, wDesc, dxDesc)))
        {
            MIOPEN_THROW("Workspace is required");
        }

        std::string network_config;
#if MIOPEN_USE_MIOPENGEMM
        CreateGemmGeometryTranBwdData(dyDesc, wDesc, dxDesc, false, network_config);
        GemmGeometry gg = GetGemmGeometry("miopenTransposeBwdDataAlgoGEMM", network_config);

        float time_0 = 0;
        float t1     = 0;
        for(int i = 0; i < in_n; i++)
        {
            int in_offset = i * in_c * in_h * in_w;
            if(wei_h != 1 || wei_w != 1 || v != 1 || u != 1)
            {
                size_t out_offset = i * wei_n * out_h * out_w;
                Im2ColGPU(handle,
                          dyDesc.GetElementSize(),
                          dy,
                          out_offset,
                          wei_n,
                          out_h,
                          out_w,
                          wei_h,
                          wei_w,
                          in_h,
                          in_w,
                          pad_h,
                          pad_w,
                          v,
                          u,
                          dilation_h,
                          dilation_w,
                          workSpace);
                if(handle.IsProfilingEnabled())
                    t1 = handle.GetKernelTime();

                gg.RunGemm(handle, w, workSpace, dx, 0, 0, in_offset);

                // Update times for both the kernels
                if(handle.IsProfilingEnabled())
                {
                    if(i == in_n - 1)
                        handle.AccumKernelTime(t1 + time_0);
                    else
                        handle.AccumKernelTime(t1);
                    time_0 += handle.GetKernelTime();
                }
            }
            else if(wei_h == 1 && wei_w == 1 && v == 1 && u == 1)
            {
                int out_offset = i * wei_n * out_h * out_w;
                gg.RunGemm(handle, w, dy, dx, 0, out_offset, in_offset);
                if(handle.IsProfilingEnabled())
                {
                    if(i == in_n - 1)
                        handle.AccumKernelTime(time_0);
                    time_0 += handle.GetKernelTime();
                }
            }
        }
#else
        MIOPEN_THROW("GEMM is not supported");
#endif
    }
}

// ConvolutionBackwardWeightsGetWorkSpaceSize
// FindBackwardWeightsAlgorithm()
//
void ConvolutionDescriptor::FindConvBwdWeightsAlgorithm(Handle& handle,
                                                        const TensorDescriptor& dyDesc,
                                                        ConstData_t dy,
                                                        const TensorDescriptor& xDesc,
                                                        ConstData_t x,
                                                        const TensorDescriptor& dwDesc,
                                                        ConstData_t dw,
                                                        const int requestAlgoCount,
                                                        int* returnedAlgoCount,
                                                        miopenConvAlgoPerf_t* perfResults,
                                                        Data_t workSpace,
                                                        size_t workSpaceSize,
                                                        bool /*exhaustiveSearch*/) const
{

    if(x == nullptr || dw == nullptr || dy == nullptr)
        MIOPEN_THROW(miopenStatusBadParm, "Buffers cannot be NULL");
    if(returnedAlgoCount == nullptr)
        MIOPEN_THROW(miopenStatusBadParm, "returnedAlgoCount cannot be nullptr");
    if(perfResults == nullptr)
        MIOPEN_THROW(miopenStatusBadParm, "perfResults cannot be nullptr");
    if(requestAlgoCount < 1)
        MIOPEN_THROW(miopenStatusBadParm, "requestAlgoCount cannot be < 1");

    // create a dummy buffer for use as output for the kernel calls
    // because kernels are called purely for timing purposes
    auto tmp_dw = handle.Create(dwDesc.GetElementSize() * sizeof(dwDesc.GetType()));

    AutoEnableProfiling enableProfiling{handle};

    // < algorith_name, <time, workspace_size> >
    std::vector<PerfField> perf_db;

    // GEMM based
    int in_n, in_c, in_h, in_w;
    std::tie(in_n, in_c, in_h, in_w) = tie4(xDesc.GetLengths());

    int wei_n, wei_h, wei_w;

    int out_h, out_w;
    std::tie(std::ignore, std::ignore, out_h, out_w) = tie4(dyDesc.GetLengths());

    std::string network_config;
    size_t workspace_req = 0;

    if(mode == miopenTranspose)
    {
        std::tie(std::ignore, wei_n, wei_h, wei_w) = tie4(dwDesc.GetLengths());

#if MIOPEN_USE_MIOPENGEMM
        GemmGeometry gg =
            CreateGemmGeometryConvBwdWeights(xDesc, dyDesc, dwDesc, false, network_config);
        workspace_req   = BackwardWeightsGetWorkSpaceSizeGEMM(handle, xDesc, dwDesc);
        float time_gemm = 0;

        // 1x1 does not require im2col or workspace
        if(wei_h == 1 && wei_w == 1 && v == 1 && u == 1)
        {
            gg.FindSolution(.003, handle, dy, x, tmp_dw.get(), false);
            gg.RunGemm(handle, dy, x, tmp_dw.get(), 0, 0, 0);

            time_gemm = in_n * handle.GetKernelTime();
            perf_db.push_back(PerfField{"miopenConvolutionBwdWeightsAlgoGEMM", time_gemm, 0});
        }
        // if not 1x1
        else if(workSpace != nullptr && workSpaceSize >= workspace_req)
        {
            float time_im2col = 0;
            size_t out_offset = 0;
            time_im2col       = Im2ColGPU(handle,
                                    dyDesc.GetElementSize(),
                                    dy,
                                    out_offset,
                                    wei_n,
                                    out_h,
                                    out_w,
                                    wei_h,
                                    wei_w,
                                    in_h,
                                    in_w,
                                    pad_h,
                                    pad_w,
                                    v,
                                    u,
                                    dilation_h,
                                    dilation_w,
                                    workSpace);

            gg.FindSolution(.003, handle, workSpace, x, tmp_dw.get(), false);
            gg.RunGemm(handle, workSpace, x, tmp_dw.get(), 0, 0, 0);
            time_gemm = in_n * (time_im2col + handle.GetKernelTime());
            perf_db.push_back(
                PerfField{"miopenConvolutionBwdWeightsAlgoGEMM", time_gemm, workspace_req});
        }
#else
        (void)workSpace;     // Suppress warning
        (void)workSpaceSize; // Suppress warning
#endif
    }
    else if(mode == miopenConvolution)
    {
        std::tie(wei_n, std::ignore, wei_h, wei_w) = tie4(dwDesc.GetLengths());

#if MIOPEN_USE_MIOPENGEMM
        GemmGeometry gg =
            CreateGemmGeometryConvBwdWeights(dyDesc, xDesc, dwDesc, false, network_config);
        workspace_req   = BackwardWeightsGetWorkSpaceSizeGEMM(handle, dyDesc, dwDesc);
        float time_gemm = 0;

        // 1x1 does not require im2col or workspace
        if(wei_h == 1 && wei_w == 1 && v == 1 && u == 1)
        {
            gg.FindSolution(.003, handle, x, dy, tmp_dw.get(), false);
            gg.RunGemm(handle, x, dy, tmp_dw.get(), 0, 0, 0);

            time_gemm = in_n * handle.GetKernelTime();
            perf_db.push_back(PerfField{"miopenConvolutionBwdWeightsAlgoGEMM", time_gemm, 0});
        }
        // if not 1x1
        else if(workSpace != nullptr && workSpaceSize >= workspace_req)
        {
            float time_im2col = 0;
            size_t in_offset  = 0;
            time_im2col       = Im2ColGPU(handle,
                                    xDesc.GetElementSize(),
                                    x,
                                    in_offset,
                                    in_c,
                                    in_h,
                                    in_w,
                                    wei_h,
                                    wei_w,
                                    out_h,
                                    out_w,
                                    pad_h,
                                    pad_w,
                                    v,
                                    u,
                                    dilation_h,
                                    dilation_w,
                                    workSpace);

            gg.FindSolution(.003, handle, workSpace, dy, tmp_dw.get(), false);
            gg.RunGemm(handle, workSpace, dy, tmp_dw.get(), 0, 0, 0);
            time_gemm = in_n * (time_im2col + handle.GetKernelTime());
            perf_db.push_back(
                PerfField{"miopenConvolutionBwdWeightsAlgoGEMM", time_gemm, workspace_req});
        }
#else
        (void)workSpace;     // Suppress warning
        (void)workSpaceSize; // Suppress warning
#endif

        if(dilation_h == 1 && dilation_w == 1)
        {
            if(wei_w >= wei_h && !miopen::IsDisabled(MIOPEN_DEBUG_CONV_DIRECT{}) &&
               IsBwdWeightsDirectSupported(dwDesc))
            {
                mlo_construct_BwdWrW2D construct_params(0); // backward with regards to weights
                construct_params.doSearch(false);
                construct_params.setStream(&handle);
                construct_params.setOutputDescFromMLDesc(dyDesc);
                construct_params.setInputDescFromMLDesc(xDesc);
                construct_params.setWeightDescFromMLDesc(dwDesc);
                construct_params.setConvDescr(pad_h, pad_w, u, v, dilation_h, dilation_w);

                if(!construct_params.mloIsCompilerWorkarounds() && !construct_params.mloConstruct())
                {
                    construct_params.mloBuildConf_Key(network_config);

                    const std::vector<mlo_kernel_info>& bwd_wrw_info =
                        construct_params.getKernelsInfo();
                    /*
                     * get info for all kernels of the layer
                     * std::string _kernel_name;
                     * std::string _kernel_file;
                     * std::string _comp_options;
                     * std::vector<size_t> _g_wk;
                     * std::vector<size_t> _l_wk;
                     */

                    float time_direct = 0;
                    if(bwd_wrw_info.size() == 1)
                    {
                        const mlo_kernel_info& bwd_wrw = bwd_wrw_info[0];
                        auto kernel = handle.GetKernel("miopenConvolutionBwdWeightsAlgoDirect_Main",
                                                       network_config,
                                                       std::get<1>(bwd_wrw),  // _kernel_file
                                                       std::get<0>(bwd_wrw),  // _kernel_name
                                                       std::get<4>(bwd_wrw),  // _l_wk
                                                       std::get<3>(bwd_wrw),  // _g_wk
                                                       std::get<2>(bwd_wrw)); // _comp_options

                        if(std::get<0>(bwd_wrw) == "gcnAsmConv3x3WrW")
                        {
                            int unused       = 0;
                            int* return_addr = nullptr;
                            int N, C, H, W, K, n_groups;
                            construct_params.getCompiledInParameters(&N, &C, &H, &W, &K, &n_groups);
                            kernel(N,
                                   C,
                                   H,
                                   W,
                                   K,
                                   n_groups,
                                   unused,
                                   unused,
                                   x,
                                   tmp_dw.get(),
                                   dy,
                                   return_addr);
                        }
                        else
                        {
                            float padding_val = 0;
                            kernel(dy, x, tmp_dw.get(), padding_val);
                        }
                        time_direct = handle.GetKernelTime();
                        perf_db.push_back(
                            PerfField{"miopenConvolutionBwdWeightsAlgoDirect", time_direct, 0});
                    }
                    else
                    {
                        workspace_req =
                            BackwardWeightsGetWorkSpaceSizeDirect(handle, dyDesc, xDesc, dwDesc);

                        if(workSpace != nullptr && workSpaceSize >= workspace_req)
                        {
                            auto bwd_wrw_main = bwd_wrw_info[0];
                            float padding_val = 0;

                            handle.GetKernel("miopenConvolutionBwdWeightsAlgoDirect_Main",
                                             network_config,
                                             std::get<1>(bwd_wrw_main),
                                             std::get<0>(bwd_wrw_main),
                                             std::get<4>(bwd_wrw_main),
                                             std::get<3>(bwd_wrw_main),
                                             std::get<2>(bwd_wrw_main))(
                                dy, x, workSpace, padding_val);

                            time_direct += handle.GetKernelTime();

                            // second kernel hash
                            network_config += "x1";
                            // reduction  kernel
                            auto bwd_wrw_red = bwd_wrw_info[1];

                            handle.GetKernel("miopenConvolutionBwdWeightsAlgoDirect_Red",
                                             network_config,
                                             std::get<1>(bwd_wrw_red),
                                             std::get<0>(bwd_wrw_red),
                                             std::get<4>(bwd_wrw_red),
                                             std::get<3>(bwd_wrw_red),
                                             std::get<2>(bwd_wrw_red))(workSpace, tmp_dw.get());

                            time_direct += handle.GetKernelTime();
                            perf_db.push_back(PerfField{"miopenConvolutionBwdWeightsAlgoDirect",
                                                        time_direct,
                                                        workspace_req});
                        }
                    }
                }
            }
        }
    }

    if(perf_db.empty())
        MIOPEN_THROW("Bwd Weights Convolution cannot be executed due to incorrect params");

    // sort the perf_db
    std::sort(begin(perf_db), end(perf_db));

    // update perfResults
    *returnedAlgoCount = std::min(requestAlgoCount, static_cast<int>(perf_db.size()));

    for(int i = 0; i < *returnedAlgoCount; i++)
    {
        perfResults[i].bwd_weights_algo =
            static_cast<miopenConvBwdWeightsAlgorithm_t>(BwdWeightsAlgoResolver(perf_db[i].name));
        perfResults[i].time   = perf_db[i].time;
        perfResults[i].memory = perf_db[i].workspace;
    }
}

// BackwardWeightsAlgorithm()
void ConvolutionDescriptor::ConvolutionBackwardWeights(Handle& handle,
                                                       const void* alpha,
                                                       const TensorDescriptor& dyDesc,
                                                       ConstData_t dy,
                                                       const TensorDescriptor& xDesc,
                                                       ConstData_t x,
                                                       miopenConvBwdWeightsAlgorithm_t algo,
                                                       const void* beta,
                                                       const TensorDescriptor& dwDesc,
                                                       Data_t dw,
                                                       Data_t workSpace,
                                                       size_t workSpaceSize) const
{

    if(x == nullptr || dw == nullptr || dy == nullptr)
    {
        MIOPEN_THROW(miopenStatusBadParm);
    }
    if(dyDesc.GetSize() != dwDesc.GetSize() || dyDesc.GetSize() != xDesc.GetSize())
    {
        MIOPEN_THROW(miopenStatusBadParm);
    }
    if(dyDesc.GetType() != dwDesc.GetType() || dyDesc.GetType() != xDesc.GetType())
    {
        MIOPEN_THROW(miopenStatusBadParm);
    }
    if(dyDesc.GetLengths()[0] != xDesc.GetLengths()[0])
    {
        MIOPEN_THROW(miopenStatusBadParm);
    }
    if(dyDesc.GetSize() < 3)
    {
        MIOPEN_THROW(miopenStatusBadParm);
    }
    if(!float_equal(*(static_cast<const float*>(alpha)), 1.0) ||
       !float_equal(*(static_cast<const float*>(beta)), 0))
    {
<<<<<<< HEAD
        MIOPEN_THROW("Only alpha=1 and beta=0 is supported");
=======
        MIOPEN_THROW(miopenStatusNotImplemented, "Only alpha=1 and beta=0 is supported");
>>>>>>> 6690f7d9
    }

    int in_n, in_c, in_h, in_w;
    std::tie(in_n, in_c, in_h, in_w) = tie4(xDesc.GetLengths());

    int wei_n, wei_h, wei_w;

    int out_h, out_w;
    std::tie(std::ignore, std::ignore, out_h, out_w) = tie4(dyDesc.GetLengths());

    if(mode == miopenConvolution)
    {
        std::tie(wei_n, std::ignore, wei_h, wei_w) = tie4(dwDesc.GetLengths());

        switch(algo)
        {
        case miopenConvolutionBwdWeightsAlgoGEMM:
        {
            std::string network_config;

            if((wei_h != 1 || wei_w != 1 || v != 1 || u != 1) &&
               (workSpace == nullptr ||
                workSpaceSize < BackwardWeightsGetWorkSpaceSizeGEMM(handle, dyDesc, dwDesc)))
            {
                MIOPEN_THROW("Workspace is required");
            }
#if MIOPEN_USE_MIOPENGEMM
            CreateGemmGeometryConvBwdWeights(dyDesc, xDesc, dwDesc, false, network_config);
            GemmGeometry gg =
                GetGemmGeometry("miopenConvolutionBwdWeightsAlgoGEMM", network_config);

            handle.ResetKernelTime();
            float time_0 = 0;
            float t1     = 0;
            for(int i = 0; i < in_n; i++)
            {
                int out_offset = i * wei_n * out_h * out_w;
                if(wei_h != 1 || wei_w != 1 || v != 1 || u != 1)
                {
                    size_t in_offset = i * in_c * in_h * in_w;
                    Im2ColGPU(handle,
                              xDesc.GetElementSize(),
                              x,
                              in_offset,
                              in_c,
                              in_h,
                              in_w,
                              wei_h,
                              wei_w,
                              out_h,
                              out_w,
                              pad_h,
                              pad_w,
                              v,
                              u,
                              dilation_h,
                              dilation_w,
                              workSpace);
                    if(handle.IsProfilingEnabled())
                        t1 = handle.GetKernelTime();

                    gg.RunGemm(handle, workSpace, dy, dw, 0, out_offset, 0);

                    // Update times for both the kernels
                    if(handle.IsProfilingEnabled())
                    {
                        if(i == in_n - 1)
                            handle.AccumKernelTime(t1 + time_0);
                        else
                            handle.AccumKernelTime(t1);
                        time_0 += handle.GetKernelTime();
                    }
                }
                else if(wei_h == 1 && wei_w == 1 && v == 1 && u == 1)
                {
                    int in_offset = i * in_c * in_h * in_w;
                    gg.RunGemm(handle, x, dy, dw, in_offset, out_offset, 0);

                    if(handle.IsProfilingEnabled())
                    {
                        if(i == in_n - 1)
                            handle.AccumKernelTime(time_0);
                        time_0 += handle.GetKernelTime();
                    }
                }
            }
#else
            MIOPEN_THROW("GEMM is not supported");
#endif
        }
#if MIOPEN_USE_MIOPENGEMM
        break;
#endif

        case miopenConvolutionBwdWeightsAlgoDirect:
        {
            if(wei_w >= wei_h)
            {
                mlo_construct_BwdWrW2D construct_params(0); // backward with regards to weights
                construct_params.setStream(&handle);
                construct_params.setOutputDescFromMLDesc(dyDesc);
                construct_params.setInputDescFromMLDesc(xDesc);
                construct_params.setWeightDescFromMLDesc(dwDesc);
                construct_params.setConvDescr(pad_h, pad_w, u, v, dilation_h, dilation_w);

                std::string network_config;
                construct_params.mloBuildConf_Key(network_config);
                int n_steps = construct_params.mloMultiStep();

                handle.ResetKernelTime();

                auto kernel =
                    handle.GetKernel("miopenConvolutionBwdWeightsAlgoDirect_Main", network_config);

                if(kernel.GetName() == "gcnAsmConv3x3WrW")
                {
                    int unused       = 0;
                    int* return_addr = nullptr;
                    int N, C, H, W, K, n_groups;
                    construct_params.getCompiledInParameters(&N, &C, &H, &W, &K, &n_groups);
                    kernel(N, C, H, W, K, n_groups, unused, unused, x, dw, dy, return_addr);
                }
                else if(n_steps == 1)
                {
                    float padding_val = 0;
                    kernel(dy, x, dw, padding_val);
                }
                else
                {
                    if(workSpace == nullptr ||
                       workSpaceSize <
                           BackwardWeightsGetWorkSpaceSizeDirect(handle, dyDesc, xDesc, dwDesc))
                    {
                        MIOPEN_THROW("Workspace is required");
                    }

                    float padding_val = 0;
                    kernel(dy, x, workSpace, padding_val);

                    float time0 = handle.GetKernelTime();
                    // second kernel has
                    network_config += "x1";
                    // reduction  kernel
                    handle.GetKernel("miopenConvolutionBwdWeightsAlgoDirect_Red",
                                     network_config)(workSpace, dw);

                    handle.AccumKernelTime(time0);
                }
            }
        }
        break;
        };
    }
    else if(mode == miopenTranspose)
    {
        std::tie(std::ignore, wei_n, wei_h, wei_w) = tie4(dwDesc.GetLengths());

        std::string network_config;

        if((wei_h != 1 || wei_w != 1 || v != 1 || u != 1) &&
           (workSpace == nullptr ||
            workSpaceSize < BackwardWeightsGetWorkSpaceSizeGEMM(handle, xDesc, dwDesc)))
        {
            MIOPEN_THROW("Workspace is required");
        }
#if MIOPEN_USE_MIOPENGEMM
        CreateGemmGeometryConvBwdWeights(xDesc, dyDesc, dwDesc, false, network_config);
        GemmGeometry gg = GetGemmGeometry("miopenConvolutionBwdWeightsAlgoGEMM", network_config);

        handle.ResetKernelTime();
        float time_0 = 0;
        float t1     = 0;
        for(int i = 0; i < in_n; i++)
        {
            int in_offset = i * in_c * in_h * in_w;
            if(wei_h != 1 || wei_w != 1 || v != 1 || u != 1)
            {
                size_t out_offset = i * wei_n * out_h * out_w;
                Im2ColGPU(handle,
                          dyDesc.GetElementSize(),
                          dy,
                          out_offset,
                          wei_n,
                          out_h,
                          out_w,
                          wei_h,
                          wei_w,
                          in_h,
                          in_w,
                          pad_h,
                          pad_w,
                          v,
                          u,
                          dilation_h,
                          dilation_w,
                          workSpace);

                if(handle.IsProfilingEnabled())
                    t1 = handle.GetKernelTime();

                gg.RunGemm(handle, workSpace, x, dw, 0, in_offset, 0);

                // Update times for both the kernels
                if(handle.IsProfilingEnabled())
                {
                    if(i == in_n - 1)
                        handle.AccumKernelTime(t1 + time_0);
                    else
                        handle.AccumKernelTime(t1);
                    time_0 += handle.GetKernelTime();
                }
            }
            else if(wei_h == 1 && wei_w == 1 && v == 1 && u == 1)
            {
                int out_offset = i * wei_n * out_h * out_w;
                gg.RunGemm(handle, dy, x, dw, out_offset, in_offset, 0);

                if(handle.IsProfilingEnabled())
                {
                    if(i == in_n - 1)
                        handle.AccumKernelTime(time_0);
                    time_0 += handle.GetKernelTime();
                }
            }
        }
#else
        MIOPEN_THROW("GEMM is not supported");
#endif
    }
}

void ConvolutionBackwardBias(Handle& handle,
                             const void* alpha,
                             const TensorDescriptor& dyDesc,
                             ConstData_t dy,
                             const void* beta,
                             const TensorDescriptor& dbDesc,
                             Data_t db)
{
    if(dy == nullptr || db == nullptr)
    {
        MIOPEN_THROW(miopenStatusBadParm);
    }
    if(dyDesc.GetLengths()[1] != dbDesc.GetLengths()[1])
    {
        MIOPEN_THROW(miopenStatusBadParm);
    }
    if(!float_equal(*(static_cast<const float*>(alpha)), 1.0) ||
       !float_equal(*(static_cast<const float*>(beta)), 0))
    {
<<<<<<< HEAD
        MIOPEN_THROW("Only alpha=1 and beta=0 is supported");
=======
        MIOPEN_THROW(miopenStatusNotImplemented, "Only alpha=1 and beta=0 is supported");
>>>>>>> 6690f7d9
    }

    int out_n, out_c, out_h, out_w, stride_n, stride_c, stride_h, stride_w;
    std::tie(out_n, out_c, out_h, out_w)             = tie4(dyDesc.GetLengths());
    std::tie(stride_n, stride_c, stride_h, stride_w) = tie4(dyDesc.GetStrides());
    std::string program_name = "MIOpenConvBwdBias.cl";
    std::string kernel_name  = "MIOpenConvBwdB";

    std::string params;
    size_t lcl_grp_size0 = 256;
    size_t lcl_grp_size1 = 1;
    size_t local_mem_sz  = 256;

    size_t map_size         = out_w * out_h;
    size_t read_unit        = 4;
    size_t map_size_aligned = (map_size + (read_unit - 1)) / read_unit;
    size_t off_pix          = map_size - (map_size / read_unit) * read_unit;

    params = " -DMLO_CONVBWD_GROUP_SZ0=" + std::to_string(lcl_grp_size0);
    params += " -DMLO_CONVBWD_GROUP_SZ1=" + std::to_string(lcl_grp_size1);
    params += " -DMLO_CONVBWDB_LCL_MEMSZ=" + std::to_string(local_mem_sz);
    params += " -DMLO_CONVBWDB_UNITSIZE=" + std::to_string(read_unit);
    params += " -DMLO_OUT_WIDTH=" + std::to_string(out_w);
    params += " -DMLO_OUT_HEIGHT=" + std::to_string(out_h);
    params += " -DMLO_OUT_BATCH_SZ=" + std::to_string(out_n);
    params += " -DMLO_OUT_CHANNEL_STRIDE=" + std::to_string(stride_c);
    params += " -DMLO_OUT_BATCH_STRIDE=" + std::to_string(stride_n);
    params += " -DMLO_WK_SIZE=" + std::to_string(map_size_aligned);
    params += " -DMLO_N_PIX_OFF=" + std::to_string(off_pix);

    const std::vector<size_t> vld = {lcl_grp_size0, size_t{1}, size_t{1}};
    const std::vector<size_t> vgd = {lcl_grp_size0, static_cast<size_t>(out_c), size_t{1}};

    handle.GetKernel("miopenConvolutionBwdBias", "", program_name, kernel_name, vld, vgd, params)(
        dy, db);
}

} // namespace miopen<|MERGE_RESOLUTION|>--- conflicted
+++ resolved
@@ -513,11 +513,7 @@
     if(!float_equal(*(static_cast<const float*>(alpha)), 1.0) ||
        !float_equal(*(static_cast<const float*>(beta)), 0))
     {
-<<<<<<< HEAD
-        MIOPEN_THROW("Only alpha=1 and beta=0 is supported");
-=======
         MIOPEN_THROW(miopenStatusNotImplemented, "Only alpha=1 and beta=0 is supported");
->>>>>>> 6690f7d9
     }
 
     if(mode == miopenConvolution)
@@ -1123,11 +1119,7 @@
     if(!float_equal(*(static_cast<const float*>(alpha)), 1.0) ||
        !float_equal(*(static_cast<const float*>(beta)), 0))
     {
-<<<<<<< HEAD
-        MIOPEN_THROW("Only alpha=1 and beta=0 is supported");
-=======
         MIOPEN_THROW(miopenStatusNotImplemented, "Only alpha=1 and beta=0 is supported");
->>>>>>> 6690f7d9
     }
 
     if(mode == miopenConvolution)
@@ -1705,11 +1697,7 @@
     if(!float_equal(*(static_cast<const float*>(alpha)), 1.0) ||
        !float_equal(*(static_cast<const float*>(beta)), 0))
     {
-<<<<<<< HEAD
-        MIOPEN_THROW("Only alpha=1 and beta=0 is supported");
-=======
         MIOPEN_THROW(miopenStatusNotImplemented, "Only alpha=1 and beta=0 is supported");
->>>>>>> 6690f7d9
     }
 
     int in_n, in_c, in_h, in_w;
@@ -1960,11 +1948,7 @@
     if(!float_equal(*(static_cast<const float*>(alpha)), 1.0) ||
        !float_equal(*(static_cast<const float*>(beta)), 0))
     {
-<<<<<<< HEAD
-        MIOPEN_THROW("Only alpha=1 and beta=0 is supported");
-=======
         MIOPEN_THROW(miopenStatusNotImplemented, "Only alpha=1 and beta=0 is supported");
->>>>>>> 6690f7d9
     }
 
     int out_n, out_c, out_h, out_w, stride_n, stride_c, stride_h, stride_w;
