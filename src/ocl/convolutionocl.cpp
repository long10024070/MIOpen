#include <mlopen/convolution.hpp>
#include <mlopen/util.hpp>
#include <mlopen/mlo_internal.hpp>

namespace mlopen {

void ConvolutionDescriptor::FindConvFwdAlgorithm(Handle& handle,
		const TensorDescriptor&		xDesc,
		ConstData_t				x,
		const TensorDescriptor&		wDesc,
		ConstData_t				w,
		const TensorDescriptor&		yDesc,
		ConstData_t				y,
		const int					 /*requestAlgoCount*/,
		int							* /*returnedAlgoCount*/,
		mlopenConvAlgoPerf_t		* /*perfResults*/,
		mlopenConvPreference_t		 /*preference*/,
		void						* /*workSpace*/,
		size_t						 /*workSpaceSize*/,
		bool						exhaustiveSearch) const {
	
	if(x == nullptr || w == nullptr || y == nullptr) {
		MLOPEN_THROW(mlopenStatusBadParm);
	}
#if 0
	if(returnedAlgoCount == nullptr || perfResults == nullptr) {
		MLOPEN_THROW(mlopenStatusBadParm);
	}
	if(requestAlgoCount < 1) {
		MLOPEN_THROW(mlopenStatusBadParm);
	}
#endif 

	// Generate kernels if OpenCL
	// Compile, cache kernels, etc.
	// Launch all kernels and store the perf, workspace limits, etc.
	mlo_construct_direct2D construct_params(1); // forward
	{
		construct_params.doSearch(exhaustiveSearch);
		construct_params.saveSearchRequest(true);

		construct_params.setGeneralCompOptions("");

		construct_params.setStream(&handle);

		construct_params.setOutputDescFromMLDesc(yDesc);
		construct_params.setInputDescFromMLDesc(xDesc);
		construct_params.setWeightDescFromMLDesc(wDesc);

		construct_params.setConvDescr(pad_h, pad_w, u, v, upscalex, upscaley);

		construct_params.mloConstruct();
	}

	std::string program_name = construct_params.getKernelFile();  //"../src/Hello.cl"; // CL kernel filename
	std::string kernel_name = construct_params.getKernelName(); // "hello_world_kernel"; // kernel name
	std::string parms = construct_params.getCompilerOptions(); // kernel parameters

	std::string network_config;
	construct_params.mloBuildConf_Key(network_config);

	const std::vector<size_t> & vld = construct_params.getLocalWkSize();
	const std::vector<size_t> & vgd = construct_params.getGlobalWkSize();

	float padding_val = 0;
	handle.GetKernel("mlopenConvolutionFwdAlgoDirect",
			network_config,
			program_name, 
			kernel_name,
			vld,
			vgd,
			parms)(x, w, y, padding_val);
}

void ConvolutionDescriptor::ConvolutionForward(Handle& handle,
		const void					* /*alpha*/,
		const TensorDescriptor&		xDesc,
		ConstData_t				x,
		const TensorDescriptor&		wDesc,
		ConstData_t				w,
		mlopenConvFwdAlgorithm_t	algo,
		const void					* /*beta*/,
		const TensorDescriptor&		yDesc,
		Data_t						y, 
		void						* /*workSpace*/,
		size_t						 /*workSpaceSize*/) const {

	if(x == nullptr || w == nullptr || y == nullptr) {
		MLOPEN_THROW(mlopenStatusBadParm);
	}
	if(xDesc.GetSize() != yDesc.GetSize() || xDesc.GetSize() != wDesc.GetSize()) {
		MLOPEN_THROW(mlopenStatusBadParm);
	}
	if(xDesc.GetType() != yDesc.GetType() || xDesc.GetType() != wDesc.GetType()) {
		MLOPEN_THROW(mlopenStatusBadParm);
	}
	if(xDesc.GetLengths()[1] != wDesc.GetLengths()[1]) {
		MLOPEN_THROW(mlopenStatusBadParm);
	}
	if(xDesc.GetSize() < 3) {
		MLOPEN_THROW(mlopenStatusBadParm);
	}
	
	// TODO(paul): Replicating code for now.
	mlo_construct_direct2D construct_params(1); // forward
	{
		construct_params.setOutputDescFromMLDesc(yDesc);
		construct_params.setInputDescFromMLDesc(xDesc);
		construct_params.setWeightDescFromMLDesc(wDesc);
	}

	std::string network_config;
	construct_params.mloBuildConf_Key(network_config);

	std::string algorithm_name;
	switch(algo) {
		case mlopenConvolutionFwdAlgoDirect:
			algorithm_name = "mlopenConvolutionFwdAlgoDirect";
			break;
		case mlopenConvolutionFwdAlgoGEMM:
			algorithm_name = "mlopenConvolutionFwdAlgoGEMM";
			break;
		case mlopenConvolutionFwdAlgoFFT:
			algorithm_name = "mlopenConvolutionFwdAlgoFFT";
			break;
		case mlopenConvolutionFwdAlgoWinograd:
			algorithm_name = "mlopenConvolutionFwdAlgoWinograd";
			break;
	}

	float padding_val = 0;
	handle.GetKernel(algorithm_name, network_config)(x, w, y, padding_val);
}

// FindBackwardDataAlgorithm()
//
void ConvolutionDescriptor::FindConvBwdDataAlgorithm(Handle& handle,
		const TensorDescriptor&		dyDesc,
		ConstData_t				dy,
		const TensorDescriptor&		wDesc,
		ConstData_t				w,
		const TensorDescriptor&		dxDesc,
		ConstData_t				dx,
		const int					 /*requestAlgoCount*/,
		int							* /*returnedAlgoCount*/,
		mlopenConvAlgoPerf_t		* /*perfResults*/,
		mlopenConvPreference_t		 /*preference*/,
		void						* /*workSpace*/,
		size_t						 /*workSpaceSize*/,
		bool						exhaustiveSearch) const {
	
	if(dx == nullptr || w == nullptr || dy == nullptr) {
		MLOPEN_THROW(mlopenStatusBadParm);
	}
#if 0
	if(returnedAlgoCount == nullptr || perfResults == nullptr) {
		MLOPEN_THROW(mlopenStatusBadParm);
	}
	if(requestAlgoCount < 1) {
		MLOPEN_THROW(mlopenStatusBadParm);
	}
#endif 

	// Generate kernels if OpenCL
	// Compile, cache kernels, etc.
	// Launch all kernels and store the perf, workspace limits, etc.
	mlo_construct_direct2D construct_params(0); // backward
	{
		construct_params.doSearch(exhaustiveSearch);
		construct_params.saveSearchRequest(true);

		construct_params.setGeneralCompOptions("");

<<<<<<< HEAD
			construct_params.setStream(&handle);
=======
		construct_params.setStream(handle.GetStream());
>>>>>>> 1ca69769

		construct_params.setOutputDescFromMLDesc(dyDesc);
		construct_params.setInputDescFromMLDesc(dxDesc);
		construct_params.setWeightDescFromMLDesc(wDesc);

		construct_params.setConvDescr(pad_h, pad_w, u, v, upscalex, upscaley);

		construct_params.mloConstruct();
	}

	std::string program_name = construct_params.getKernelFile();
	std::string kernel_name = construct_params.getKernelName(); // kernel name
	std::string parms = construct_params.getCompilerOptions(); // kernel parameters

	std::string network_config;
	construct_params.mloBuildConf_Key(network_config);

	const std::vector<size_t> & vld = construct_params.getLocalWkSize();
	const std::vector<size_t> & vgd = construct_params.getGlobalWkSize();

	float padding_val = 0;
	handle.GetKernel("mlopenConvolutionBwdDataAlgo_0",
			network_config,
			program_name,
			kernel_name,
			vld,
			vgd,
			parms)(dy, w, dx, padding_val);
}

// BackwardDataAlgorithm()
void ConvolutionDescriptor::ConvolutionBackwardData(Handle& handle,
		const void						* /*alpha*/,
		const TensorDescriptor&			dyDesc,
		ConstData_t					dy,
		const TensorDescriptor&			wDesc,
		ConstData_t					w,
		mlopenConvBwdDataAlgorithm_t	/* algo */,
		const void						* /*beta*/,
		const TensorDescriptor&			dxDesc,
		Data_t							dx, 
		void							* /*workSpace*/,
		size_t							 /*workSpaceSize*/) const {

	if(dx == nullptr || w == nullptr || dy == nullptr) {
		MLOPEN_THROW(mlopenStatusBadParm);
	}
	if(dyDesc.GetSize() != dxDesc.GetSize() || dyDesc.GetSize() != wDesc.GetSize()) {
		MLOPEN_THROW(mlopenStatusBadParm);
	}
	if(dyDesc.GetType() != dxDesc.GetType() || dyDesc.GetType() != wDesc.GetType()) {
		MLOPEN_THROW(mlopenStatusBadParm);
	}
	if(dyDesc.GetLengths()[1] != wDesc.GetLengths()[0]) {
		MLOPEN_THROW(mlopenStatusBadParm);
	}
	if(dyDesc.GetSize() < 3) {
		MLOPEN_THROW(mlopenStatusBadParm);
	}

	// Launch all kernels and store the perf, workspace limits, etc.
	mlo_construct_direct2D construct_params(0); // backward
	{
		construct_params.setOutputDescFromMLDesc(dyDesc);
		construct_params.setInputDescFromMLDesc(dxDesc);
		construct_params.setWeightDescFromMLDesc(wDesc);
	}

	std::string network_config;
	construct_params.mloBuildConf_Key(network_config);

	float padding_val = 0;
<<<<<<< HEAD
	handle.GetKernel(algorithm_name, network_config)(dy, w, dx, padding_val);

#else

	if (u > 1 || v > 1)
	{
		printf("Algorithm has not been implemented\n");
	}
	else
	{
		// Generate kernels if OpenCL
		// Compile, cache kernels, etc.
		// Launch all kernels and store the perf, workspace limits, etc.
		mlo_construct_direct2D construct_params(0); // backward
		{
			construct_params.doSearch(false);

			construct_params.setGeneralCompOptions("");

			construct_params.setStream(&handle);

			construct_params.setOutputDescFromMLDesc(dyDesc);
			construct_params.setInputDescFromMLDesc(dxDesc);
			construct_params.setWeightDescFromMLDesc(wDesc);

			construct_params.setConvDescr(pad_h, pad_w, u, v, upscalex, upscaley);
=======
	handle.GetKernel("mlopenConvolutionBwdDataAlgo_0", network_config) (dy, w, dx, padding_val);
}
>>>>>>> 1ca69769

// ConvolutionBackwardWeightsGetWorkSpaceSiz
//
void ConvolutionDescriptor::ConvolutionBackwardWeightsGetWorkSpaceSize(
	const TensorDescriptor&		 dyDesc,
	const TensorDescriptor&		 xDesc,
	const TensorDescriptor&		 dwDesc,
	size_t						*workSpaceSize)
{
	mlo_construct_BwdWrW2D construct_params(0); // backward with regards to weights
	
	construct_params.doSearch(false);

	construct_params.setOutputDescFromMLDesc(dyDesc);
	construct_params.setInputDescFromMLDesc(xDesc);
	construct_params.setWeightDescFromMLDesc(dwDesc);

	construct_params.setConvDescr(pad_h, pad_w, u, v, upscalex, upscaley);

	construct_params.mloConstruct();
	

	*workSpaceSize = construct_params.getWorkSpaceSzBytes();
}


// FindBackwardWeightsAlgorithm()
//
void ConvolutionDescriptor::FindConvBwdWeightsAlgorithm(Handle& handle,
		const TensorDescriptor&		dyDesc,
		ConstData_t				dy,
		const TensorDescriptor&		xDesc,
		ConstData_t				x,
		const TensorDescriptor&		dwDesc,
		ConstData_t				dw,
		const int					 /*requestAlgoCount*/,
		int							* /*returnedAlgoCount*/,
		mlopenConvAlgoPerf_t		* /*perfResults*/,
		mlopenConvPreference_t		 /*preference*/,
		Data_t						workSpace,
		size_t						/*workSpaceSize*/,
		bool						/*exhaustiveSearch*/) const {
	
	if(x == nullptr || dw == nullptr || dy == nullptr) {
		MLOPEN_THROW(mlopenStatusBadParm);
	}

	int in_n, in_c, in_h, in_w;
	std::tie(in_n, in_c, in_h, in_w) = tie4(xDesc.GetLengths());

	int wei_n, wei_h, wei_w;
	std::tie(wei_n, std::ignore, wei_h, wei_w) = tie4(dwDesc.GetLengths());

	int out_h, out_w;
	std::tie(std::ignore, std::ignore, out_h, out_w) = tie4(dyDesc.GetLengths());

//	int M = in_c * wei_h * wei_w;
//	int N = wei_n;
//	int K = out_h * out_w;
//	float alpha = 1.;
//	float beta = 1.;

	for(int i = 0; i < in_n; i++) {
		size_t in_offset = i * in_c * in_h * in_w;
		Im2ColGPU(handle, x, in_offset, in_c, in_h, in_w, wei_h, wei_w, out_h, out_w, pad_h, pad_w, v, u, workSpace);

	}

// temprorary guard
	if((u == 1 && v == 1) ||
		(wei_w >= 7 && u == 2 && v == 2))
	{
		mlo_construct_BwdWrW2D construct_params(0); // backward with regards to weights
		{
			construct_params.doSearch(false);
			construct_params.setStream(handle.GetStream());
			construct_params.setOutputDescFromMLDesc(dyDesc);
			construct_params.setInputDescFromMLDesc(xDesc);
			construct_params.setWeightDescFromMLDesc(dwDesc);
			construct_params.setConvDescr(pad_h, pad_w, u, v, upscalex, upscaley);
			construct_params.mloConstruct();
		}

		std::string network_config;
		construct_params.mloBuildConf_Key(network_config);

		const std::vector<mlo_kernel_info> & bwd_wrw_info = construct_params.getKernelsInfo();
		/*
		 * get info for all kernels of the layer
		 * std::string _kernel_name;
		 * std::string _kernel_file;
		 * std::string _comp_options;
		 * std::vector<size_t> _g_wk;
		 * std::vector<size_t> _l_wk;
		 */
		// reset profiler
		handle.ResetKernelTime();

		// main kernel
		if (bwd_wrw_info.size() == 1)
		{
			const mlo_kernel_info &bwd_wrw = bwd_wrw_info[0];
			float padding_val = 0;

			handle.GetKernel("mlopenConvolutionBwdWeightsAlgoDirect_Main",
					network_config,
					std::get<1>(bwd_wrw),
					std::get<0>(bwd_wrw),
					std::get<4>(bwd_wrw),
					std::get<3>(bwd_wrw),
					std::get<2>(bwd_wrw))
					(dy, x, dw, padding_val);
		}
		else
		{
			{
				const mlo_kernel_info &bwd_wrw = bwd_wrw_info[0];
				float padding_val = 0;

				handle.GetKernel("mlopenConvolutionBwdWeightsAlgoDirect_Main",
					network_config,
					std::get<1>(bwd_wrw),
					std::get<0>(bwd_wrw),
					std::get<4>(bwd_wrw),
					std::get<3>(bwd_wrw),
					std::get<2>(bwd_wrw))
					(dy, x, workSpace, padding_val);
//					(dy, x, dw, padding_val);
			}

			float time0 = handle.GetKernelTime();
			// second kernel hash
			network_config += "x1";
			// reduction  kernel
			{
				const mlo_kernel_info &bwd_wrw = bwd_wrw_info[1];

				handle.GetKernel("mlopenConvolutionBwdWeightsAlgoDirect_Red",
					network_config,
					std::get<1>(bwd_wrw),
					std::get<0>(bwd_wrw),
					std::get<4>(bwd_wrw),
					std::get<3>(bwd_wrw),
					std::get<2>(bwd_wrw))(workSpace, dw);
			}

			handle.AccumKernelTime(time0);

		}
	}
}

// BackwardWeightsAlgorithm()
void ConvolutionDescriptor::ConvolutionBackwardWeights(Handle& handle,
		const void						* /*alpha*/,
		const TensorDescriptor&			dyDesc,
		ConstData_t					dy,
		const TensorDescriptor&			xDesc,
<<<<<<< HEAD
		ConstData_t					x,
		mlopenConvBwdWeightsAlgorithm_t	/* algo */,
=======
		const cl_mem					x,
		mlopenConvBwdWeightsAlgorithm_t algo,
>>>>>>> 1ca69769
		const void						* /*beta*/,
		const TensorDescriptor&			dwDesc,
		Data_t							dw, 
		Data_t							workSpace,
		size_t							/*workSpaceSize*/) const {

	if(x == nullptr || dw == nullptr || dy == nullptr) {
		MLOPEN_THROW(mlopenStatusBadParm);
	}
	if(dyDesc.GetSize() != dwDesc.GetSize() || dyDesc.GetSize() != xDesc.GetSize()) {
		MLOPEN_THROW(mlopenStatusBadParm);
	}
	if(dyDesc.GetType() != dwDesc.GetType() || dyDesc.GetType() != xDesc.GetType()) {
		MLOPEN_THROW(mlopenStatusBadParm);
	}
	if(dyDesc.GetLengths()[0] != xDesc.GetLengths()[0]) {
		MLOPEN_THROW(mlopenStatusBadParm);
	}
	if(dyDesc.GetSize() < 3) {
		MLOPEN_THROW(mlopenStatusBadParm);
	}
	switch (algo)
	{
		case mlopenConvolutionBwdWeightsAlgoGEMM:
		{

			int in_n, in_c, in_h, in_w;
			std::tie(in_n, in_c, in_h, in_w) = tie4(xDesc.GetLengths());

			int wei_n, wei_h, wei_w;
			std::tie(wei_n, std::ignore, wei_h, wei_w) = tie4(dwDesc.GetLengths());

			int out_h, out_w;
			std::tie(std::ignore, std::ignore, out_h, out_w) = tie4(dyDesc.GetLengths());

			for (int i = 0; i < in_n; i++) {
				size_t in_offset = i * in_c * in_h * in_w;
				Im2ColGPU(handle, x, in_offset, in_c, in_h, in_w, wei_h, wei_w, out_h, out_w, pad_h, pad_w, v, u, workSpace);
			}

		}
		break;
		case mlopenConvolutionBwdWeightsAlgoDirect:
		{
			int in_n, in_c, in_h, in_w;
			std::tie(in_n, in_c, in_h, in_w) = tie4(xDesc.GetLengths());

			int wei_n, wei_h, wei_w;
			std::tie(wei_n, std::ignore, wei_h, wei_w) = tie4(dwDesc.GetLengths());

			int out_h, out_w;
			std::tie(std::ignore, std::ignore, out_h, out_w) = tie4(dyDesc.GetLengths());

			if ((u == 1 && v == 1) ||
				(wei_w >= 7 && u == 2 && v == 2))
			{
				mlo_construct_BwdWrW2D construct_params(0); // backward with regards to weights
				construct_params.doSearch(false);
				construct_params.setStream(handle.GetStream());
				construct_params.setOutputDescFromMLDesc(dyDesc);
				construct_params.setInputDescFromMLDesc(xDesc);
				construct_params.setWeightDescFromMLDesc(dwDesc);
				construct_params.setConvDescr(pad_h, pad_w, u, v, upscalex, upscaley);
				construct_params.mloConstruct();

				std::string network_config;
				construct_params.mloBuildConf_Key(network_config);
				const std::vector<mlo_kernel_info> & bwd_wrw_info = construct_params.getKernelsInfo();

				handle.ResetKernelTime();

				// main kernel
				if (bwd_wrw_info.size() == 1)
				{
					float padding_val = 0;
					handle.GetKernel("mlopenConvolutionBwdWeightsAlgoDirect_Main",
							network_config)
						(dy, x, dw, padding_val);
				}
				else
				{

					{
						float padding_val = 0;
						handle.GetKernel("mlopenConvolutionBwdWeightsAlgoDirect_Main",
							network_config)
							(dy, x, workSpace, padding_val);
					}

					float time0 = handle.GetKernelTime();
					// second kernel has
					network_config += "x1";
					// reduction  kernel
					{
						handle.GetKernel("mlopenConvolutionBwdWeightsAlgoDirect_Red",
							network_config)
							(workSpace, dw);
					}

					handle.AccumKernelTime(time0);


				}
			}
		}
	break;
	};

}

}  // namespace mlopen<|MERGE_RESOLUTION|>--- conflicted
+++ resolved
@@ -171,11 +171,7 @@
 
 		construct_params.setGeneralCompOptions("");
 
-<<<<<<< HEAD
-			construct_params.setStream(&handle);
-=======
-		construct_params.setStream(handle.GetStream());
->>>>>>> 1ca69769
+		construct_params.setStream(&handle);
 
 		construct_params.setOutputDescFromMLDesc(dyDesc);
 		construct_params.setInputDescFromMLDesc(dxDesc);
@@ -242,43 +238,15 @@
 		construct_params.setOutputDescFromMLDesc(dyDesc);
 		construct_params.setInputDescFromMLDesc(dxDesc);
 		construct_params.setWeightDescFromMLDesc(wDesc);
+		construct_params.setStream(&handle);
 	}
 
 	std::string network_config;
 	construct_params.mloBuildConf_Key(network_config);
 
 	float padding_val = 0;
-<<<<<<< HEAD
-	handle.GetKernel(algorithm_name, network_config)(dy, w, dx, padding_val);
-
-#else
-
-	if (u > 1 || v > 1)
-	{
-		printf("Algorithm has not been implemented\n");
-	}
-	else
-	{
-		// Generate kernels if OpenCL
-		// Compile, cache kernels, etc.
-		// Launch all kernels and store the perf, workspace limits, etc.
-		mlo_construct_direct2D construct_params(0); // backward
-		{
-			construct_params.doSearch(false);
-
-			construct_params.setGeneralCompOptions("");
-
-			construct_params.setStream(&handle);
-
-			construct_params.setOutputDescFromMLDesc(dyDesc);
-			construct_params.setInputDescFromMLDesc(dxDesc);
-			construct_params.setWeightDescFromMLDesc(wDesc);
-
-			construct_params.setConvDescr(pad_h, pad_w, u, v, upscalex, upscaley);
-=======
 	handle.GetKernel("mlopenConvolutionBwdDataAlgo_0", network_config) (dy, w, dx, padding_val);
 }
->>>>>>> 1ca69769
 
 // ConvolutionBackwardWeightsGetWorkSpaceSiz
 //
@@ -354,7 +322,7 @@
 		mlo_construct_BwdWrW2D construct_params(0); // backward with regards to weights
 		{
 			construct_params.doSearch(false);
-			construct_params.setStream(handle.GetStream());
+			construct_params.setStream(&handle);
 			construct_params.setOutputDescFromMLDesc(dyDesc);
 			construct_params.setInputDescFromMLDesc(xDesc);
 			construct_params.setWeightDescFromMLDesc(dwDesc);
@@ -437,13 +405,8 @@
 		const TensorDescriptor&			dyDesc,
 		ConstData_t					dy,
 		const TensorDescriptor&			xDesc,
-<<<<<<< HEAD
 		ConstData_t					x,
-		mlopenConvBwdWeightsAlgorithm_t	/* algo */,
-=======
-		const cl_mem					x,
 		mlopenConvBwdWeightsAlgorithm_t algo,
->>>>>>> 1ca69769
 		const void						* /*beta*/,
 		const TensorDescriptor&			dwDesc,
 		Data_t							dw, 
@@ -502,7 +465,7 @@
 			{
 				mlo_construct_BwdWrW2D construct_params(0); // backward with regards to weights
 				construct_params.doSearch(false);
-				construct_params.setStream(handle.GetStream());
+				construct_params.setStream(&handle);
 				construct_params.setOutputDescFromMLDesc(dyDesc);
 				construct_params.setInputDescFromMLDesc(xDesc);
 				construct_params.setWeightDescFromMLDesc(dwDesc);
