#include <mlopen/convolution.hpp>
#include <mlopen/util.hpp>
#include <mlopen/mlo_internal.hpp>

#include "tinygemm.hpp"
namespace mlopen {

void ConvolutionDescriptor::FindConvFwdAlgorithm(Handle& handle,
		const TensorDescriptor&		xDesc,
		const cl_mem				x,
		const TensorDescriptor&		wDesc,
		const cl_mem				w,
		const TensorDescriptor&		yDesc,
		const cl_mem				y,
		const int					 /*requestAlgoCount*/,
		int							* /*returnedAlgoCount*/,
		mlopenConvAlgoPerf_t		* /*perfResults*/,
		mlopenConvPreference_t		 /*preference*/,
		void						* /*workSpace*/,
		size_t						 /*workSpaceSize*/,
		bool						exhaustiveSearch) const {
	
	if(x == nullptr || w == nullptr || y == nullptr) {
		MLOPEN_THROW(mlopenStatusBadParm);
	}
#if 0
	if(returnedAlgoCount == nullptr || perfResults == nullptr) {
		MLOPEN_THROW(mlopenStatusBadParm);
	}
	if(requestAlgoCount < 1) {
		MLOPEN_THROW(mlopenStatusBadParm);
	}
#endif 

	// Generate kernels if OpenCL
	// Compile, cache kernels, etc.
	// Launch all kernels and store the perf, workspace limits, etc.
	mlo_construct_direct2D construct_params(1); // forward
	{
		construct_params.doSearch(exhaustiveSearch);
		construct_params.saveSearchRequest(true);

		construct_params.setGeneralCompOptions("");

		construct_params.setStream(handle.GetStream());

		construct_params.setOutputDescFromMLDesc(yDesc);
		construct_params.setInputDescFromMLDesc(xDesc);
		construct_params.setWeightDescFromMLDesc(wDesc);

		construct_params.setConvDescr(pad_h, pad_w, u, v, upscalex, upscaley);

		construct_params.mloConstruct();
	}

	std::string program_name = construct_params.getKernelFile();  //"../src/Hello.cl"; // CL kernel filename
	std::string kernel_name = construct_params.getKernelName(); // "hello_world_kernel"; // kernel name
	std::string parms = construct_params.getCompilerOptions(); // kernel parameters

	std::string network_config;
	construct_params.mloBuildConf_Key(network_config);

	const std::vector<size_t> & vld = construct_params.getLocalWkSize();
	const std::vector<size_t> & vgd = construct_params.getGlobalWkSize();

	float padding_val = 0;
	handle.GetKernel("mlopenConvolutionFwdAlgoDirect",
			network_config,
			program_name, 
			kernel_name,
			vld,
			vgd,
			parms)(x, w, y, padding_val);
}

void ConvolutionDescriptor::ConvolutionForward(Handle& handle,
		const void					* /*alpha*/,
		const TensorDescriptor&		xDesc,
		const cl_mem				x,
		const TensorDescriptor&		wDesc,
		const cl_mem				w,
		mlopenConvFwdAlgorithm_t	algo,
		const void					* /*beta*/,
		const TensorDescriptor&		yDesc,
		cl_mem						y, 
		void						* /*workSpace*/,
		size_t						 /*workSpaceSize*/) const {

	if(x == nullptr || w == nullptr || y == nullptr) {
		MLOPEN_THROW(mlopenStatusBadParm);
	}
	if(xDesc.GetSize() != yDesc.GetSize() || xDesc.GetSize() != wDesc.GetSize()) {
		MLOPEN_THROW(mlopenStatusBadParm);
	}
	if(xDesc.GetType() != yDesc.GetType() || xDesc.GetType() != wDesc.GetType()) {
		MLOPEN_THROW(mlopenStatusBadParm);
	}
	if(xDesc.GetLengths()[1] != wDesc.GetLengths()[1]) {
		MLOPEN_THROW(mlopenStatusBadParm);
	}
	if(xDesc.GetSize() < 3) {
		MLOPEN_THROW(mlopenStatusBadParm);
	}
	
	// TODO(paul): Replicating code for now.
	mlo_construct_direct2D construct_params(1); // forward
	{
		construct_params.setOutputDescFromMLDesc(yDesc);
		construct_params.setInputDescFromMLDesc(xDesc);
		construct_params.setWeightDescFromMLDesc(wDesc);
	}

	std::string network_config;
	construct_params.mloBuildConf_Key(network_config);

	std::string algorithm_name;
	switch(algo) {
		case mlopenConvolutionFwdAlgoDirect:
			algorithm_name = "mlopenConvolutionFwdAlgoDirect";
			break;
		case mlopenConvolutionFwdAlgoGEMM:
			algorithm_name = "mlopenConvolutionFwdAlgoGEMM";
			break;
		case mlopenConvolutionFwdAlgoFFT:
			algorithm_name = "mlopenConvolutionFwdAlgoFFT";
			break;
		case mlopenConvolutionFwdAlgoWinograd:
			algorithm_name = "mlopenConvolutionFwdAlgoWinograd";
			break;
	}

	float padding_val = 0;
	handle.GetKernel(algorithm_name, network_config)(x, w, y, padding_val);
}

// FindBackwardDataAlgorithm()
//
void ConvolutionDescriptor::FindConvBwdDataAlgorithm(Handle& handle,
		const TensorDescriptor&		dyDesc,
		const cl_mem				dy,
		const TensorDescriptor&		wDesc,
		const cl_mem				w,
		const TensorDescriptor&		dxDesc,
		const cl_mem				dx,
		const int					 /*requestAlgoCount*/,
		int							* /*returnedAlgoCount*/,
		mlopenConvAlgoPerf_t		* /*perfResults*/,
		mlopenConvPreference_t		 /*preference*/,
		void						* /*workSpace*/,
		size_t						 /*workSpaceSize*/,
		bool						exhaustiveSearch) const {
	
	if(dx == nullptr || w == nullptr || dy == nullptr) {
		MLOPEN_THROW(mlopenStatusBadParm);
	}
#if 0
	if(returnedAlgoCount == nullptr || perfResults == nullptr) {
		MLOPEN_THROW(mlopenStatusBadParm);
	}
	if(requestAlgoCount < 1) {
		MLOPEN_THROW(mlopenStatusBadParm);
	}
#endif 

	// Generate kernels if OpenCL
	// Compile, cache kernels, etc.
	// Launch all kernels and store the perf, workspace limits, etc.
	mlo_construct_direct2D construct_params(0); // backward
	{
		construct_params.doSearch(exhaustiveSearch);
		construct_params.saveSearchRequest(true);

		construct_params.setGeneralCompOptions("");

		construct_params.setStream(handle.GetStream());

		construct_params.setOutputDescFromMLDesc(dyDesc);
		construct_params.setInputDescFromMLDesc(dxDesc);
		construct_params.setWeightDescFromMLDesc(wDesc);

		construct_params.setConvDescr(pad_h, pad_w, u, v, upscalex, upscaley);

		construct_params.mloConstruct();
	}

	std::string program_name = construct_params.getKernelFile();
	std::string kernel_name = construct_params.getKernelName(); // kernel name
	std::string parms = construct_params.getCompilerOptions(); // kernel parameters

	std::string network_config;
	construct_params.mloBuildConf_Key(network_config);

	const std::vector<size_t> & vld = construct_params.getLocalWkSize();
	const std::vector<size_t> & vgd = construct_params.getGlobalWkSize();

	float padding_val = 0;
	handle.GetKernel("mlopenConvolutionBwdDataAlgo_0",
			network_config,
			program_name,
			kernel_name,
			vld,
			vgd,
			parms)(dy, w, dx, padding_val);
}

// BackwardDataAlgorithm()
void ConvolutionDescriptor::ConvolutionBackwardData(Handle& handle,
		const void						* /*alpha*/,
		const TensorDescriptor&			dyDesc,
		const cl_mem					dy,
		const TensorDescriptor&			wDesc,
		const cl_mem					w,
		mlopenConvBwdDataAlgorithm_t	/* algo */,
		const void						* /*beta*/,
		const TensorDescriptor&			dxDesc,
		cl_mem							dx, 
		void							* /*workSpace*/,
		size_t							 /*workSpaceSize*/) const {

	if(dx == nullptr || w == nullptr || dy == nullptr) {
		MLOPEN_THROW(mlopenStatusBadParm);
	}
	if(dyDesc.GetSize() != dxDesc.GetSize() || dyDesc.GetSize() != wDesc.GetSize()) {
		MLOPEN_THROW(mlopenStatusBadParm);
	}
	if(dyDesc.GetType() != dxDesc.GetType() || dyDesc.GetType() != wDesc.GetType()) {
		MLOPEN_THROW(mlopenStatusBadParm);
	}
	if(dyDesc.GetLengths()[1] != wDesc.GetLengths()[0]) {
		MLOPEN_THROW(mlopenStatusBadParm);
	}
	if(dyDesc.GetSize() < 3) {
		MLOPEN_THROW(mlopenStatusBadParm);
	}

	// Launch all kernels and store the perf, workspace limits, etc.
	mlo_construct_direct2D construct_params(0); // backward
	{
		construct_params.setOutputDescFromMLDesc(dyDesc);
		construct_params.setInputDescFromMLDesc(dxDesc);
		construct_params.setWeightDescFromMLDesc(wDesc);
	}

	std::string network_config;
	construct_params.mloBuildConf_Key(network_config);

	float padding_val = 0;
	handle.GetKernel("mlopenConvolutionBwdDataAlgo_0", network_config) (dy, w, dx, padding_val);
}

// ConvolutionBackwardWeightsGetWorkSpaceSize
void ConvolutionDescriptor::ConvolutionBackwardWeightsGetWorkSpaceSize(
	const TensorDescriptor&		 dyDesc,
	const TensorDescriptor&		 xDesc,
	const TensorDescriptor&		 dwDesc,
	size_t						*workSpaceSize)
{
	mlo_construct_BwdWrW2D construct_params(0); // backward with regards to weights
	construct_params.doSearch(false);
	construct_params.setOutputDescFromMLDesc(dyDesc);
	construct_params.setInputDescFromMLDesc(xDesc);
	construct_params.setWeightDescFromMLDesc(dwDesc);
	construct_params.setConvDescr(pad_h, pad_w, u, v, upscalex, upscaley);
	construct_params.mloConstruct();
	
	*workSpaceSize = construct_params.getWorkSpaceSzBytes();
}


// FindBackwardWeightsAlgorithm()
//
void ConvolutionDescriptor::FindConvBwdWeightsAlgorithm(Handle& handle,
		const TensorDescriptor&		dyDesc,
		const cl_mem				dy,
		const TensorDescriptor&		xDesc,
		const cl_mem				x,
		const TensorDescriptor&		dwDesc,
		const cl_mem				dw,
		const int					 /*requestAlgoCount*/,
		int							* /*returnedAlgoCount*/,
		mlopenConvAlgoPerf_t		* /*perfResults*/,
		mlopenConvPreference_t		 /*preference*/,
		cl_mem						workSpace,
		size_t						/*workSpaceSize*/,
		bool						/*exhaustiveSearch*/) const {
	
	if(x == nullptr || dw == nullptr || dy == nullptr) {
		MLOPEN_THROW(mlopenStatusBadParm);
	}

	int in_n, in_c, in_h, in_w;
	std::tie(in_n, in_c, in_h, in_w) = tie4(xDesc.GetLengths());

	int wei_n, wei_h, wei_w;
	std::tie(wei_n, std::ignore, wei_h, wei_w) = tie4(dwDesc.GetLengths());

	int out_h, out_w;
	std::tie(std::ignore, std::ignore, out_h, out_w) = tie4(dyDesc.GetLengths());

	// GEMM
	int M = in_c * wei_h * wei_w;
	int N = wei_n;
	int K = out_h * out_w;
	float alpha = 1.0;
	float beta = 1.0;
	bool tA = true;
	bool tB = false;
	bool tC = false;
	unsigned int lda = K;
	unsigned int ldb = K;
	unsigned int ldc = M;

	size_t in_offset = 0;
	Im2ColGPU(handle, x, in_offset, in_c, in_h, in_w, wei_h, wei_w, out_h, out_w, pad_h, pad_w, v, u, workSpace);

	// bool isColMajor, bool tA, bool tB, bool tC, lda, ldb, ldc, m, n, k, a_offset, b_offset, c_offset
	tinygemm::TinyGemmGeometry tgg( true, tA, tB, tC, lda, ldb, ldc, M, N, K, 0, 0, 0);
	// alloted_time, queue, a, b, c, enforce_determinism, float_type, geometry, alpha, beta, verbose 
	tinygemm::TinyGemmSolution soln = tinygemm::find(1, handle.GetStream(), workSpace, dy, dw, false, 'f', tgg, alpha, beta, true);

	std::string program_name = soln.main_kernel;
	std::string kernel_name = soln.main_kernel_function_name;
	std::string network_config = tgg.get_networkconfig_string();

	auto main_kernel_worksize_params =  soln.get_main_kernel_worksize_params(M, N);
	size_t local_work_size = main_kernel_worksize_params.at("local_work_size");
	size_t global_work_size = main_kernel_worksize_params.at("global_work_size");

	std::vector<size_t> vld (1, local_work_size);
	std::vector<size_t> vgd (1, global_work_size);

	handle.GetKernel("mlopenConvolutionBwdWeightsAlgoGEMM",
			network_config,
			program_name,
			kernel_name,
			vld,
			vgd,
			"");

	if(u == 1 && v == 1) { // Direct Kernel
		mlo_construct_BwdWrW2D construct_params(0); // backward with regards to weights
		{
			construct_params.doSearch(false);
			construct_params.setStream(handle.GetStream());
			construct_params.setOutputDescFromMLDesc(dyDesc);
			construct_params.setInputDescFromMLDesc(xDesc);
			construct_params.setWeightDescFromMLDesc(dwDesc);
			construct_params.setConvDescr(pad_h, pad_w, u, v, upscalex, upscaley);
			construct_params.mloConstruct();
		}

		construct_params.mloBuildConf_Key(network_config);

<<<<<<< HEAD
=======
	if(u == 1 && v == 1) {
		mlo_construct_BwdWrW2D construct_params(0); // backward with regards to weights
		{
			construct_params.doSearch(false);
			construct_params.setStream(handle.GetStream());
			construct_params.setOutputDescFromMLDesc(dyDesc);
			construct_params.setInputDescFromMLDesc(xDesc);
			construct_params.setWeightDescFromMLDesc(dwDesc);
			construct_params.setConvDescr(pad_h, pad_w, u, v, upscalex, upscaley);
			construct_params.mloConstruct();
		}

		std::string network_config;
		construct_params.mloBuildConf_Key(network_config);

>>>>>>> 0fc703b0
		const std::vector<mlo_kernel_info> & bwd_wrw_info = construct_params.getKernelsInfo();
		/*
		 * get info for all kernels of the layer
		 * std::string _kernel_name;
		 * std::string _kernel_file;
		 * std::string _comp_options;
		 * std::vector<size_t> _g_wk;
		 * std::vector<size_t> _l_wk;
		 */
<<<<<<< HEAD

		// main kernel
		auto bwd_wrw = bwd_wrw_info[0];
		float padding_val = 0;

		handle.GetKernel("mlopenConvolutionBwdWeightsAlgoDirect_Main",
				network_config,
				std::get<1>(bwd_wrw),
				std::get<0>(bwd_wrw),
				std::get<4>(bwd_wrw),
				std::get<3>(bwd_wrw),
				std::get<2>(bwd_wrw)) (dy, x, workSpace, padding_val);

		// second kernel hash
		network_config += "x1";
		// reduction  kernel
		auto bwd_wrw_red = bwd_wrw_info[1];

		handle.GetKernel("mlopenConvolutionBwdWeightsAlgoDirect_Red",
				network_config,
				std::get<1>(bwd_wrw_red),
				std::get<0>(bwd_wrw_red),
				std::get<4>(bwd_wrw_red),
				std::get<3>(bwd_wrw_red),
				std::get<2>(bwd_wrw_red)) (workSpace, dw);
=======
		// reset profiler
		handle.ResetKernelTime();

		// main kernel
		{
			const mlo_kernel_info &bwd_wrw = bwd_wrw_info[0];
			float padding_val = 0;

			handle.GetKernel("mlopenConvolutionBwdWeightsAlgoDirect_Main",
					network_config,
					std::get<1>(bwd_wrw),
					std::get<0>(bwd_wrw),
					std::get<4>(bwd_wrw),
					std::get<3>(bwd_wrw),
					std::get<2>(bwd_wrw))
				(dy, x, workSpace, padding_val);
		}

		float time0 = handle.GetKernelTime(); 
		// second kernel hash
		network_config += "x1";
		// reduction  kernel
		{
			const mlo_kernel_info &bwd_wrw = bwd_wrw_info[1];

			handle.GetKernel("mlopenConvolutionBwdWeightsAlgoDirect_Red",
					network_config,
					std::get<1>(bwd_wrw),
					std::get<0>(bwd_wrw),
					std::get<4>(bwd_wrw),
					std::get<3>(bwd_wrw),
					std::get<2>(bwd_wrw))(workSpace, dw);
		}

		handle.AccumKernelTime(time0);
>>>>>>> 0fc703b0
	}
}

// BackwardWeightsAlgorithm()
void ConvolutionDescriptor::ConvolutionBackwardWeights(Handle& handle,
		const void						* /*alpha*/,
		const TensorDescriptor&			dyDesc,
		const cl_mem					dy,
		const TensorDescriptor&			xDesc,
		const cl_mem					x,
		mlopenConvBwdWeightsAlgorithm_t	algo,
		const void						* /*beta*/,
		const TensorDescriptor&			dwDesc,
		cl_mem							dw, 
		cl_mem							workSpace,
		size_t							/*workSpaceSize*/) const {

	if(x == nullptr || dw == nullptr || dy == nullptr) {
		MLOPEN_THROW(mlopenStatusBadParm);
	}
	if(dyDesc.GetSize() != dwDesc.GetSize() || dyDesc.GetSize() != xDesc.GetSize()) {
		MLOPEN_THROW(mlopenStatusBadParm);
	}
	if(dyDesc.GetType() != dwDesc.GetType() || dyDesc.GetType() != xDesc.GetType()) {
		MLOPEN_THROW(mlopenStatusBadParm);
	}
	if(dyDesc.GetLengths()[0] != xDesc.GetLengths()[0]) {
		MLOPEN_THROW(mlopenStatusBadParm);
	}
	if(dyDesc.GetSize() < 3) {
		MLOPEN_THROW(mlopenStatusBadParm);
	}

	switch (algo)
	{
		case mlopenConvolutionBwdWeightsAlgoGEMM:
		{
			int in_n, in_c, in_h, in_w;
			std::tie(in_n, in_c, in_h, in_w) = tie4(xDesc.GetLengths());

			int wei_n, wei_h, wei_w;
			std::tie(wei_n, std::ignore, wei_h, wei_w) = tie4(dwDesc.GetLengths());

			int out_h, out_w;
			std::tie(std::ignore, std::ignore, out_h, out_w) = tie4(dyDesc.GetLengths());

			int M = in_c * wei_h * wei_w;
			int N = wei_n;
			int K = out_h * out_w;
			float alpha = 1.0;
			float beta = 1.0;
			bool tA = true;
			bool tB = false;
			bool tC = false;
			unsigned int lda = K;
			unsigned int ldb = K;
			unsigned int ldc = M;

			tinygemm::TinyGemmGeometry tgg( true, tA, tB, tC, lda, ldb, ldc, M, N, K, 0, 0, 0);
			std::string network_config = tgg.get_networkconfig_string();

			std::string algorithm_name;
			algorithm_name = "mlopenConvolutionBwdWeightsAlgoGEMM";
			handle.ResetKernelTime();
			float time_0 = 0;
			float t1 = 0;
			for(int i = 0; i < in_n; i++) {
				unsigned int out_offset = i * wei_n * out_h * out_w;
				if(wei_h != 1 && wei_w != 1) {
					size_t in_offset = i * in_c * in_h * in_w;
					Im2ColGPU(handle, x, in_offset, in_c, in_h, in_w, wei_h, wei_w, out_h, out_w, pad_h, pad_w, v, u, workSpace);
					if(handle.IsProfilingEnabled())
						t1 = handle.GetKernelTime();
					//printf("imtime %f\n", t1);

					handle.GetKernel(algorithm_name, network_config)(dw, workSpace, dy, alpha, beta, lda, ldb, ldc, M, N, K, 0, out_offset, 0);

					// Update times for both the kernels
					if(handle.IsProfilingEnabled()) {
						if(i == in_n - 1)
							handle.AccumKernelTime(t1+time_0);
						else
							handle.AccumKernelTime(t1);
						time_0 += handle.GetKernelTime();
					}
					
				}
				else if(wei_h == 1 && wei_w == 1) {
					unsigned int in_offset = i * in_c * in_h * in_w;
					handle.GetKernel(algorithm_name, network_config)(dw, workSpace, dy, alpha, beta, lda, ldb, ldc, M, N, K, in_offset, out_offset, 0);

					if(handle.IsProfilingEnabled()) {
						if(i == in_n - 1)
							handle.AccumKernelTime(time_0);
						time_0 += handle.GetKernelTime();
					}
				}
			}
		}
		break;

		case mlopenConvolutionBwdWeightsAlgoDirect:
		{
			if(u == 1 && v == 1) {
				mlo_construct_BwdWrW2D construct_params(0); // backward with regards to weights
<<<<<<< HEAD
				construct_params.setOutputDescFromMLDesc(dyDesc);
				construct_params.setInputDescFromMLDesc(xDesc);
				construct_params.setWeightDescFromMLDesc(dwDesc);
=======
				construct_params.doSearch(false);
				construct_params.setStream(handle.GetStream());
				construct_params.setOutputDescFromMLDesc(dyDesc);
				construct_params.setInputDescFromMLDesc(xDesc);
				construct_params.setWeightDescFromMLDesc(dwDesc);
				construct_params.setConvDescr(pad_h, pad_w, u, v, upscalex, upscaley);
				construct_params.mloConstruct();
>>>>>>> 0fc703b0

				std::string network_config;
				construct_params.mloBuildConf_Key(network_config);

				handle.ResetKernelTime();

				// main kernel
<<<<<<< HEAD
				float padding_val = 0;
				float time0 = 0;
				handle.GetKernel("mlopenConvolutionBwdWeightsAlgoDirect_Main", network_config) (dy, x, workSpace, padding_val);

				if(handle.IsProfilingEnabled())
					time0 = handle.GetKernelTime();

				// second kernel hash
				network_config += "x1";

				// reduction  kernel
				handle.GetKernel("mlopenConvolutionBwdWeightsAlgoDirect_Red", network_config) (workSpace, dw);
				if(handle.IsProfilingEnabled())
					handle.AccumKernelTime(time0);
=======
				{
					float padding_val = 0;
					handle.GetKernel("mlopenConvolutionBwdWeightsAlgoDirect_Main",
							network_config)
						(dy, x, workSpace, padding_val);
				}
				float time0 = handle.GetKernelTime();
				// second kernel has
				network_config += "x1";
				// reduction  kernel
				{
					handle.GetKernel("mlopenConvolutionBwdWeightsAlgoDirect_Red",
							network_config)
						(workSpace, dw);
				}

				handle.AccumKernelTime(time0);
>>>>>>> 0fc703b0
			}
		}
		break;
	};
}

}  // namespace mlopen<|MERGE_RESOLUTION|>--- conflicted
+++ resolved
@@ -298,25 +298,25 @@
 	std::tie(std::ignore, std::ignore, out_h, out_w) = tie4(dyDesc.GetLengths());
 
 	// GEMM
-	int M = in_c * wei_h * wei_w;
-	int N = wei_n;
-	int K = out_h * out_w;
+	int N = in_c * wei_h * wei_w; 
+	int M = wei_n; 
+	int K = out_h * out_w;  
 	float alpha = 1.0;
 	float beta = 1.0;
-	bool tA = true;
-	bool tB = false;
+	bool tA = false;
+	bool tB = true;
 	bool tC = false;
 	unsigned int lda = K;
 	unsigned int ldb = K;
-	unsigned int ldc = M;
+	unsigned int ldc = N;
 
 	size_t in_offset = 0;
 	Im2ColGPU(handle, x, in_offset, in_c, in_h, in_w, wei_h, wei_w, out_h, out_w, pad_h, pad_w, v, u, workSpace);
 
 	// bool isColMajor, bool tA, bool tB, bool tC, lda, ldb, ldc, m, n, k, a_offset, b_offset, c_offset
-	tinygemm::TinyGemmGeometry tgg( true, tA, tB, tC, lda, ldb, ldc, M, N, K, 0, 0, 0);
+	tinygemm::TinyGemmGeometry tgg( true, tB, tA, tC, ldb, lda, ldc, N, M, K, 0, 0, 0);
 	// alloted_time, queue, a, b, c, enforce_determinism, float_type, geometry, alpha, beta, verbose 
-	tinygemm::TinyGemmSolution soln = tinygemm::find(1, handle.GetStream(), workSpace, dy, dw, false, 'f', tgg, alpha, beta, true);
+	tinygemm::TinyGemmSolution soln = tinygemm::find(.003, handle.GetStream(), workSpace, dy, dw, false, 'f', tgg, alpha, beta, false);
 
 	std::string program_name = soln.main_kernel;
 	std::string kernel_name = soln.main_kernel_function_name;
@@ -351,24 +351,6 @@
 
 		construct_params.mloBuildConf_Key(network_config);
 
-<<<<<<< HEAD
-=======
-	if(u == 1 && v == 1) {
-		mlo_construct_BwdWrW2D construct_params(0); // backward with regards to weights
-		{
-			construct_params.doSearch(false);
-			construct_params.setStream(handle.GetStream());
-			construct_params.setOutputDescFromMLDesc(dyDesc);
-			construct_params.setInputDescFromMLDesc(xDesc);
-			construct_params.setWeightDescFromMLDesc(dwDesc);
-			construct_params.setConvDescr(pad_h, pad_w, u, v, upscalex, upscaley);
-			construct_params.mloConstruct();
-		}
-
-		std::string network_config;
-		construct_params.mloBuildConf_Key(network_config);
-
->>>>>>> 0fc703b0
 		const std::vector<mlo_kernel_info> & bwd_wrw_info = construct_params.getKernelsInfo();
 		/*
 		 * get info for all kernels of the layer
@@ -378,7 +360,6 @@
 		 * std::vector<size_t> _g_wk;
 		 * std::vector<size_t> _l_wk;
 		 */
-<<<<<<< HEAD
 
 		// main kernel
 		auto bwd_wrw = bwd_wrw_info[0];
@@ -390,7 +371,7 @@
 				std::get<0>(bwd_wrw),
 				std::get<4>(bwd_wrw),
 				std::get<3>(bwd_wrw),
-				std::get<2>(bwd_wrw)) (dy, x, workSpace, padding_val);
+				std::get<2>(bwd_wrw));// (dy, x, workSpace, padding_val);
 
 		// second kernel hash
 		network_config += "x1";
@@ -403,44 +384,7 @@
 				std::get<0>(bwd_wrw_red),
 				std::get<4>(bwd_wrw_red),
 				std::get<3>(bwd_wrw_red),
-				std::get<2>(bwd_wrw_red)) (workSpace, dw);
-=======
-		// reset profiler
-		handle.ResetKernelTime();
-
-		// main kernel
-		{
-			const mlo_kernel_info &bwd_wrw = bwd_wrw_info[0];
-			float padding_val = 0;
-
-			handle.GetKernel("mlopenConvolutionBwdWeightsAlgoDirect_Main",
-					network_config,
-					std::get<1>(bwd_wrw),
-					std::get<0>(bwd_wrw),
-					std::get<4>(bwd_wrw),
-					std::get<3>(bwd_wrw),
-					std::get<2>(bwd_wrw))
-				(dy, x, workSpace, padding_val);
-		}
-
-		float time0 = handle.GetKernelTime(); 
-		// second kernel hash
-		network_config += "x1";
-		// reduction  kernel
-		{
-			const mlo_kernel_info &bwd_wrw = bwd_wrw_info[1];
-
-			handle.GetKernel("mlopenConvolutionBwdWeightsAlgoDirect_Red",
-					network_config,
-					std::get<1>(bwd_wrw),
-					std::get<0>(bwd_wrw),
-					std::get<4>(bwd_wrw),
-					std::get<3>(bwd_wrw),
-					std::get<2>(bwd_wrw))(workSpace, dw);
-		}
-
-		handle.AccumKernelTime(time0);
->>>>>>> 0fc703b0
+				std::get<2>(bwd_wrw_red));// (workSpace, dw);
 	}
 }
 
@@ -487,19 +431,19 @@
 			int out_h, out_w;
 			std::tie(std::ignore, std::ignore, out_h, out_w) = tie4(dyDesc.GetLengths());
 
-			int M = in_c * wei_h * wei_w;
-			int N = wei_n;
-			int K = out_h * out_w;
+			int N = in_c * wei_h * wei_w; 
+			int M = wei_n; 
+			int K = out_h * out_w;  
 			float alpha = 1.0;
 			float beta = 1.0;
-			bool tA = true;
-			bool tB = false;
+			bool tA = false;
+			bool tB = true;
 			bool tC = false;
 			unsigned int lda = K;
 			unsigned int ldb = K;
-			unsigned int ldc = M;
-
-			tinygemm::TinyGemmGeometry tgg( true, tA, tB, tC, lda, ldb, ldc, M, N, K, 0, 0, 0);
+			unsigned int ldc = N;
+
+			tinygemm::TinyGemmGeometry tgg( true, tB, tA, tC, ldb, lda, ldc, N, M, K, 0, 0, 0);
 			std::string network_config = tgg.get_networkconfig_string();
 
 			std::string algorithm_name;
@@ -516,7 +460,7 @@
 						t1 = handle.GetKernelTime();
 					//printf("imtime %f\n", t1);
 
-					handle.GetKernel(algorithm_name, network_config)(dw, workSpace, dy, alpha, beta, lda, ldb, ldc, M, N, K, 0, out_offset, 0);
+					handle.GetKernel(algorithm_name, network_config)(dw, workSpace, dy, alpha, beta, ldb, lda, ldc, N, M, K, 0, out_offset, 0);
 
 					// Update times for both the kernels
 					if(handle.IsProfilingEnabled()) {
@@ -526,12 +470,10 @@
 							handle.AccumKernelTime(t1);
 						time_0 += handle.GetKernelTime();
 					}
-					
 				}
 				else if(wei_h == 1 && wei_w == 1) {
 					unsigned int in_offset = i * in_c * in_h * in_w;
-					handle.GetKernel(algorithm_name, network_config)(dw, workSpace, dy, alpha, beta, lda, ldb, ldc, M, N, K, in_offset, out_offset, 0);
-
+					handle.GetKernel(algorithm_name, network_config)(dw, x, dy, alpha, beta, ldb, lda, ldc, N, M, K, in_offset, out_offset, 0);
 					if(handle.IsProfilingEnabled()) {
 						if(i == in_n - 1)
 							handle.AccumKernelTime(time_0);
@@ -546,19 +488,9 @@
 		{
 			if(u == 1 && v == 1) {
 				mlo_construct_BwdWrW2D construct_params(0); // backward with regards to weights
-<<<<<<< HEAD
 				construct_params.setOutputDescFromMLDesc(dyDesc);
 				construct_params.setInputDescFromMLDesc(xDesc);
 				construct_params.setWeightDescFromMLDesc(dwDesc);
-=======
-				construct_params.doSearch(false);
-				construct_params.setStream(handle.GetStream());
-				construct_params.setOutputDescFromMLDesc(dyDesc);
-				construct_params.setInputDescFromMLDesc(xDesc);
-				construct_params.setWeightDescFromMLDesc(dwDesc);
-				construct_params.setConvDescr(pad_h, pad_w, u, v, upscalex, upscaley);
-				construct_params.mloConstruct();
->>>>>>> 0fc703b0
 
 				std::string network_config;
 				construct_params.mloBuildConf_Key(network_config);
@@ -566,7 +498,6 @@
 				handle.ResetKernelTime();
 
 				// main kernel
-<<<<<<< HEAD
 				float padding_val = 0;
 				float time0 = 0;
 				handle.GetKernel("mlopenConvolutionBwdWeightsAlgoDirect_Main", network_config) (dy, x, workSpace, padding_val);
@@ -581,25 +512,6 @@
 				handle.GetKernel("mlopenConvolutionBwdWeightsAlgoDirect_Red", network_config) (workSpace, dw);
 				if(handle.IsProfilingEnabled())
 					handle.AccumKernelTime(time0);
-=======
-				{
-					float padding_val = 0;
-					handle.GetKernel("mlopenConvolutionBwdWeightsAlgoDirect_Main",
-							network_config)
-						(dy, x, workSpace, padding_val);
-				}
-				float time0 = handle.GetKernelTime();
-				// second kernel has
-				network_config += "x1";
-				// reduction  kernel
-				{
-					handle.GetKernel("mlopenConvolutionBwdWeightsAlgoDirect_Red",
-							network_config)
-						(workSpace, dw);
-				}
-
-				handle.AccumKernelTime(time0);
->>>>>>> 0fc703b0
 			}
 		}
 		break;
