--- conflicted
+++ resolved
@@ -44,14 +44,16 @@
 	int out_h, out_w;
 	std::tie(std::ignore, std::ignore, out_h, out_w) = tie4(yDesc.GetLengths());
 
-	if(wei_h != 1 && wei_w != 1) {
-		size_t in_offset = 0;
-		Im2ColGPU(handle, x, in_offset, in_c, in_h, in_w, wei_h, wei_w, out_h, out_w, pad_h, pad_w, v, u, workSpace);
-	}
-
 	std::string network_config;
-	GemmGeometry gg = CreateGemmGeometryConvFwd(xDesc, wDesc, yDesc, false, network_config);
-	gg.FindSolution(.003, handle, workSpace, w, y, false);
+	if(workSpace != nullptr) {
+		if(wei_h != 1 && wei_w != 1) {
+			size_t in_offset = 0;
+			Im2ColGPU(handle, x, in_offset, in_c, in_h, in_w, wei_h, wei_w, out_h, out_w, pad_h, pad_w, v, u, workSpace);
+		}
+
+		GemmGeometry gg = CreateGemmGeometryConvFwd(xDesc, wDesc, yDesc, false, network_config);
+		gg.FindSolution(.003, handle, workSpace, w, y, false);
+	}
 
 	// Direct algo
 	// Generate kernels if OpenCL
@@ -149,6 +151,10 @@
 
 		case mlopenConvolutionFwdAlgoGEMM:
 		{
+			if(workSpace == nullptr) {
+				MLOPEN_THROW("Workspace is required");
+			}
+
 			int in_n, in_c, in_h, in_w;
 			std::tie(in_n, in_c, in_h, in_w) = tie4(xDesc.GetLengths());
 
@@ -495,7 +501,6 @@
 	if(dyDesc.GetSize() < 3) {
 		MLOPEN_THROW(mlopenStatusBadParm);
 	}
-<<<<<<< HEAD
 	
 	int in_n, in_c, in_h, in_w;
 	std::tie(in_n, in_c, in_h, in_w) = tie4(xDesc.GetLengths());
@@ -506,11 +511,9 @@
 	int out_h, out_w;
 	std::tie(std::ignore, std::ignore, out_h, out_w) = tie4(dyDesc.GetLengths());
 
-=======
 	if(workSpace == nullptr) {
 		MLOPEN_THROW("Workspace is requried");
 	}
->>>>>>> ab3871e9
 	switch (algo)
 	{
 		case mlopenConvolutionBwdWeightsAlgoGEMM:
