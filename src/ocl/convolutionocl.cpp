/*******************************************************************************
 *
 * MIT License
 *
 * Copyright (c) 2017 Advanced Micro Devices, Inc.
 *
 * Permission is hereby granted, free of charge, to any person obtaining a copy
 * of this software and associated documentation files (the "Software"), to deal
 * in the Software without restriction, including without limitation the rights
 * to use, copy, modify, merge, publish, distribute, sublicense, and/or sell
 * copies of the Software, and to permit persons to whom the Software is
 * furnished to do so, subject to the following conditions:
 *
 * The above copyright notice and this permission notice shall be included in all
 * copies or substantial portions of the Software.
 *
 * THE SOFTWARE IS PROVIDED "AS IS", WITHOUT WARRANTY OF ANY KIND, EXPRESS OR
 * IMPLIED, INCLUDING BUT NOT LIMITED TO THE WARRANTIES OF MERCHANTABILITY,
 * FITNESS FOR A PARTICULAR PURPOSE AND NONINFRINGEMENT. IN NO EVENT SHALL THE
 * AUTHORS OR COPYRIGHT HOLDERS BE LIABLE FOR ANY CLAIM, DAMAGES OR OTHER
 * LIABILITY, WHETHER IN AN ACTION OF CONTRACT, TORT OR OTHERWISE, ARISING FROM,
 * OUT OF OR IN CONNECTION WITH THE SOFTWARE OR THE USE OR OTHER DEALINGS IN THE
 * SOFTWARE.
 *
 *******************************************************************************/
#include <miopen/config.h>
#include <miopen/convolution.hpp>
#include <miopen/db.hpp>
#include <miopen/env.hpp>
#include <miopen/util.hpp>
#include <miopen/solver.hpp>
#include <miopen/float_equal.hpp>
#include <miopen/visit_float.hpp>
#include <miopen/check_numerics.hpp>

#if MIOPEN_USE_GEMM
#include <miopen/gemm.hpp>
#include <miopen/gemm_v2.hpp>
#endif

namespace miopen {

MIOPEN_DECLARE_ENV_VAR(MIOPEN_DEBUG_CONV_DIRECT)

struct AutoEnableProfiling
{
    AutoEnableProfiling(Handle& x) : h(x)
    {
        prev_state = h.IsProfilingEnabled();
        h.EnableProfiling();
    }

    ~AutoEnableProfiling()
    {
        h.EnableProfiling(prev_state);
        h.ResetKernelTime();
    }

    private:
    Handle& h;
    bool prev_state;
};

static inline void AddKernels(Handle& handle,
                              const std::string& algorithm_name,
                              const std::string& network_config,
                              const miopen::solver::ConvSolution& s,
                              std::vector<KernelInvoke>* const kernels)
{
    if(!algorithm_name.empty() && !network_config.empty())
    {
        handle.ClearKernels(algorithm_name, network_config);
    }
    else
    {
        assert(algorithm_name.empty() && network_config.empty());
    }
    int i = 0;
    for(auto& k : s.construction_params)
    {
        MIOPEN_LOG_I2(k.kernel_name);
        auto kernel = handle.AddKernel(algorithm_name,
                                       network_config,
                                       k.kernel_file,
                                       k.kernel_name,
                                       k.l_wk,
                                       k.g_wk,
                                       k.comp_options,
                                       i);
        if(kernels != nullptr)
        {
            kernels->push_back(kernel);
        }
        ++i;
    }
}

template <typename T>
inline int EvaluateDataDirectSolution(Handle& handle,
                                      const miopen::solver::ConvSolution& solution,
                                      const ExtraKernelArgs& extraArgs,
                                      ConstData_t in, // Fwd: x, Bwd: dy
                                      ConstData_t weights,
                                      Data_t out, // Fwd: y, Bwd: dx
                                      const TensorDescriptor& outDesc,
                                      Data_t workSpace,
                                      const size_t workSpaceSize,
                                      T padding_val,
                                      float& elapsed)
{
    // Fail if required workspace is not provided.
    if(solution.workspce_sz != 0)
    {
        if(workSpace == nullptr || workSpaceSize < solution.workspce_sz)
            return -1;
    }
    std::vector<KernelInvoke> kernels;
    AddKernels(handle, "", "", solution, &kernels);
    if(kernels.size() > 2)
        return -2;

    bool with_subsample = false;
    bool with_upsample  = false;
    for(auto& k : kernels)
    {
        if(k.GetName() == "SubSample")
            with_subsample = true;
        else if(k.GetName() == "UpSample")
            with_upsample = true;
    }
    assert(!(with_subsample && with_upsample));
    if(with_subsample && with_upsample)
        return -3;

    // Note implicit conversion: Data_t to ConstData_t (workSpace).
    ConstData_t conv_in = with_subsample ? workSpace : in;
    Data_t conv_out     = with_upsample ? workSpace : out;

    elapsed = 0.0f;
    for(auto& k : kernels)
    {

        if(k.GetName() == "SubSample")
        {
            k(in, workSpace);
        }
        else if(k.GetName() == "UpSample")
        {
            {
                /// \todo Initialization is required for upsampling. This leads to small perf drop.
                /// 1: Add kernel (from SetTensor) to the Solution in the Solver.
                /// 2: Fix UpSample kernel, probably by means of conditional compilation.
                float zero = 0.f;
                SetTensor(handle, outDesc, out, &zero);
                elapsed += handle.GetKernelTime();
            }
            k(workSpace, out);
        }
        else if(k.GetName() == "gcnAsmConv1x1U")
        {
            int unused       = 0;
            int* return_addr = nullptr;
            int N, C, H, W, K, n_groups, out_H, out_W;
            std::tie(N, C, H, W, K, n_groups, out_H, out_W) = extraArgs;
            int conv_H = (with_subsample ? out_H : H); // Trick; see respective Solver.
            int conv_W = (with_subsample ? out_W : W);
            k(N,
              C,
              conv_H,
              conv_W,
              K,
              n_groups,
              unused,
              unused,
              conv_in,
              weights,
              conv_out,
              return_addr);
        }
        else
        {
            k(conv_in, weights, conv_out, padding_val);
        }
        elapsed += handle.GetKernelTime();
    }
    return 0;
}

int ConvolutionDescriptor::FindWinogradKernel(Handle& handle,
                                              const TensorDescriptor& xDesc,
                                              const TensorDescriptor& wDesc,
                                              const TensorDescriptor& yDesc,
                                              WinogradKernelParams& k_p,
                                              KernelInvoke& kernel,
                                              int direction) const
{
    try
    {
        mlo_construct_winograd construct_params(direction);
        construct_params.setStream(&handle);

        construct_params.setOutputDescFromMLDesc(yDesc);
        construct_params.setInputDescFromMLDesc(xDesc);
        construct_params.setWeightDescFromMLDesc(wDesc);

        construct_params.setConvDescr(pad_h, pad_w, u, v, dilation_h, dilation_w);

        const auto solution = FindFirstSolution(construct_params);
        if(!solution.Succeeded())
            return -1;
        const auto& kernels_info = solution.construction_params;
        const auto& k_info       = kernels_info[0];

        std::string network_config;
        construct_params.mloBuildConf_Key(network_config);

        std::string algorithm = (direction == 1) ? "miopenConvolutionFwdAlgoWinograd"
                                                 : "miopenConvolutionBwdDataAlgoWinograd";
        handle.ClearKernels(algorithm, network_config);
        kernel = handle.AddKernel(algorithm,
                                  network_config,
                                  k_info.kernel_file,
                                  k_info.kernel_name,
                                  k_info.l_wk,
                                  k_info.g_wk,
                                  k_info.comp_options);
        int N, C, H, W, K, n_groups, out_H, out_W, R, S, pad_H, pad_W;
        construct_params.getCompiledInParameters(
            &N, &C, &H, &W, &K, &n_groups, &out_H, &out_W, &R, &S, &pad_H, &pad_W);
        k_p = std::make_tuple(N,
                              C,
                              H,
                              W,
                              K,
                              n_groups,
                              out_H,
                              out_W,
                              R,
                              S,
                              pad_H,
                              pad_W,
                              k_info.kernel_name == "sp3AsmConvRxSU");
        return 0;
    }
    catch(miopen::Exception&)
    {
        return -1;
    }
}

std::vector<miopen::solver::ConvSolution>
ConvolutionDescriptor::FindDataDirectSolutions(Handle& handle,
                                               const TensorDescriptor& xDesc,
                                               const TensorDescriptor& wDesc,
                                               const TensorDescriptor& yDesc,
                                               bool exhaustiveSearch,
                                               bool isForward,
                                               std::string& network_config,
                                               ExtraKernelArgs& extraArgs) const
{

    if(!IsDirectSupported(wDesc) || miopen::IsDisabled(MIOPEN_DEBUG_CONV_DIRECT{}))
        return {};

    mlo_construct_direct2D construct_params(isForward ? 1 : 0);
    construct_params.setDoSearch(exhaustiveSearch);
    construct_params.saveSearchRequest(true);
    construct_params.setGeneralCompOptions("");
    construct_params.setStream(&handle);
    construct_params.setOutputDescFromMLDesc(yDesc);
    construct_params.setInputDescFromMLDesc(xDesc);
    construct_params.setWeightDescFromMLDesc(wDesc);
    construct_params.setConvDescr(pad_h, pad_w, u, v, dilation_h, dilation_w);

    if((IsWinograd3x3Supported(handle, isForward, wDesc, (isForward ? xDesc : yDesc)) &&
        construct_params.mloIsFastBinaryWinograd3x3U()))
        return {};

    try
    {
        int N, C, H, W, K, n_groups, out_H, out_W;
        construct_params.getCompiledInParameters(&N, &C, &H, &W, &K, &n_groups, &out_H, &out_W);
        extraArgs = std::make_tuple(N, C, H, W, K, n_groups, out_H, out_W);
        construct_params.mloBuildConf_Key(network_config);
        return FindAllSolutions(construct_params);
    }
    catch(miopen::Exception&)
    {
        return {};
    }
}

void ConvolutionDescriptor::FindConvFwdAlgorithm(Handle& handle,
                                                 const TensorDescriptor& xDesc,
                                                 ConstData_t x,
                                                 const TensorDescriptor& wDesc,
                                                 ConstData_t w,
                                                 const TensorDescriptor& yDesc,
                                                 ConstData_t y,
                                                 const int requestAlgoCount,
                                                 int* returnedAlgoCount,
                                                 miopenConvAlgoPerf_t* perfResults,
                                                 Data_t workSpace,
                                                 size_t workSpaceSize,
                                                 bool exhaustiveSearch) const
{
    MIOPEN_LOG_I2("");
    if(x == nullptr || w == nullptr || y == nullptr)
        MIOPEN_THROW(miopenStatusBadParm, "Buffers cannot be NULL");
    if(returnedAlgoCount == nullptr)
        MIOPEN_THROW(miopenStatusBadParm, "returnedAlgoCount cannot be nullptr");
    if(perfResults == nullptr)
        MIOPEN_THROW(miopenStatusBadParm, "perfResults cannot be nullptr");
    if(requestAlgoCount < 1)
        MIOPEN_THROW(miopenStatusBadParm, "requestAlgoCount cannot be < 1");

    AutoEnableProfiling enableProfiling{handle};

    // create a dummy buffer for use as output for the kernel calls
    // because kernels are called purely for timing purposes
    auto tmp_y = handle.Create(yDesc.GetElementSize() * GetTypeSize(yDesc.GetType()));

    // < algorith_name, <time, workspace_size> >
    std::vector<PerfField> perf_db;

    // GEMM based
    int in_n, in_c, in_h, in_w;
    std::tie(in_n, in_c, in_h, in_w) = tien<4>(xDesc.GetLengths());

    int wei_n, wei_h, wei_w;

    std::tie(std::ignore, std::ignore, wei_h, wei_w) = tien<4>(wDesc.GetLengths());

    int out_h, out_w;
    std::tie(std::ignore, std::ignore, out_h, out_w) = tien<4>(yDesc.GetLengths());

    std::string network_config;

    if(mode == miopenTranspose)
    {
        std::tie(std::ignore, wei_n, wei_h, wei_w) = tien<4>(wDesc.GetLengths());

#if MIOPEN_USE_MIOPENGEMM
        if(xDesc.GetType() == miopenFloat)
        {
            size_t workspace_req = BackwardDataGetWorkSpaceSizeGEMM(handle, wDesc, xDesc);
            float time_gemm      = 0;
            GemmGeometry gg =
                CreateGemmGeometryConvBwdData(xDesc, wDesc, yDesc, true, network_config);

            // 1x1 does not require im2col or workspace
            if(wei_h == 1 && wei_w == 1 && v == 1 && u == 1)
            {
                MIOPEN_LOG_FUNCTION("transpose, 1x1");

                gg.FindSolution(.003, handle, w, x, tmp_y.get(), false);
                gg.RunGemm(handle, w, x, tmp_y.get(), 0, 0, 0);

                time_gemm = in_n * handle.GetKernelTime();
                perf_db.push_back(PerfField{"miopenConvolutionFwdAlgoGEMM", time_gemm, 0});
            }

            // if not 1x1
            else if(workSpace != nullptr && workSpaceSize >= workspace_req)
            {
                MIOPEN_LOG_FUNCTION("transpose, non 1x1");

                float time_col2im = 0;
                size_t out_offset = 0;

                gg.FindSolution(.003, handle, w, x, workSpace, false);
                gg.RunGemm(handle, w, x, workSpace, 0, 0, 0);

                time_gemm   = in_n * handle.GetKernelTime();
                time_col2im = Col2ImGPU(handle,
                                        workSpace,
                                        in_h,
                                        in_w,
                                        wei_h,
                                        wei_w,
                                        pad_h,
                                        pad_w,
                                        u,
                                        v,
                                        dilation_h,
                                        dilation_w,
                                        wei_n,
                                        out_h,
                                        out_w,
                                        tmp_y.get(),
                                        out_offset);

                time_gemm += in_n * time_col2im;

                perf_db.push_back(
                    PerfField{"miopenConvolutionFwdAlgoGEMM", time_gemm, workspace_req});
            }
        }
#else
        (void)workSpace;     // Suppress warning
        (void)workSpaceSize; // Suppress warning
#endif
    }
    else if(mode == miopenConvolution)
    {
        std::tie(wei_n, std::ignore, wei_h, wei_w) = tien<4>(wDesc.GetLengths());

#if MIOPEN_USE_GEMM
        if(xDesc.GetType() == miopenFloat)
        {
            // Use transpose path if input ht and width <= 14 for 1x1_stride=1 convolutions OR for
            // 1x1_stride=2
            if((wei_h == 1 && wei_w == 1 && pad_h == 0 && pad_w == 0 && dilation_h == 1 &&
                dilation_w == 1) &&
               ((in_h <= 14 && in_w <= 14 && u == 1 && v == 1) || (u == 2 && v == 2)))
            {
                size_t workspace_req = ForwardGetWorkSpaceSizeGEMMTranspose(xDesc, yDesc);
                if(workSpace != nullptr && workSpaceSize >= workspace_req)
                {
                    MIOPEN_LOG_FUNCTION("convolution, 1x1, 14x14");

                    float time_gemm = 0;

                    transpose_NCHW2CNHW(
                        handle, in_n, in_c, in_h, in_w, out_h, out_w, x, workSpace, 0, 0, v, u);
                    time_gemm = handle.GetKernelTime();

                    size_t x_t_size = in_n * in_c * out_h * out_w;

                    // y = CNHW2NCHW(w * NCHW2CNHW(x))
                    GemmDescriptor gemm_desc = CreateGemmDescriptorConvCNHWFwd(wDesc, xDesc, yDesc);

                    // y = CNHW2NCHW(w * NCHW2CNHW(x))
                    CallGemm(handle, gemm_desc, w, 0, workSpace, 0, tmp_y.get(), 0);

                    time_gemm += handle.GetKernelTime();

                    transpose_CNHW2NCHW(handle,
                                        in_n,
                                        wei_n,
                                        out_h,
                                        out_w,
                                        out_h,
                                        out_w,
                                        workSpace,
                                        tmp_y.get(),
                                        x_t_size,
                                        0,
                                        1,
                                        1);
                    time_gemm += handle.GetKernelTime();

                    perf_db.push_back(
                        PerfField{"miopenConvolutionFwdAlgoGEMM", time_gemm, workspace_req});
                }
            }
            // 1x1_stride=1 with GEMM and zero workspace
            else if(wei_h == 1 && wei_w == 1 && pad_h == 0 && pad_w == 0 && (u == 1 && v == 1) &&
                    dilation_w == 1 && dilation_h == 1)
            {
                MIOPEN_LOG_FUNCTION("convolution, 1x1");

                // y = w * x
                GemmDescriptor gemm_desc =
                    CreateGemmStridedBatchedParamConv1x1Fwd(wDesc, xDesc, yDesc);

                // y = w * x
                CallGemmStridedBatched(handle, gemm_desc, w, 0, x, 0, tmp_y.get(), 0);

                float time_gemm = handle.GetKernelTime();

                perf_db.push_back(PerfField{"miopenConvolutionFwdAlgoGEMM", time_gemm, 0});
            }
            // if not 1x1
            else if(workSpace != nullptr &&
                    workSpaceSize >= ForwardGetWorkSpaceSizeGEMM(handle, wDesc, yDesc))
            {
                MIOPEN_LOG_FUNCTION("convolution, non 1x1");

                // y = w * Im2Col(x)
                GemmDescriptor gemm_desc = CreateGemmDescriptorConvFwd(wDesc, xDesc, yDesc);

                float time_im2col = 0;
                size_t in_offset  = 0;
                time_im2col       = Im2ColGPU(handle,
                                        xDesc.GetElementSize(),
                                        x,
                                        in_offset,
                                        in_c,
                                        in_h,
                                        in_w,
                                        wei_h,
                                        wei_w,
                                        out_h,
                                        out_w,
                                        pad_h,
                                        pad_w,
                                        u,
                                        v,
                                        dilation_h,
                                        dilation_w,
                                        workSpace);

                // y = w * Im2Col(x)
                CallGemm(handle, gemm_desc, w, 0, workSpace, 0, tmp_y.get(), 0);

                float time_gemm = in_n * (time_im2col + handle.GetKernelTime());
                perf_db.push_back(PerfField{"miopenConvolutionFwdAlgoGEMM",
                                            time_gemm,
                                            ForwardGetWorkSpaceSizeGEMM(handle, wDesc, yDesc)});
            }
        }
#else
        (void)workSpace;     // Suppress warning
        (void)workSpaceSize; // Suppress warning
#endif
        if(dilation_h == 1 && dilation_w == 1)
        {
            // Winograd algo
            WinogradKernelParams k_p;
            KernelInvoke kernel_wino;
            if(FindWinogradKernel(handle, xDesc, wDesc, yDesc, k_p, kernel_wino, 1) == 0)
            { // TODO: be more graceful
                // Execute the winograd kernel
                float time_wino  = 0;
                int flags        = 0;
                int reserved     = 0;
                int* return_addr = nullptr;
                bool isRxS;
                int N, C, H, W, K, n_groups, out_H, out_W, R, S, unused;
                std::tie(N, C, H, W, K, n_groups, out_H, out_W, R, S, unused, unused, isRxS) = k_p;
                // clang-format off
                MIOPEN_LOG_I2(" N=" << N << " C=" << C << " H=" << H << " W=" << W << " K=" << K
                    << " n_groups=" << n_groups << " flags=" << flags << " R=" << R << " S=" << S
                    << " pad_h=" << pad_h << " pad_w=" << pad_w << " out_H=" << out_H << " out_W=" << out_W); // clang-format on
                if(isRxS)
                {
                    kernel_wino(N,
                                C,
                                H,
                                W,
                                K,
                                n_groups,
                                flags,
                                reserved,
                                x,
                                w,
                                tmp_y.get(),
                                return_addr,
                                R,
                                S,
                                pad_h,
                                pad_w,
                                out_H,
                                out_W);
                }
                else
                {
                    kernel_wino(
                        N, C, H, W, K, n_groups, flags, reserved, x, w, tmp_y.get(), return_addr);
                }
                time_wino = handle.GetKernelTime();
                perf_db.push_back(PerfField{"miopenConvolutionFwdAlgoWinograd", time_wino, 0});
            }

            { // Direct algo
                ExtraKernelArgs eka;
                const auto all = FindDataDirectSolutions(
                    handle, xDesc, wDesc, yDesc, exhaustiveSearch, true, network_config, eka);
                miopen::solver::ConvSolution selected{miopenStatusUnknownError};
                float best = std::numeric_limits<float>::max();
                visit_float(xDesc.GetType(), [&](auto as_float) {
                    for(const auto& sol : all)
                    {
                        float elapsed = 0.0f;
                        const int rc  = EvaluateDataDirectSolution(handle,
                                                                  sol,
                                                                  eka,
                                                                  x,
                                                                  w,
                                                                  tmp_y.get(),
                                                                  yDesc,
                                                                  workSpace,
                                                                  workSpaceSize,
                                                                  as_float(0.0f),
                                                                  elapsed);
                        if(rc != 0)
                        {
                            MIOPEN_LOG_E(sol << " returns " << rc);
                        }
                        else
                        {
                            MIOPEN_LOG_I(sol << ": " << elapsed << (elapsed < best ? " < " : " >= ")
                                             << best);
                            if(elapsed < best)
                            {
                                best     = elapsed;
                                selected = sol;
                            }
                        }
                    }
                });
                if(selected.Succeeded())
                {
                    const std::string algorithm_name = "miopenConvolutionFwdAlgoDirect";
                    AddKernels(handle, algorithm_name, network_config, selected, nullptr);
                    MIOPEN_LOG_I("Selected: " << selected << ": " << best << ", workspce_sz = "
                                              << selected.workspce_sz);
                    perf_db.push_back(PerfField{algorithm_name, best, selected.workspce_sz});
                }
            }

            // FFT algo
            std::vector<KernelInvoke> kernels_fft;
            size_t workspace_fft = ForwardGetWorkSpaceSizeFFT(wDesc, xDesc, yDesc);
            if(FindFwdFFTKernel(handle, xDesc, wDesc, yDesc, workspace_fft, kernels_fft) == 0)
            {
                (void)kernels_fft; // not used now, but needed as fft coverage widens
                if(workSpace != nullptr && workSpaceSize >= workspace_fft)
                {
                    float time_fft = ExecuteFwdFFTKernel(handle,
                                                         xDesc,
                                                         x,
                                                         wDesc,
                                                         w,
                                                         yDesc,
                                                         tmp_y.get(),
                                                         workSpace,
                                                         workSpaceSize,
                                                         true);
                    perf_db.push_back(
                        PerfField{"miopenConvolutionFwdAlgoFFT", time_fft, workspace_fft});
                }
            }
        }
    }

    if(perf_db.empty())
        MIOPEN_THROW("Fwd Convolution cannot be executed due to incorrect params");

    // sort the perf_db
    std::sort(begin(perf_db), end(perf_db));
    for(const auto& entry : perf_db)
        MIOPEN_LOG_I(entry.name << "\t" << entry.time << "\t" << entry.workspace);

    // update perfResults
    *returnedAlgoCount = std::min(requestAlgoCount, static_cast<int>(perf_db.size()));

    for(int i = 0; i < *returnedAlgoCount; i++)
    {
        perfResults[i].fwd_algo =
            static_cast<miopenConvFwdAlgorithm_t>(FwdAlgoResolver(perf_db[i].name));
        perfResults[i].time   = perf_db[i].time;
        perfResults[i].memory = perf_db[i].workspace;
    }
}

void ConvolutionDescriptor::ConvolutionForward(Handle& handle,
                                               const void* alpha,
                                               const TensorDescriptor& xDesc,
                                               ConstData_t x,
                                               const TensorDescriptor& wDesc,
                                               ConstData_t w,
                                               miopenConvFwdAlgorithm_t algo,
                                               const void* beta,
                                               const TensorDescriptor& yDesc,
                                               Data_t y,
                                               Data_t workSpace,
                                               size_t workSpaceSize) const
{
    MIOPEN_LOG_I2("algo = " << algo);
    if(x == nullptr || w == nullptr || y == nullptr)
    {
        MIOPEN_THROW(miopenStatusBadParm);
    }
    if(xDesc.GetSize() != yDesc.GetSize() || xDesc.GetSize() != wDesc.GetSize())
    {
        MIOPEN_THROW(miopenStatusBadParm);
    }
    if(xDesc.GetType() != yDesc.GetType() || xDesc.GetType() != wDesc.GetType())
    {
        MIOPEN_THROW(miopenStatusBadParm);
    }
    //    if(xDesc.GetLengths()[1] != wDesc.GetLengths()[1]) {
    //        MIOPEN_THROW(miopenStatusBadParm);
    //    }
    if(xDesc.GetSize() < 3)
    {
        MIOPEN_THROW(miopenStatusBadParm);
    }
    if(!float_equal(*(static_cast<const float*>(alpha)), 1.0) ||
       !float_equal(*(static_cast<const float*>(beta)), 0))
    {
        MIOPEN_THROW(miopenStatusNotImplemented, "Only alpha=1 and beta=0 is supported");
    }

    if(miopen::CheckNumericsEnabled() != 0)
    {
        miopen::checkNumericsInput(handle, xDesc, x);
        miopen::checkNumericsInput(handle, wDesc, w);
    }

    MIOPEN_LOG_I("workspace = " << workSpaceSize);
    if(mode == miopenConvolution)
    {
        if(xDesc.GetLengths()[1] != wDesc.GetLengths()[1])
        {
            MIOPEN_THROW(miopenStatusBadParm);
        }
        switch(algo)
        {
        case miopenConvolutionFwdAlgoDirect:
        {
            // TODO(paul): Replicating code for now.
            mlo_construct_direct2D construct_params(1); // forward
            construct_params.setOutputDescFromMLDesc(yDesc);
            construct_params.setInputDescFromMLDesc(xDesc);
            construct_params.setWeightDescFromMLDesc(wDesc);
            construct_params.setConvDescr(pad_h, pad_w, u, v, dilation_h, dilation_w);
            construct_params.setStream(&handle);

            std::string network_config;
            construct_params.mloBuildConf_Key(network_config);

            auto&& kernels = handle.GetKernels("miopenConvolutionFwdAlgoDirect", network_config);
#if(!defined(__GNUC__) || defined(__clang__)) // w/a for segfault in gcc 5.4.0
            const
#endif
                auto num_kernels = kernels.size();
            auto kernel          = kernels[0];

            visit_float(xDesc.GetType(), [&](auto as_float) {
                // Miminum checks. Only check what is required to select
                // proper invocation procedure & workspace sanity.
                float padding_val = 0;
                float elapsed     = 0;
                if((kernel.GetName() == "MIOpenCvFwd11x11") && num_kernels == 2)
                {
                    kernel(x, w, y, as_float(padding_val));
                    if(handle.IsProfilingEnabled())
                        elapsed += handle.GetKernelTime();

                    kernels[1](x, w, y, as_float(padding_val));
                    if(handle.IsProfilingEnabled())
                        elapsed += handle.GetKernelTime();
                }
                else if(num_kernels == 2 && workSpace != nullptr && workSpaceSize != 0)
                {
                    assert(kernel.GetName() == "SubSample");
                    kernel(x, workSpace);
                    if(handle.IsProfilingEnabled())
                        elapsed += handle.GetKernelTime();

                    assert(kernels[1].GetName() == "gcnAsmConv1x1U");
                    int unused       = 0;
                    int* return_addr = nullptr;
                    int N, C, H, W, K, n_groups, out_H, out_W;
                    construct_params.getCompiledInParameters(
                        &N, &C, &H, &W, &K, &n_groups, &out_H, &out_W);
                    kernels[1](N,
                               C,
                               out_H,
                               out_W,
                               K,
                               n_groups,
                               unused,
                               unused,
                               workSpace,
                               w,
                               y,
                               return_addr);
                    if(handle.IsProfilingEnabled())
                        elapsed += handle.GetKernelTime();
                }
                else if(num_kernels == 1)
                {
                    if(kernel.GetName() == "gcnAsmConv1x1U")
                    {
                        int unused       = 0;
                        int* return_addr = nullptr;
                        int N, C, H, W, K, n_groups;
                        construct_params.getCompiledInParameters(&N, &C, &H, &W, &K, &n_groups);
                        kernel(N, C, H, W, K, n_groups, unused, unused, x, w, y, return_addr);
                    }
                    else
                    {
                        kernel(x, w, y, as_float(padding_val));
                    }
                    if(handle.IsProfilingEnabled())
                        elapsed += handle.GetKernelTime();
                }
                else
                {
                    MIOPEN_THROW("Error running Direct Forward convolution (none workspace?)");
                }
                if(handle.IsProfilingEnabled())
                {
                    handle.ResetKernelTime();
                    handle.AccumKernelTime(elapsed);
                }
            });
        }
        break;

        case miopenConvolutionFwdAlgoWinograd:
        {
            mlo_construct_winograd construct_params(1); // forward
            construct_params.setOutputDescFromMLDesc(yDesc);
            construct_params.setInputDescFromMLDesc(xDesc);
            construct_params.setWeightDescFromMLDesc(wDesc);
            construct_params.setConvDescr(pad_h, pad_w, u, v, dilation_h, dilation_w);

            construct_params.setStream(&handle);

            std::string network_config;
            construct_params.mloBuildConf_Key(network_config);

            std::string algorithm_name = "miopenConvolutionFwdAlgoWinograd";
            auto kernel                = handle.GetKernel(algorithm_name, network_config);

            int flags        = 0;
            int reserved     = 0;
            int* return_addr = nullptr;
            int N, C, H, W, K, n_groups, out_H, out_W, R, S, unused;
            construct_params.getCompiledInParameters(
                &N, &C, &H, &W, &K, &n_groups, &out_H, &out_W, &R, &S, &unused, &unused);
            // clang-format off
            MIOPEN_LOG_I2(" N=" << N << " C=" << C << " H=" << H << " W=" << W << " K=" << K
                << " n_groups=" << n_groups << " flags=" << flags << " R=" << R << " S=" << S
                << " pad_h=" << pad_h << " pad_w=" << pad_w << " out_H=" << out_H << " out_W=" << out_W); // clang-format on
            if(kernel.GetName() == "sp3AsmConvRxSU")
            {
                kernel(N,
                       C,
                       H,
                       W,
                       K,
                       n_groups,
                       flags,
                       reserved,
                       x,
                       w,
                       y,
                       return_addr,
                       R,
                       S,
                       pad_h,
                       pad_w,
                       out_H,
                       out_W);
            }
            else
            {
                kernel(N, C, H, W, K, n_groups, flags, reserved, x, w, y, return_addr);
            }
        }
        break;

        case miopenConvolutionFwdAlgoGEMM:
        {
            int in_n, in_c, in_h, in_w;
            std::tie(in_n, in_c, in_h, in_w) = tien<4>(xDesc.GetLengths());

            int wei_n, wei_h, wei_w;
            std::tie(wei_n, std::ignore, wei_h, wei_w) = tien<4>(wDesc.GetLengths());

            int out_h, out_w;
            std::tie(std::ignore, std::ignore, out_h, out_w) = tien<4>(yDesc.GetLengths());

            std::string network_config;

#if MIOPEN_USE_GEMM
            // Use transpose path if input ht and width <= 14 for 1x1_stride=1 convolutions OR for
            // 1x1_stride=2
            if((wei_h == 1 && wei_w == 1 && pad_h == 0 && pad_w == 0 && dilation_h == 1 &&
                dilation_w == 1) &&
               ((in_h <= 14 && in_w <= 14 && u == 1 && v == 1) || (u == 2 && v == 2)))
            {
                MIOPEN_LOG_FUNCTION("convolution, 1x1, 14x14");

                assert(workSpace != nullptr &&
                       workSpaceSize >= ForwardGetWorkSpaceSizeGEMMTranspose(xDesc, yDesc));

                float t1 = 0;
                transpose_NCHW2CNHW(
                    handle, in_n, in_c, in_h, in_w, out_h, out_w, x, workSpace, 0, 0, v, u);
                if(handle.IsProfilingEnabled())
                    t1 = handle.GetKernelTime();

                size_t x_t_size = in_n * in_c * out_h * out_w;

                // y = CNHW2NCHW(w * NCHW2CNHW(x))
                GemmDescriptor gemm_desc = CreateGemmDescriptorConvCNHWFwd(wDesc, xDesc, yDesc);

                // y = CNHW2NCHW(w * NCHW2CNHW(x))
                CallGemm(handle, gemm_desc, w, 0, workSpace, 0, workSpace, x_t_size);

                if(handle.IsProfilingEnabled())
                    t1 += handle.GetKernelTime();

                transpose_CNHW2NCHW(handle,
                                    in_n,
                                    wei_n,
                                    out_h,
                                    out_w,
                                    out_h,
                                    out_w,
                                    workSpace,
                                    y,
                                    x_t_size,
                                    0,
                                    1,
                                    1);
                if(handle.IsProfilingEnabled())
                    t1 += handle.GetKernelTime();

                if(handle.IsProfilingEnabled())
                {
                    handle.ResetKernelTime();
                    handle.AccumKernelTime(t1);
                }
            }
            else if(wei_h == 1 && wei_w == 1 && pad_h == 0 && pad_w == 0 && (u == 1 && v == 1) &&
                    dilation_w == 1 && dilation_h == 1)
            {
                MIOPEN_LOG_FUNCTION("convolution, 1x1");

                // y = w * x
                GemmDescriptor gemm_desc =
                    CreateGemmStridedBatchedParamConv1x1Fwd(wDesc, xDesc, yDesc);

                // y = w * x
                CallGemmStridedBatched(handle, gemm_desc, w, 0, x, 0, y, 0);
            }
            // if not 1x1
            else
            {
                MIOPEN_LOG_FUNCTION("convolution, non 1x1");

                assert(workSpace != nullptr &&
                       workSpaceSize >= ForwardGetWorkSpaceSizeGEMM(handle, wDesc, yDesc));

                // y = w * Im2Col(x)
                GemmDescriptor gemm_desc = CreateGemmDescriptorConvFwd(wDesc, xDesc, yDesc);

                float time_0 = 0;
                float t1     = 0;
                for(int i = 0; i < in_n; i++)
                {
<<<<<<< HEAD
                    int out_offset   = i * wei_n * out_h * out_w;
                    size_t in_offset = i * in_c * in_h * in_w;
                    Im2ColGPU(handle,
                              xDesc.GetElementSize(),
                              x,
                              in_offset,
                              in_c,
                              in_h,
                              in_w,
                              wei_h,
                              wei_w,
                              out_h,
                              out_w,
                              pad_h,
                              pad_w,
                              u,
                              v,
                              dilation_h,
                              dilation_w,
                              workSpace);
                    if(handle.IsProfilingEnabled())
                        t1 = handle.GetKernelTime();
=======
                    int out_offset = i * wei_n * out_h * out_w;
                    if(wei_h != 1 || wei_w != 1 || v != 1 || u != 1 || pad_h != 0 || pad_w != 0)
                    {
                        size_t in_offset = i * in_c * in_h * in_w;
                        Im2ColGPU(handle,
                                  xDesc.GetElementSize(),
                                  x,
                                  in_offset,
                                  in_c,
                                  in_h,
                                  in_w,
                                  wei_h,
                                  wei_w,
                                  out_h,
                                  out_w,
                                  pad_h,
                                  pad_w,
                                  u,
                                  v,
                                  dilation_h,
                                  dilation_w,
                                  workSpace);
                        if(handle.IsProfilingEnabled())
                            t1 = handle.GetKernelTime();
>>>>>>> 69296a21

                    // y = w * Im2Col(x)
                    CallGemm(handle, gemm_desc, w, 0, workSpace, 0, y, out_offset);

                    // Update times for both the kernels
                    if(handle.IsProfilingEnabled())
                    {
                        if(i == in_n - 1)
                            handle.AccumKernelTime(t1 + time_0);
                        else
                            handle.AccumKernelTime(t1);
                        time_0 += handle.GetKernelTime();
                    }
                }
            }
#else
            MIOPEN_THROW("GEMM is not supported");
#endif
        }
#if MIOPEN_USE_GEMM
        break;
#endif
        case miopenConvolutionFwdAlgoFFT:
        {
            size_t workspace_fft = ForwardGetWorkSpaceSizeFFT(wDesc, xDesc, yDesc);
            if(workSpace != nullptr && workSpaceSize >= workspace_fft)
            {
                bool timed  = handle.IsProfilingEnabled();
                float timev = ExecuteFwdFFTKernel(
                    handle, xDesc, x, wDesc, w, yDesc, y, workSpace, workSpaceSize, timed);
                // FIXME: Is workSpaceSize correct here? It seems that workspace_fft is.

                if(timed)
                {
                    handle.ResetKernelTime();
                    handle.AccumKernelTime(timev);
                }
            }
        }
        break;
        }
    }
    else if(mode == miopenTranspose)
    {
        if(xDesc.GetLengths()[1] != wDesc.GetLengths()[0])
        {
            MIOPEN_THROW(miopenStatusBadParm);
        }

        // GEMM based
        int in_n, in_c, in_h, in_w;
        std::tie(in_n, in_c, in_h, in_w) = tien<4>(xDesc.GetLengths());

        int wei_n, wei_h, wei_w;
        std::tie(std::ignore, wei_n, wei_h, wei_w) = tien<4>(wDesc.GetLengths());

        int out_h, out_w;
        std::tie(std::ignore, std::ignore, out_h, out_w) = tien<4>(yDesc.GetLengths());

        if(wei_h != 1 || wei_w != 1 || u != 1 || v != 1)
        {
            assert(workSpace != nullptr &&
                   workSpaceSize >= BackwardDataGetWorkSpaceSizeGEMM(handle, wDesc, xDesc));
        }

        std::string network_config;

#if MIOPEN_USE_MIOPENGEMM
        CreateGemmGeometryConvBwdData(xDesc, wDesc, yDesc, true, network_config);
        GemmGeometry gg =
            GetGemmGeometry(handle, "miopenConvolutionBwdDataAlgoGEMM", network_config);

        float time_0 = 0;
        float t1     = 0;
        for(int i = 0; i < in_n; i++)
        {
            int out_offset = i * wei_n * out_h * out_w;
            if(wei_h != 1 || wei_w != 1 || v != 1 || u != 1)
            {
                MIOPEN_LOG_FUNCTION("transppose, non 1x1");

                size_t in_offset = i * in_c * in_h * in_w;

                gg.RunGemm(handle, w, x, workSpace, 0, in_offset, 0);

                if(handle.IsProfilingEnabled())
                    t1 = handle.GetKernelTime();

                Col2ImGPU(handle,
                          workSpace,
                          in_h,
                          in_w,
                          wei_h,
                          wei_w,
                          pad_h,
                          pad_w,
                          u,
                          v,
                          dilation_h,
                          dilation_w,
                          wei_n,
                          out_h,
                          out_w,
                          y,
                          out_offset);

                // Update times for both the kernels
                if(handle.IsProfilingEnabled())
                {
                    if(i == in_n - 1)
                        handle.AccumKernelTime(t1 + time_0);
                    else
                        handle.AccumKernelTime(t1);
                    time_0 += handle.GetKernelTime();
                }
            }
            else if(wei_h == 1 && wei_w == 1 && v == 1 && u == 1)
            {
                MIOPEN_LOG_FUNCTION("transppose, 1x1");

                int in_offset = i * in_c * in_h * in_w;
                gg.RunGemm(handle, w, x, y, 0, in_offset, out_offset);
                if(handle.IsProfilingEnabled())
                {
                    if(i == in_n - 1)
                        handle.AccumKernelTime(time_0);
                    time_0 += handle.GetKernelTime();
                }
            }
        }
#else
        MIOPEN_THROW("GEMM is not supported");
#endif
    }

    if(miopen::CheckNumericsEnabled() != 0)
    {
        miopen::checkNumericsOutput(handle, yDesc, y);
    }
}

// FindBackwardDataAlgorithm()
//
void ConvolutionDescriptor::FindConvBwdDataAlgorithm(Handle& handle,
                                                     const TensorDescriptor& dyDesc,
                                                     ConstData_t dy,
                                                     const TensorDescriptor& wDesc,
                                                     ConstData_t w,
                                                     const TensorDescriptor& dxDesc,
                                                     ConstData_t dx,
                                                     const int requestAlgoCount,
                                                     int* returnedAlgoCount,
                                                     miopenConvAlgoPerf_t* perfResults,
                                                     Data_t workSpace,
                                                     size_t workSpaceSize,
                                                     bool exhaustiveSearch) const
{
    MIOPEN_LOG_I2("");
    if(dx == nullptr || w == nullptr || dy == nullptr)
        MIOPEN_THROW(miopenStatusBadParm, "Buffers cannot be NULL");
    if(returnedAlgoCount == nullptr)
        MIOPEN_THROW(miopenStatusBadParm, "returnedAlgoCount cannot be nullptr");
    if(perfResults == nullptr)
        MIOPEN_THROW(miopenStatusBadParm, "perfResults cannot be nullptr");
    if(requestAlgoCount < 1)
        MIOPEN_THROW(miopenStatusBadParm, "requestAlgoCount cannot be < 1");

    // create a dummy buffer for use as output for the kernel calls
    // because kernels are called purely for timing purposes
    auto tmp_dx = handle.Create(dxDesc.GetElementSize() * GetTypeSize(dxDesc.GetType()));

    AutoEnableProfiling enableProfiling{handle};

    // < algorith_name, <time, workspace_size> >
    std::vector<PerfField> perf_db;

    // GEMM based
    int in_n, in_c, in_h, in_w;
    std::tie(in_n, in_c, in_h, in_w) = tien<4>(dxDesc.GetLengths());

    int wei_n, wei_h, wei_w;

    std::tie(std::ignore, std::ignore, wei_h, wei_w) = tien<4>(wDesc.GetLengths());

    int out_h, out_w;
    std::tie(std::ignore, std::ignore, out_h, out_w) = tien<4>(dyDesc.GetLengths());

    std::string network_config;

    if(mode == miopenTranspose)
    {
#if MIOPEN_USE_MIOPENGEMM
        // GEMM based
        std::tie(std::ignore, wei_n, wei_h, wei_w) = tien<4>(wDesc.GetLengths());

        if(dyDesc.GetType() == miopenFloat)
        {
            size_t workspace_req = ForwardGetWorkSpaceSizeGEMM(handle, wDesc, dxDesc);
            float time_gemm      = 0;
            GemmGeometry gg =
                CreateGemmGeometryTranBwdData(dyDesc, wDesc, dxDesc, true, network_config);

            // 1x1 does not require im2col or workspace
            if(wei_h == 1 && wei_w == 1 && v == 1 && u == 1)
            {
                MIOPEN_LOG_FUNCTION("transppose, 1x1");

                gg.FindSolution(.003, handle, w, dy, tmp_dx.get(), false);
                gg.RunGemm(handle, w, dy, tmp_dx.get(), 0, 0, 0);

                time_gemm = in_n * handle.GetKernelTime();
                perf_db.push_back(PerfField{"miopenTransposeBwdDataAlgoGEMM", time_gemm, 0});
            }

            // if not 1x1
            else if(workSpace != nullptr && workSpaceSize >= workspace_req)
            {
                MIOPEN_LOG_FUNCTION("transppose, non 1x1");

                float time_im2col = 0;
                size_t out_offset = 0;
                time_im2col       = Im2ColGPU(handle,
                                        dyDesc.GetElementSize(),
                                        dy,
                                        out_offset,
                                        wei_n,
                                        out_h,
                                        out_w,
                                        wei_h,
                                        wei_w,
                                        in_h,
                                        in_w,
                                        pad_h,
                                        pad_w,
                                        u,
                                        v,
                                        dilation_h,
                                        dilation_w,
                                        workSpace);

                gg.FindSolution(.003, handle, w, workSpace, tmp_dx.get(), false);
                gg.RunGemm(handle, w, workSpace, tmp_dx.get(), 0, 0, 0);
                time_gemm = in_n * (time_im2col + handle.GetKernelTime());
                perf_db.push_back(
                    PerfField{"miopenTransposeBwdDataAlgoGEMM", time_gemm, workspace_req});
            }
        }
#else
        (void)workSpace;     // Suppress warning
        (void)workSpaceSize; // Suppress warning
#endif
    }
    else if(mode == miopenConvolution)
    {
        if(dilation_h == 1 && dilation_w == 1)
        {

            // Winograd algo
            WinogradKernelParams k_p;
            KernelInvoke kernel_wino;
            if(FindWinogradKernel(handle, dxDesc, wDesc, dyDesc, k_p, kernel_wino, 0) == 0)
            { // TODO: be more graceful
                float time_wino = 0;
                /// \todo Move Flags into Solution.
                /// Flags:
                ///  - Any combination of flags is allowed.
                ///  - The last two (F_FLIP_DATA_N_C, F_FLIP_OUT_N_K) are for RxS version only.
                ///
                /// Reverse indexing of r, r -> R-1-r if set.
                static const int F_REVERSE_R = 1 << 0;
                /// Reverse indexing of s, s -> S-1-s if set.
                static const int F_REVERSE_S = 1 << 1;
                /// The w ("filter_addr") to be interpreted as float F [C][K][3][3] instead of float
                /// F [K][C][3][3].
                static const int F_FLIP_K_C = 1 << 2;
                /// Causes the dy ("data_addr") to be interpreted as float D [C][N][H][W] with the
                /// following restrictions:
                ///  - Read several stacks, no restrictions when reading single C
                ///  - When reading 2x C, ((N * H * W) <= 2^28)
                /// instead of float D [N][C][H][W] with the following restrictions:
                ///  - Read several stacks, if (H * W) >= 128 not more than 2, distance at most one
                ///    stack, else  (C * H * W) <= 2^23 and it can do 32 stacks, so
                ///    (C * H * W) <= 2^28.
                ///  - Reading 2x C at once not a problem if it can read one.
                // static const int F_FLIP_DATA_N_C = 1 << 3;
                /// Causes the dx ("output_addr") to be interpreted as
                /// float OUT[K][N][out_h][out_w] (no specific restrictions)
                /// instead of float OUT [N][K][out_h][out_w] with the
                /// following restrictions:
                ///  - (K * out_h * out_w) <= 2^28
                // static const int F_FLIP_OUT_N_K = 1 << 4;
                /// <End of Flags>
                // (void)F_FLIP_DATA_N_C;
                // (void)F_FLIP_OUT_N_K;
                int flags        = F_REVERSE_R + F_REVERSE_S + F_FLIP_K_C;
                int reserved     = 0;
                int* return_addr = nullptr;
                int N, C, H, W, K, n_groups, out_H, out_W, R, S, pad_H, pad_W;
                bool isRxS;
                std::tie(N, C, H, W, K, n_groups, out_H, out_W, R, S, pad_H, pad_W, isRxS) = k_p;
                // clang-format off
                MIOPEN_LOG_I2(" N=" << N << " C=" << C << " H=" << H << " W=" << W << " K=" << K
                    << " n_groups=" << n_groups << " flags=" << flags << " R=" << R << " S=" << S
                    << " pad_H=" << pad_H << " pad_W=" << pad_W << " out_H=" << out_H << " out_W=" << out_W); // clang-format on
                if(isRxS)
                {
                    kernel_wino(N,
                                C,
                                H,
                                W,
                                K,
                                n_groups,
                                flags,
                                reserved,
                                dy,
                                w,
                                tmp_dx.get(),
                                return_addr,
                                R,
                                S,
                                pad_H,
                                pad_W,
                                out_H,
                                out_W);
                }
                else
                {
                    kernel_wino(
                        N, C, H, W, K, n_groups, flags, reserved, dy, w, tmp_dx.get(), return_addr);
                }
                time_wino = handle.GetKernelTime();
                perf_db.push_back(PerfField{"miopenConvolutionBwdDataAlgoWinograd", time_wino, 0});
            }

            { // Direct algo
                ExtraKernelArgs eka;
                const auto all = FindDataDirectSolutions(
                    handle, dxDesc, wDesc, dyDesc, exhaustiveSearch, false, network_config, eka);
                miopen::solver::ConvSolution selected{miopenStatusUnknownError};
                float best = std::numeric_limits<float>::max();
                visit_float(dyDesc.GetType(), [&](auto as_float) {
                    for(const auto& sol : all)
                    {
                        float elapsed = 0.0f;
                        const int rc  = EvaluateDataDirectSolution(handle,
                                                                  sol,
                                                                  eka,
                                                                  dy,
                                                                  w,
                                                                  tmp_dx.get(),
                                                                  dxDesc,
                                                                  workSpace,
                                                                  workSpaceSize,
                                                                  as_float(0.0f),
                                                                  elapsed);
                        if(rc != 0)
                        {
                            MIOPEN_LOG_E(sol << " returns " << rc);
                        }
                        else
                        {
                            MIOPEN_LOG_I(sol << ": " << elapsed << (elapsed < best ? " < " : " >= ")
                                             << best);
                            if(elapsed < best)
                            {
                                best     = elapsed;
                                selected = sol;
                            }
                        }
                    }
                });
                if(selected.Succeeded())
                {
                    const std::string algorithm_name = "miopenConvolutionBwdDataAlgoDirect";
                    AddKernels(handle, algorithm_name, network_config, selected, nullptr);
                    MIOPEN_LOG_I("Selected: " << selected << ": " << best << ", workspce_sz = "
                                              << selected.workspce_sz);
                    perf_db.push_back(PerfField{algorithm_name, best, selected.workspce_sz});
                }
            }

            // FFT algo
            std::vector<KernelInvoke> kernels_fft;
            size_t workspace_fft = BackwardGetWorkSpaceSizeFFT(wDesc, dyDesc, dxDesc);
            if(FindBwdFFTKernel(handle, dyDesc, wDesc, dxDesc, workspace_fft, kernels_fft) == 0)
            {
                (void)kernels_fft; // not used now, but needed as fft coverage widens
                if(workSpace != nullptr && workSpaceSize >= workspace_fft)
                {
                    float time_fft = ExecuteBwdFFTKernel(handle,
                                                         dyDesc,
                                                         dy,
                                                         wDesc,
                                                         w,
                                                         dxDesc,
                                                         tmp_dx.get(),
                                                         workSpace,
                                                         workSpaceSize,
                                                         true);
                    perf_db.push_back(
                        PerfField{"miopenConvolutionBwdDataAlgoFFT", time_fft, workspace_fft});
                }
            }
        }

#if MIOPEN_USE_GEMM
        // GEMM based
        std::tie(wei_n, std::ignore, wei_h, wei_w) = tien<4>(wDesc.GetLengths());

        if(dyDesc.GetType() == miopenFloat)
        {
            // 1x1 does not require col2im
            if(wei_h == 1 && wei_w == 1 && pad_h == 0 && pad_w == 0 && (u == 2 && v == 2) &&
               dilation_w == 1 && dilation_h == 1 && workSpace != nullptr &&
               workSpaceSize >= BackwardDataGetWorkSpaceSizeGEMMTranspose(dyDesc, dxDesc))
            {
                MIOPEN_LOG_FUNCTION("convolution, 1x1 u2xv2");

                float time_gemm = 0;

                // Initialization required for upsampling in bwd direction
                float zero = 0.f;
                SetTensor(handle, dxDesc, tmp_dx.get(), &zero);
                time_gemm = handle.GetKernelTime();

                transpose_NCHW2CNHW(
                    handle, in_n, wei_n, out_h, out_w, out_h, out_w, dy, workSpace, 0, 0, 1, 1);
                time_gemm += handle.GetKernelTime();

                // dx = CNHW2NCHW(transpose(w) * NCHW2CNHW(dy))
                GemmDescriptor gemm_desc =
                    CreateGemmDescriptorConvCNHWBwdData(wDesc, dyDesc, dxDesc);

                // dx = CNHW2NCHW(transpose(w) * NCHW2CNHW(dy))
                CallGemm(handle, gemm_desc, w, 0, workSpace, 0, tmp_dx.get(), 0);

                time_gemm += handle.GetKernelTime();

                transpose_CNHW2NCHW(handle,
                                    in_n,
                                    in_c,
                                    out_h,
                                    out_w,
                                    in_h,
                                    in_w,
                                    workSpace,
                                    tmp_dx.get(),
                                    dyDesc.GetElementSize(),
                                    0,
                                    u,
                                    v);
                time_gemm += handle.GetKernelTime();
                perf_db.push_back(
                    PerfField{"miopenConvolutionBwdDataAlgoGEMM",
                              time_gemm,
                              BackwardDataGetWorkSpaceSizeGEMMTranspose(dyDesc, dxDesc)});
            }
            // 1x1_stride=1 convolutions use GEMM and zero workspace
            else if(wei_h == 1 && wei_w == 1 && pad_h == 0 && pad_w == 0 && (u == 1 && v == 1) &&
                    dilation_w == 1 && dilation_h == 1)
            {
                MIOPEN_LOG_FUNCTION("convolution, 1x1");

                // dx = transpose(w) * dy
                GemmDescriptor gemm_desc =
                    CreateGemmStridedBatchedParamConv1x1BwdData(wDesc, dyDesc, dxDesc);

                // dx = transpose(w) * dy
                CallGemmStridedBatched(handle, gemm_desc, w, 0, dy, 0, tmp_dx.get(), 0);

                float time_gemm = handle.GetKernelTime();

                perf_db.push_back(PerfField{"miopenConvolutionBwdDataAlgoGEMM", time_gemm, 0});
            }
            // if not 1x1
            else if(workSpace != nullptr &&
                    workSpaceSize >= BackwardDataGetWorkSpaceSizeGEMM(handle, wDesc, dyDesc))
            {
                MIOPEN_LOG_FUNCTION("convolution, non 1x1");

                // dx = transpose(w) * dy
                GemmDescriptor gemm_desc = CreateGemmDescriptorConvBwdData(wDesc, dyDesc, dxDesc);

                float time_col2im = 0;
                size_t in_offset  = 0;

                // dx = transpose(w) * dy
                CallGemm(handle, gemm_desc, w, 0, dy, 0, workSpace, 0);

                float time_gemm = in_n * handle.GetKernelTime();
                time_col2im     = Col2ImGPU(handle,
                                        workSpace,
                                        out_h,
                                        out_w,
                                        wei_h,
                                        wei_w,
                                        pad_h,
                                        pad_w,
                                        u,
                                        v,
                                        dilation_h,
                                        dilation_w,
                                        in_c,
                                        in_h,
                                        in_w,
                                        tmp_dx.get(),
                                        in_offset);

                time_gemm += in_n * time_col2im;

                perf_db.push_back(
                    PerfField{"miopenConvolutionBwdDataAlgoGEMM",
                              time_gemm,
                              BackwardDataGetWorkSpaceSizeGEMM(handle, wDesc, dyDesc)});
            }
        }
#else
        (void)workSpace;     // Suppress warning
        (void)workSpaceSize; // Suppress warning
#endif
    }

    if(perf_db.empty())
        MIOPEN_THROW(miopenStatusUnknownError, "Backward Data Algo cannot be executed");

    // sort the perf_db
    std::sort(begin(perf_db), end(perf_db));
    for(const auto& entry : perf_db)
        MIOPEN_LOG_I(entry.name << "\t" << entry.time << "\t" << entry.workspace);

    // update perfResults
    *returnedAlgoCount = std::min(requestAlgoCount, static_cast<int>(perf_db.size()));

    for(int i = 0; i < *returnedAlgoCount; i++)
    {
        perfResults[i].bwd_data_algo =
            static_cast<miopenConvBwdDataAlgorithm_t>(BwdDataAlgoResolver(perf_db[i].name));
        perfResults[i].time   = perf_db[i].time;
        perfResults[i].memory = perf_db[i].workspace;
    }
}

// BackwardDataAlgorithm()
void ConvolutionDescriptor::ConvolutionBackwardData(Handle& handle,
                                                    const void* alpha,
                                                    const TensorDescriptor& dyDesc,
                                                    ConstData_t dy,
                                                    const TensorDescriptor& wDesc,
                                                    ConstData_t w,
                                                    miopenConvBwdDataAlgorithm_t algo,
                                                    const void* beta,
                                                    const TensorDescriptor& dxDesc,
                                                    Data_t dx,
                                                    Data_t workSpace,
                                                    size_t workSpaceSize) const
{
    MIOPEN_LOG_I2("algo = " << algo);
    if(dx == nullptr || w == nullptr || dy == nullptr)
    {
        MIOPEN_THROW(miopenStatusBadParm);
    }
    if(dyDesc.GetSize() != dxDesc.GetSize() || dyDesc.GetSize() != wDesc.GetSize())
    {
        MIOPEN_THROW(miopenStatusBadParm);
    }
    if(dyDesc.GetType() != dxDesc.GetType() || dyDesc.GetType() != wDesc.GetType())
    {
        MIOPEN_THROW(miopenStatusBadParm);
    }
    //    if(dyDesc.GetLengths()[1] != wDesc.GetLengths()[0]) {
    //       MIOPEN_THROW(miopenStatusBadParm);
    //    }
    if(dyDesc.GetSize() < 3)
    {
        MIOPEN_THROW(miopenStatusBadParm);
    }
    if(!float_equal(*(static_cast<const float*>(alpha)), 1.0) ||
       !float_equal(*(static_cast<const float*>(beta)), 0))
    {
        MIOPEN_THROW("Only alpha=1 and beta=0 is supported");
    }

    if(miopen::CheckNumericsEnabled() != 0)
    {
        miopen::checkNumericsInput(handle, dyDesc, dy);
        miopen::checkNumericsInput(handle, wDesc, w);
        if(!float_equal(*(static_cast<const float*>(beta)), 0))
        {
            miopen::checkNumericsInput(handle, dxDesc, dx);
        }
    }

    if(mode == miopenConvolution)
    {
        if(dyDesc.GetLengths()[1] != wDesc.GetLengths()[0])
        {
            MIOPEN_THROW(miopenStatusBadParm);
        }
        // Launch all kernels and store the perf, workspace limits, etc.
        switch(algo)
        {
        case miopenConvolutionBwdDataAlgoDirect:
        {
            mlo_construct_direct2D construct_params(0); // backward
            construct_params.setOutputDescFromMLDesc(dyDesc);
            construct_params.setInputDescFromMLDesc(dxDesc);
            construct_params.setWeightDescFromMLDesc(wDesc);
            construct_params.setConvDescr(pad_h, pad_w, u, v, dilation_h, dilation_w);
            construct_params.setStream(&handle);

            std::string network_config;
            construct_params.mloBuildConf_Key(network_config);

            auto&& kernels =
                handle.GetKernels("miopenConvolutionBwdDataAlgoDirect", network_config);
            assert(1 <= kernels.size() && kernels.size() <= 2);

            visit_float(dyDesc.GetType(), [&](auto as_float) {
                float t1 = 0;
                if(kernels[0].GetName() == "gcnAsmConv1x1U")
                {
                    int unused       = 0;
                    int* return_addr = nullptr;

                    int N, C, H, W, K, n_groups;
                    construct_params.getCompiledInParameters(&N, &C, &H, &W, &K, &n_groups);

                    kernels[0](N,
                               C,
                               H,
                               W,
                               K,
                               n_groups,
                               unused,
                               unused,
                               dy,
                               w,
                               (kernels.size() == 2) ? workSpace : dx,
                               return_addr);
                    if(handle.IsProfilingEnabled())
                        t1 += handle.GetKernelTime();

                    if(kernels.size() == 2)
                    {
                        assert(kernels[1].GetName() == "UpSample");

                        /// \todo Initialization is required for upsampling. This leads to small
                        /// perf drop.
                        /// 1: Add kernel (from SetTensor) to the Solution in the Solver.
                        /// 2: Fix UpSample kernel, probably by means of conditional compilation.
                        float zero = 0.f;
                        SetTensor(handle, dxDesc, dx, &zero);
                        if(handle.IsProfilingEnabled())
                            t1 += handle.GetKernelTime();

                        kernels[1](workSpace, dx);
                        if(handle.IsProfilingEnabled())
                            t1 += handle.GetKernelTime();
                    }
                }
                else
                {
                    float padding_val = 0;
                    kernels[0](dy, w, dx, as_float(padding_val));
                    if(handle.IsProfilingEnabled())
                        t1 += handle.GetKernelTime();
                }
                if(handle.IsProfilingEnabled())
                {
                    handle.ResetKernelTime();
                    handle.AccumKernelTime(t1);
                }
            });
            break;
        }

        case miopenConvolutionBwdDataAlgoWinograd:
        {
            mlo_construct_winograd construct_params(0); // backward data
            construct_params.setOutputDescFromMLDesc(dyDesc);
            construct_params.setInputDescFromMLDesc(dxDesc);
            construct_params.setWeightDescFromMLDesc(wDesc);
            construct_params.setConvDescr(pad_h, pad_w, u, v, dilation_h, dilation_w);

            construct_params.setStream(&handle);
            std::string network_config;
            construct_params.mloBuildConf_Key(network_config);

            auto kernel = handle.GetKernel("miopenConvolutionBwdDataAlgoWinograd", network_config);
            /// \todo Copied from ConvolutionDescriptor::FindConvBwdDataAlgorithm()
            static const int F_REVERSE_R = 1 << 0;
            static const int F_REVERSE_S = 1 << 1;
            static const int F_FLIP_K_C  = 1 << 2;
            int flags                    = F_REVERSE_R + F_REVERSE_S + F_FLIP_K_C;
            int reserved                 = 0;
            int* return_addr             = nullptr;
            int N, C, H, W, K, n_groups, out_H, out_W, R, S, pad_H, pad_W;
            construct_params.getCompiledInParameters(
                &N, &C, &H, &W, &K, &n_groups, &out_H, &out_W, &R, &S, &pad_H, &pad_W);
            // clang-format off
            MIOPEN_LOG_I2(" N=" << N << " C=" << C << " H=" << H << " W=" << W << " K=" << K
                    << " n_groups=" << n_groups << " flags=" << flags << " R=" << R << " S=" << S
                    << " pad_H=" << pad_H << " pad_W=" << pad_W << " out_H=" << out_H << " out_W=" << out_W); // clang-format on
            if(kernel.GetName() == "sp3AsmConvRxSU")
            {
                kernel(N,
                       C,
                       H,
                       W,
                       K,
                       n_groups,
                       flags,
                       reserved,
                       dy,
                       w,
                       dx,
                       return_addr,
                       R,
                       S,
                       pad_H,
                       pad_W,
                       out_H,
                       out_W);
            }
            else
            {
                kernel(N, C, H, W, K, n_groups, flags, reserved, dy, w, dx, return_addr);
            }
            break;
        }

        case miopenConvolutionBwdDataAlgoGEMM:
        {
            int in_n, in_c, in_h, in_w;
            std::tie(in_n, in_c, in_h, in_w) = tien<4>(dxDesc.GetLengths());

            int wei_n, wei_h, wei_w;
            std::tie(wei_n, std::ignore, wei_h, wei_w) = tien<4>(wDesc.GetLengths());

            int out_h, out_w;
            std::tie(std::ignore, std::ignore, out_h, out_w) = tien<4>(dyDesc.GetLengths());

            std::string network_config;

#if MIOPEN_USE_GEMM
            if(wei_h == 1 && wei_w == 1 && pad_h == 0 && pad_w == 0 && (u == 2 && v == 2) &&
               dilation_w == 1 && dilation_h == 1)
            {
                MIOPEN_LOG_FUNCTION("convolution, 1x1, u2xv2");

                float t1 = 0;
                // Initialization required for upsampling in bwd direction
                float zero = 0.f;
                SetTensor(handle, dxDesc, dx, &zero);
                if(handle.IsProfilingEnabled())
                    t1 = handle.GetKernelTime();

                assert(workSpace != nullptr &&
                       workSpaceSize >= BackwardDataGetWorkSpaceSizeGEMMTranspose(dyDesc, dxDesc));

                transpose_NCHW2CNHW(
                    handle, in_n, wei_n, out_h, out_w, out_h, out_w, dy, workSpace, 0, 0, 1, 1);
                if(handle.IsProfilingEnabled())
                    t1 += handle.GetKernelTime();

                // dx = CNHW2NCHW(transpose(w) * NCHW2CNHW(dy))
                GemmDescriptor gemm_desc =
                    CreateGemmDescriptorConvCNHWBwdData(wDesc, dyDesc, dxDesc);

                // dx = CNHW2NCHW(transpose(w) * NCHW2CNHW(dy))
                CallGemm(handle, gemm_desc, w, 0, workSpace, 0, workSpace, dyDesc.GetElementSize());

                if(handle.IsProfilingEnabled())
                    t1 += handle.GetKernelTime();

                transpose_CNHW2NCHW(handle,
                                    in_n,
                                    in_c,
                                    out_h,
                                    out_w,
                                    in_h,
                                    in_w,
                                    workSpace,
                                    dx,
                                    dyDesc.GetElementSize(),
                                    0,
                                    u,
                                    v);
                if(handle.IsProfilingEnabled())
                    t1 += handle.GetKernelTime();

                if(handle.IsProfilingEnabled())
                {
                    handle.ResetKernelTime();
                    handle.AccumKernelTime(t1);
                }
            }
            // 1x1_stride=1 convolutions use GEMM and zero workspace
            else if(wei_h == 1 && wei_w == 1 && pad_h == 0 && pad_w == 0 && (u == 1 && v == 1) &&
                    dilation_w == 1 && dilation_h == 1)
            {
                MIOPEN_LOG_FUNCTION("convolution, 1x1");

                // dx = transpose(w) * dy
                GemmDescriptor gemm_desc =
                    CreateGemmStridedBatchedParamConv1x1BwdData(wDesc, dyDesc, dxDesc);

                // dx = transpose(w) * dy
                CallGemmStridedBatched(handle, gemm_desc, w, 0, dy, 0, dx, 0);
            }
            // if not 1x1
            else
            {
                MIOPEN_LOG_FUNCTION("convolution, non 1x1");

                assert(workSpace != nullptr &&
                       workSpaceSize >= BackwardDataGetWorkSpaceSizeGEMM(handle, wDesc, dyDesc));

                // dx = transpose(w) * dy
                GemmDescriptor gemm_desc = CreateGemmDescriptorConvBwdData(wDesc, dyDesc, dxDesc);

                handle.ResetKernelTime();

                float time_0 = 0;
                float t1     = 0;
                for(int i = 0; i < in_n; i++)
                {
                    int out_offset   = i * wei_n * out_h * out_w;
                    size_t in_offset = i * in_c * in_h * in_w;

<<<<<<< HEAD
                    // dx = transpose(w) * dy
                    CallGemm(handle, gemm_desc, w, 0, dy, out_offset, workSpace, 0);
=======
                    if(wei_h != 1 || wei_w != 1 || v != 1 || u != 1 || pad_h != 0 || pad_w != 0)
                    {
                        size_t in_offset = i * in_c * in_h * in_w;
>>>>>>> 69296a21

                    if(handle.IsProfilingEnabled())
                        t1 = handle.GetKernelTime();

                    Col2ImGPU(handle,
                              workSpace,
                              out_h,
                              out_w,
                              wei_h,
                              wei_w,
                              pad_h,
                              pad_w,
                              u,
                              v,
                              dilation_h,
                              dilation_w,
                              in_c,
                              in_h,
                              in_w,
                              dx,
                              in_offset);

                    // Update times for both the kernels
                    if(handle.IsProfilingEnabled())
                    {
                        if(i == in_n - 1)
                            handle.AccumKernelTime(t1 + time_0);
                        else
                            handle.AccumKernelTime(t1);
                        time_0 += handle.GetKernelTime();
                    }
                }
            }
#else
            MIOPEN_THROW("GEMM is not supported");
#endif
        }
#if MIOPEN_USE_GEMM
        break;
#endif

        case miopenConvolutionBwdDataAlgoFFT:
        {
            size_t workspace_fft = BackwardGetWorkSpaceSizeFFT(wDesc, dyDesc, dxDesc);
            if(workSpace != nullptr && workSpaceSize >= workspace_fft)
            {
                bool timed  = handle.IsProfilingEnabled();
                float timev = ExecuteBwdFFTKernel(
                    handle, dyDesc, dy, wDesc, w, dxDesc, dx, workSpace, workSpaceSize, timed);

                if(timed)
                {
                    handle.ResetKernelTime();
                    handle.AccumKernelTime(timev);
                }
            }
        }
        break;

        case miopenTransposeBwdDataAlgoGEMM: break;
        }
    }
    else if(mode == miopenTranspose)
    {
        if(dyDesc.GetLengths()[1] != wDesc.GetLengths()[1])
        {
            MIOPEN_THROW(miopenStatusBadParm);
        }

        int in_n, in_c, in_h, in_w;
        std::tie(in_n, in_c, in_h, in_w) = tien<4>(dxDesc.GetLengths());

        int wei_n, wei_h, wei_w;
        std::tie(std::ignore, wei_n, wei_h, wei_w) = tien<4>(wDesc.GetLengths());

        int out_h, out_w;
        std::tie(std::ignore, std::ignore, out_h, out_w) = tien<4>(dyDesc.GetLengths());

        if(wei_h != 1 || wei_w != 1 || u != 1 || v != 1)
        {
            assert(workSpace != nullptr &&
                   workSpaceSize >= ForwardGetWorkSpaceSizeGEMM(handle, wDesc, dxDesc));
        }

        std::string network_config;
#if MIOPEN_USE_MIOPENGEMM
        CreateGemmGeometryTranBwdData(dyDesc, wDesc, dxDesc, true, network_config);
        GemmGeometry gg = GetGemmGeometry(handle, "miopenTransposeBwdDataAlgoGEMM", network_config);

        float time_0 = 0;
        float t1     = 0;
        for(int i = 0; i < in_n; i++)
        {
            int in_offset = i * in_c * in_h * in_w;
            if(wei_h != 1 || wei_w != 1 || v != 1 || u != 1)
            {
                MIOPEN_LOG_FUNCTION("transpose, non 1x1");

                size_t out_offset = i * wei_n * out_h * out_w;
                Im2ColGPU(handle,
                          dyDesc.GetElementSize(),
                          dy,
                          out_offset,
                          wei_n,
                          out_h,
                          out_w,
                          wei_h,
                          wei_w,
                          in_h,
                          in_w,
                          pad_h,
                          pad_w,
                          u,
                          v,
                          dilation_h,
                          dilation_w,
                          workSpace);
                if(handle.IsProfilingEnabled())
                    t1 = handle.GetKernelTime();

                gg.RunGemm(handle, w, workSpace, dx, 0, 0, in_offset);

                // Update times for both the kernels
                if(handle.IsProfilingEnabled())
                {
                    if(i == in_n - 1)
                        handle.AccumKernelTime(t1 + time_0);
                    else
                        handle.AccumKernelTime(t1);
                    time_0 += handle.GetKernelTime();
                }
            }
            else if(wei_h == 1 && wei_w == 1 && v == 1 && u == 1)
            {
                MIOPEN_LOG_FUNCTION("transpose, 1x1");

                int out_offset = i * wei_n * out_h * out_w;
                gg.RunGemm(handle, w, dy, dx, 0, out_offset, in_offset);
                if(handle.IsProfilingEnabled())
                {
                    if(i == in_n - 1)
                        handle.AccumKernelTime(time_0);
                    time_0 += handle.GetKernelTime();
                }
            }
        }
#else
        MIOPEN_THROW("GEMM is not supported");
#endif
    }
    if(miopen::CheckNumericsEnabled() != 0)
    {
        miopen::checkNumericsOutput(handle, dxDesc, dx);
    }
}

template <typename T>
inline float EvaluateWrWDirectSolution(Handle& handle,
                                       const mlo_construct_BwdWrW2D& construct_params,
                                       const miopen::solver::ConvSolution& s,
                                       ConstData_t dy,
                                       ConstData_t x,
                                       Data_t dw,
                                       Data_t workSpace,
                                       const size_t workSpaceSize,
                                       T padding_val)
{
    float elapsed            = 0;
    const auto& kernels_info = s.construction_params;
    assert((s.workspce_sz != 0 && kernels_info.size() == 2) ||
           (s.workspce_sz == 0 && kernels_info.size() == 1));
    std::vector<KernelInvoke> kernels;
    AddKernels(handle, "", "", s, &kernels);
    const auto& k_info = kernels_info[0];
    if(kernels_info.size() == 1)
    {
        if(k_info.kernel_name == "gcnAsmConv3x3WrW" || k_info.kernel_name == "gcnAsmConv1x1WrW")
        {
            int unused       = 0;
            int* return_addr = nullptr;
            int N, C, H, W, K, n_groups;
            construct_params.getCompiledInParameters(&N, &C, &H, &W, &K, &n_groups);
            kernels[0](N, C, H, W, K, n_groups, unused, unused, x, dw, dy, return_addr);
        }
        else
        {
            kernels[0](dy, x, dw, padding_val);
        }
        elapsed = handle.GetKernelTime();
    }
    else
    {
        if(workSpace != nullptr && workSpaceSize >= s.workspce_sz)
        {
            if(k_info.kernel_name == "SubSample") // bwd stride 2
            {
                kernels[0](x, workSpace);
                elapsed = handle.GetKernelTime();
                if(kernels_info[1].kernel_name == "gcnAsmConv1x1WrW")
                {
                    int unused       = 0;
                    int* return_addr = nullptr;
                    int N, C, H, W, K, n_groups;
                    construct_params.getCompiledInParameters(&N, &C, &H, &W, &K, &n_groups);
                    kernels[1](
                        N, C, H, W, K, n_groups, unused, unused, workSpace, dw, dy, return_addr);
                }
                else
                {
                    kernels[1](dy, workSpace, dw, padding_val);
                }
                elapsed += handle.GetKernelTime();
            }
            else
            {
                kernels[0](dy, x, workSpace, padding_val);
                elapsed = handle.GetKernelTime();
                kernels[1](workSpace, dw); // reduction
                elapsed += handle.GetKernelTime();
            }
        }
    }
    return elapsed;
}

// ConvolutionBackwardWeightsGetWorkSpaceSize
// FindBackwardWeightsAlgorithm()
//
void ConvolutionDescriptor::FindConvBwdWeightsAlgorithm(Handle& handle,
                                                        const TensorDescriptor& dyDesc,
                                                        ConstData_t dy,
                                                        const TensorDescriptor& xDesc,
                                                        ConstData_t x,
                                                        const TensorDescriptor& dwDesc,
                                                        ConstData_t dw,
                                                        const int requestAlgoCount,
                                                        int* returnedAlgoCount,
                                                        miopenConvAlgoPerf_t* perfResults,
                                                        Data_t workSpace,
                                                        size_t workSpaceSize,
                                                        bool exhaustiveSearch) const
{
    MIOPEN_LOG_I2("");
    if(x == nullptr || dw == nullptr || dy == nullptr)
        MIOPEN_THROW(miopenStatusBadParm, "Buffers cannot be NULL");
    if(returnedAlgoCount == nullptr)
        MIOPEN_THROW(miopenStatusBadParm, "returnedAlgoCount cannot be nullptr");
    if(perfResults == nullptr)
        MIOPEN_THROW(miopenStatusBadParm, "perfResults cannot be nullptr");
    if(requestAlgoCount < 1)
        MIOPEN_THROW(miopenStatusBadParm, "requestAlgoCount cannot be < 1");

    // create a dummy buffer for use as output for the kernel calls
    // because kernels are called purely for timing purposes
    auto tmp_dw = handle.Create(dwDesc.GetElementSize() * GetTypeSize(dwDesc.GetType()));

    AutoEnableProfiling enableProfiling{handle};

    // < algorith_name, <time, workspace_size> >
    std::vector<PerfField> perf_db;

    // GEMM based
    int in_n, in_c, in_h, in_w;
    std::tie(in_n, in_c, in_h, in_w) = tien<4>(xDesc.GetLengths());

    int wei_n, wei_h, wei_w;

    std::tie(std::ignore, std::ignore, wei_h, wei_w) = tien<4>(dwDesc.GetLengths());

    int out_h, out_w;
    std::tie(std::ignore, std::ignore, out_h, out_w) = tien<4>(dyDesc.GetLengths());

    std::string network_config;
    size_t workspace_req = 0;

    if(mode == miopenTranspose)
    {
#if MIOPEN_USE_MIOPENGEMM
        std::tie(std::ignore, wei_n, wei_h, wei_w) = tien<4>(dwDesc.GetLengths());

        if(dyDesc.GetType() == miopenFloat)
        {
            GemmGeometry gg =
                CreateGemmGeometryConvBwdWeights(xDesc, dyDesc, dwDesc, false, network_config);
            workspace_req   = BackwardWeightsGetWorkSpaceSizeGEMM(handle, xDesc, dwDesc);
            float time_gemm = 0;

            // 1x1 does not require im2col or workspace
            if(wei_h == 1 && wei_w == 1 && v == 1 && u == 1)
            {
                MIOPEN_LOG_FUNCTION("transpose, 1x1");

                gg.FindSolution(.003, handle, dy, x, tmp_dw.get(), false);
                gg.RunGemm(handle, dy, x, tmp_dw.get(), 0, 0, 0);

                time_gemm = in_n * handle.GetKernelTime();
                perf_db.push_back(PerfField{"miopenConvolutionBwdWeightsAlgoGEMM", time_gemm, 0});
            }
            // if not 1x1
            else if(workSpace != nullptr && workSpaceSize >= workspace_req)
            {
                MIOPEN_LOG_FUNCTION("transpose, non 1x1");

                float time_im2col = 0;
                size_t out_offset = 0;
                time_im2col       = Im2ColGPU(handle,
                                        dyDesc.GetElementSize(),
                                        dy,
                                        out_offset,
                                        wei_n,
                                        out_h,
                                        out_w,
                                        wei_h,
                                        wei_w,
                                        in_h,
                                        in_w,
                                        pad_h,
                                        pad_w,
                                        u,
                                        v,
                                        dilation_h,
                                        dilation_w,
                                        workSpace);

                gg.FindSolution(.003, handle, workSpace, x, tmp_dw.get(), false);
                gg.RunGemm(handle, workSpace, x, tmp_dw.get(), 0, 0, 0);
                time_gemm = in_n * (time_im2col + handle.GetKernelTime());
                perf_db.push_back(
                    PerfField{"miopenConvolutionBwdWeightsAlgoGEMM", time_gemm, workspace_req});
            }
        }
#else
        (void)workSpace;     // Suppress warning
        (void)workSpaceSize; // Suppress warning
        (void)workspace_req; // Suppress warning
#endif
    }
    else if(mode == miopenConvolution)
    {
        std::tie(wei_n, std::ignore, wei_h, wei_w) = tien<4>(dwDesc.GetLengths());

#if MIOPEN_USE_GEMM
        if(dyDesc.GetType() == miopenFloat)
        {
            // 1x1 does not require im2col or workspace
            if(wei_h == 1 && wei_w == 1 && v == 1 && u == 1)
            {
                MIOPEN_LOG_FUNCTION("convolution, 1x1");

                // dw = sum_over_batch(dy[i] * transpose(x[i])), i is batch id
                GemmDescriptor gemm_desc =
                    CreateGemmStridedBatchedParamConv1x1BwdWeight(dyDesc, xDesc, dwDesc);

                // dw = sum_over_batch(dy[i] * transpose(x[i])), i is batch id
                CallGemmStridedBatchedSequential(handle, gemm_desc, dy, 0, x, 0, tmp_dw.get(), 0);

                float time_gemm = handle.GetKernelTime();
                perf_db.push_back(PerfField{"miopenConvolutionBwdWeightsAlgoGEMM", time_gemm, 0});
            }
            // if not 1x1
            else if(workSpace != nullptr &&
                    workSpaceSize >= BackwardWeightsGetWorkSpaceSizeGEMM(handle, dyDesc, dwDesc))
            {
                MIOPEN_LOG_FUNCTION("convolution, non 1x1");

                // dw = dy * transpose(Im2Col(x))
                GemmDescriptor gemm_desc = CreateGemmDescriptorConvBwdWeight(dyDesc, xDesc, dwDesc);

                float time_im2col = 0;
                size_t in_offset  = 0;
                time_im2col       = Im2ColGPU(handle,
                                        xDesc.GetElementSize(),
                                        x,
                                        in_offset,
                                        in_c,
                                        in_h,
                                        in_w,
                                        wei_h,
                                        wei_w,
                                        out_h,
                                        out_w,
                                        pad_h,
                                        pad_w,
                                        u,
                                        v,
                                        dilation_h,
                                        dilation_w,
                                        workSpace);

                // dw = dy * transpose(Im2Col(x))
                CallGemm(handle, gemm_desc, dy, 0, workSpace, 0, tmp_dw.get(), 0);

                float time_gemm = in_n * (time_im2col + handle.GetKernelTime());
                perf_db.push_back(
                    PerfField{"miopenConvolutionBwdWeightsAlgoGEMM",
                              time_gemm,
                              BackwardWeightsGetWorkSpaceSizeGEMM(handle, dyDesc, dwDesc)});
            }
        }
#endif

        if(dilation_h == 1 && dilation_w == 1)
        {
            if(wei_w >= wei_h && !miopen::IsDisabled(MIOPEN_DEBUG_CONV_DIRECT{}) &&
               IsBwdWeightsDirectSupported(dwDesc))
            {
                mlo_construct_BwdWrW2D construct_params(0); // backward with regards to weights
                construct_params.setDoSearch(exhaustiveSearch);
                construct_params.setStream(&handle);
                construct_params.setOutputDescFromMLDesc(dyDesc);
                construct_params.setInputDescFromMLDesc(xDesc);
                construct_params.setWeightDescFromMLDesc(dwDesc);
                construct_params.setConvDescr(pad_h, pad_w, u, v, dilation_h, dilation_w);

                construct_params.mloBuildConf_Key(network_config);
                const std::string algorithm_name = "miopenConvolutionBwdWeightsAlgoDirect";

                miopen::solver::ConvSolution selected{miopenStatusUnknownError};
                float best     = std::numeric_limits<float>::max();
                const auto all = FindAllSolutions(construct_params);

                visit_float(dyDesc.GetType(), [&](auto as_float) {
                    for(const auto& sol : all)
                    {
                        /// \todo If there is only one solution available,
                        /// we can avoid wasting time for building kernels with empty
                        /// algorithm_name and network_config.
                        float elapsed = EvaluateWrWDirectSolution(handle,
                                                                  construct_params,
                                                                  sol,
                                                                  dy,
                                                                  x,
                                                                  tmp_dw.get(),
                                                                  workSpace,
                                                                  workSpaceSize,
                                                                  as_float(0.0f));
                        MIOPEN_LOG_I(sol << ": " << elapsed << (elapsed < best ? " < " : " >= ")
                                         << best);
                        if(elapsed < best)
                        {
                            best     = elapsed;
                            selected = sol;
                        }
                    }
                });
                if(selected.Succeeded())
                {
                    AddKernels(handle, algorithm_name, network_config, selected, nullptr);
                    MIOPEN_LOG_I("Selected: " << selected << ": " << best << ", workspce_sz = "
                                              << selected.workspce_sz);
                    perf_db.push_back(PerfField{algorithm_name, best, selected.workspce_sz});
                }
            }
        }
    }

    if(perf_db.empty())
        MIOPEN_THROW("Bwd Weights Convolution cannot be executed due to incorrect params");

    // sort the perf_db
    std::sort(begin(perf_db), end(perf_db));

    // update perfResults
    *returnedAlgoCount = std::min(requestAlgoCount, static_cast<int>(perf_db.size()));

    for(int i = 0; i < *returnedAlgoCount; i++)
    {
        perfResults[i].bwd_weights_algo =
            static_cast<miopenConvBwdWeightsAlgorithm_t>(BwdWeightsAlgoResolver(perf_db[i].name));
        perfResults[i].time   = perf_db[i].time;
        perfResults[i].memory = perf_db[i].workspace;
    }
}

// BackwardWeightsAlgorithm()
void ConvolutionDescriptor::ConvolutionBackwardWeights(Handle& handle,
                                                       const void* alpha,
                                                       const TensorDescriptor& dyDesc,
                                                       ConstData_t dy,
                                                       const TensorDescriptor& xDesc,
                                                       ConstData_t x,
                                                       miopenConvBwdWeightsAlgorithm_t algo,
                                                       const void* beta,
                                                       const TensorDescriptor& dwDesc,
                                                       Data_t dw,
                                                       Data_t workSpace,
                                                       size_t workSpaceSize) const
{
    MIOPEN_LOG_I2("algo = " << algo);
#ifdef NDEBUG
    (void)workSpaceSize; // Suppress warning
#endif

    if(x == nullptr || dw == nullptr || dy == nullptr)
    {
        MIOPEN_THROW(miopenStatusBadParm);
    }
    if(dyDesc.GetSize() != dwDesc.GetSize() || dyDesc.GetSize() != xDesc.GetSize())
    {
        MIOPEN_THROW(miopenStatusBadParm);
    }
    if(dyDesc.GetType() != dwDesc.GetType() || dyDesc.GetType() != xDesc.GetType())
    {
        MIOPEN_THROW(miopenStatusBadParm);
    }
    if(dyDesc.GetLengths()[0] != xDesc.GetLengths()[0])
    {
        MIOPEN_THROW(miopenStatusBadParm);
    }
    if(dyDesc.GetSize() < 3)
    {
        MIOPEN_THROW(miopenStatusBadParm);
    }
    if(!float_equal(*(static_cast<const float*>(alpha)), 1.0) ||
       !float_equal(*(static_cast<const float*>(beta)), 0))
    {
        MIOPEN_THROW("Only alpha=1 and beta=0 is supported");
    }

    if(miopen::CheckNumericsEnabled() != 0)
    {
        miopen::checkNumericsInput(handle, dyDesc, dy);
        miopen::checkNumericsInput(handle, xDesc, x);
        if(!float_equal(*(static_cast<const float*>(beta)), 0))
        {
            miopen::checkNumericsInput(handle, dwDesc, dw);
        }
    }

    int in_n, in_c, in_h, in_w;
    std::tie(in_n, in_c, in_h, in_w) = tien<4>(xDesc.GetLengths());

    int wei_n, wei_h, wei_w;

    int out_h, out_w;
    std::tie(std::ignore, std::ignore, out_h, out_w) = tien<4>(dyDesc.GetLengths());

    if(mode == miopenConvolution)
    {
        std::tie(wei_n, std::ignore, wei_h, wei_w) = tien<4>(dwDesc.GetLengths());

        switch(algo)
        {
        case miopenConvolutionBwdWeightsAlgoGEMM: {

#if MIOPEN_USE_GEMM
            // Zeroing out the output buffer
            float zero = 0.0f;
            SetTensor(handle, dwDesc, dw, &zero);

            handle.ResetKernelTime();

            if(wei_h != 1 || wei_w != 1 || v != 1 || u != 1 || pad_h != 0 || pad_w != 0)
            {
                MIOPEN_LOG_FUNCTION("convolution, non 1x1");

                assert(workSpace != nullptr &&
                       workSpaceSize >=
                           BackwardWeightsGetWorkSpaceSizeGEMM(handle, dyDesc, dwDesc));

                // dw = dy * transpose(Im2Col(x))
                GemmDescriptor gemm_desc = CreateGemmDescriptorConvBwdWeight(dyDesc, xDesc, dwDesc);

<<<<<<< HEAD
                float time_0 = 0;
                float t1     = 0;

                for(int i = 0; i < in_n; i++)
=======
            handle.ResetKernelTime();
            float time_0 = 0;
            float t1     = 0;
            for(int i = 0; i < in_n; i++)
            {
                int out_offset = i * wei_n * out_h * out_w;
                if(wei_h != 1 || wei_w != 1 || v != 1 || u != 1 || pad_h != 0 || pad_w != 0)
>>>>>>> 69296a21
                {
                    int out_offset   = i * wei_n * out_h * out_w;
                    size_t in_offset = i * in_c * in_h * in_w;
                    Im2ColGPU(handle,
                              xDesc.GetElementSize(),
                              x,
                              in_offset,
                              in_c,
                              in_h,
                              in_w,
                              wei_h,
                              wei_w,
                              out_h,
                              out_w,
                              pad_h,
                              pad_w,
                              u,
                              v,
                              dilation_h,
                              dilation_w,
                              workSpace);

                    if(handle.IsProfilingEnabled())
                        t1 = handle.GetKernelTime();

                    // dw = dy * transpose(Im2Col(x))
                    CallGemm(handle, gemm_desc, dy, out_offset, workSpace, 0, dw, 0);

                    // Update times for both the kernels
                    if(handle.IsProfilingEnabled())
                    {
                        if(i == in_n - 1)
                            handle.AccumKernelTime(t1 + time_0);
                        else
                            handle.AccumKernelTime(t1);
                        time_0 += handle.GetKernelTime();
                    }
                }
            }
            else if(wei_h == 1 && wei_w == 1 && v == 1 && u == 1)
            {
                MIOPEN_LOG_FUNCTION("convolution, 1x1");

                // dw = sum_over_batch(dy[i] * transpose(x[i])), i is batch id
                GemmDescriptor gemm_desc =
                    CreateGemmStridedBatchedParamConv1x1BwdWeight(dyDesc, xDesc, dwDesc);

                // dw = sum_over_batch(dy[i] * transpose(x[i])), i is batch id
                CallGemmStridedBatchedSequential(handle, gemm_desc, dy, 0, x, 0, dw, 0);
            }
#else
            MIOPEN_THROW("GEMM is not supported");
#endif
        }
#if MIOPEN_USE_GEMM
        break;
#endif

        case miopenConvolutionBwdWeightsAlgoDirect:
        {
            if(wei_w >= wei_h)
            {
                mlo_construct_BwdWrW2D construct_params(0); // backward with regards to weights
                construct_params.setStream(&handle);
                construct_params.setOutputDescFromMLDesc(dyDesc);
                construct_params.setInputDescFromMLDesc(xDesc);
                construct_params.setWeightDescFromMLDesc(dwDesc);
                construct_params.setConvDescr(pad_h, pad_w, u, v, dilation_h, dilation_w);

                visit_float(dyDesc.GetType(), [&](auto as_float) {

                    std::string network_config;
                    construct_params.mloBuildConf_Key(network_config);

                    auto&& kernels =
                        handle.GetKernels("miopenConvolutionBwdWeightsAlgoDirect", network_config);
                    if(kernels.empty())
                        MIOPEN_THROW("No kernels found");
                    auto kernel = kernels[0];

                    handle.ResetKernelTime();

                    if((kernel.GetName() == "gcnAsmConv3x3WrW") ||
                       (kernel.GetName() == "gcnAsmConv1x1WrW"))
                    {
                        assert(kernels.size() == 1);
                        int unused       = 0;
                        int* return_addr = nullptr;
                        int N, C, H, W, K, n_groups;
                        construct_params.getCompiledInParameters(&N, &C, &H, &W, &K, &n_groups);
                        kernel(N, C, H, W, K, n_groups, unused, unused, x, dw, dy, return_addr);
                    }
                    else if(kernels.size() == 1)
                    {
                        float padding_val = 0;
                        kernel(dy, x, dw, as_float(padding_val));
                    }
                    else
                    {
                        assert(kernels.size() == 2);
                        // this pointer needed here as a workaround in gcc 5
                        assert(workSpace != nullptr &&
                               workSpaceSize >= this->BackwardWeightsGetWorkSpaceSizeDirect(
                                                    handle, dyDesc, xDesc, dwDesc));

                        if(kernel.GetName() == "SubSample")
                        {
                            // subsampling kernel
                            kernel(x, workSpace);
                            float time0 = handle.GetKernelTime();

                            // wrw  kernel
                            if(kernels[1].GetName() == "gcnAsmConv1x1WrW")
                            {
                                int unused       = 0;
                                int* return_addr = nullptr;
                                int N, C, H, W, K, n_groups, out_H, out_W;
                                construct_params.getCompiledInParameters(
                                    &N, &C, &H, &W, &K, &n_groups, &out_H, &out_W);
                                // out_H/W are used instead of H/W; see comment in AsmImgHeight(),
                                // conv_asm_dir_BwdWrW1x1.cpp.
                                kernels[1](N,
                                           C,
                                           out_H,
                                           out_W,
                                           K,
                                           n_groups,
                                           unused,
                                           unused,
                                           workSpace,
                                           dw,
                                           dy,
                                           return_addr);
                            }
                            else
                            {
                                float padding_val = 0;
                                kernels[1](dy, workSpace, dw, as_float(padding_val));
                            }

                            handle.AccumKernelTime(time0);
                        }
                        else
                        {
                            float padding_val = 0;
                            kernel(dy, x, workSpace, as_float(padding_val));

                            float time0 = handle.GetKernelTime();
                            // second kernel - reduction
                            kernels[1](workSpace, dw);

                            handle.AccumKernelTime(time0);
                        }
                    }
                });
            }
        }
        break;
        };
    }
    else if(mode == miopenTranspose)
    {
        std::tie(std::ignore, wei_n, wei_h, wei_w) = tien<4>(dwDesc.GetLengths());

        std::string network_config;

        if(wei_h != 1 || wei_w != 1 || v != 1 || u != 1)
        {
            assert(workSpace != nullptr &&
                   workSpaceSize >= BackwardWeightsGetWorkSpaceSizeGEMM(handle, xDesc, dwDesc));
        }

#if MIOPEN_USE_MIOPENGEMM
        CreateGemmGeometryConvBwdWeights(xDesc, dyDesc, dwDesc, false, network_config);
        GemmGeometry gg =
            GetGemmGeometry(handle, "miopenConvolutionBwdWeightsAlgoGEMM", network_config);

        handle.ResetKernelTime();
        float time_0 = 0;
        float t1     = 0;
        for(int i = 0; i < in_n; i++)
        {
            int in_offset = i * in_c * in_h * in_w;
            if(wei_h != 1 || wei_w != 1 || v != 1 || u != 1)
            {
                MIOPEN_LOG_FUNCTION("transpose, non 1x1");

                size_t out_offset = i * wei_n * out_h * out_w;
                Im2ColGPU(handle,
                          dyDesc.GetElementSize(),
                          dy,
                          out_offset,
                          wei_n,
                          out_h,
                          out_w,
                          wei_h,
                          wei_w,
                          in_h,
                          in_w,
                          pad_h,
                          pad_w,
                          u,
                          v,
                          dilation_h,
                          dilation_w,
                          workSpace);

                if(handle.IsProfilingEnabled())
                    t1 = handle.GetKernelTime();

                gg.RunGemm(handle, workSpace, x, dw, 0, in_offset, 0);

                // Update times for both the kernels
                if(handle.IsProfilingEnabled())
                {
                    if(i == in_n - 1)
                        handle.AccumKernelTime(t1 + time_0);
                    else
                        handle.AccumKernelTime(t1);
                    time_0 += handle.GetKernelTime();
                }
            }
            else if(wei_h == 1 && wei_w == 1 && v == 1 && u == 1)
            {
                MIOPEN_LOG_FUNCTION("transpose, 1x1");

                int out_offset = i * wei_n * out_h * out_w;
                gg.RunGemm(handle, dy, x, dw, out_offset, in_offset, 0);

                if(handle.IsProfilingEnabled())
                {
                    if(i == in_n - 1)
                        handle.AccumKernelTime(time_0);
                    time_0 += handle.GetKernelTime();
                }
            }
        }
#else
        MIOPEN_THROW("GEMM is not supported");
#endif
    }

    if(miopen::CheckNumericsEnabled() != 0)
    {
        miopen::checkNumericsOutput(handle, dwDesc, dw);
    }
}

void ConvolutionBackwardBias(Handle& handle,
                             const void* alpha,
                             const TensorDescriptor& dyDesc,
                             ConstData_t dy,
                             const void* beta,
                             const TensorDescriptor& dbDesc,
                             Data_t db)
{
    if(dy == nullptr || db == nullptr)
    {
        MIOPEN_THROW(miopenStatusBadParm);
    }
    if(dyDesc.GetLengths()[1] != dbDesc.GetLengths()[1])
    {
        MIOPEN_THROW(miopenStatusBadParm);
    }
    if(!float_equal(*(static_cast<const float*>(alpha)), 1.0) ||
       !float_equal(*(static_cast<const float*>(beta)), 0))
    {
        MIOPEN_THROW("Only alpha=1 and beta=0 is supported");
    }
    if(miopen::CheckNumericsEnabled() != 0)
    {
        miopen::checkNumericsInput(handle, dyDesc, dy);
    }

    int out_n, out_c, out_h, out_w, stride_n, stride_c, stride_h, stride_w;
    std::tie(out_n, out_c, out_h, out_w)             = tien<4>(dyDesc.GetLengths());
    std::tie(stride_n, stride_c, stride_h, stride_w) = tien<4>(dyDesc.GetStrides());
    std::string program_name = "MIOpenConvBwdBias.cl";
    std::string kernel_name  = "MIOpenConvBwdB";

    std::string params;
    size_t lcl_grp_size0 = 256;
    size_t lcl_grp_size1 = 1;
    size_t local_mem_sz  = 256;

    size_t map_size         = out_w * out_h;
    size_t read_unit        = 4;
    size_t map_size_aligned = (map_size + (read_unit - 1)) / read_unit;
    size_t off_pix          = map_size - (map_size / read_unit) * read_unit;

    params = " -DMLO_CONVBWD_GROUP_SZ0=" + std::to_string(lcl_grp_size0);
    params += " -DMLO_CONVBWD_GROUP_SZ1=" + std::to_string(lcl_grp_size1);
    params += " -DMLO_CONVBWDB_LCL_MEMSZ=" + std::to_string(local_mem_sz);
    params += " -DMLO_CONVBWDB_UNITSIZE=" + std::to_string(read_unit);
    params += " -DMLO_OUT_WIDTH=" + std::to_string(out_w);
    params += " -DMLO_OUT_HEIGHT=" + std::to_string(out_h);
    params += " -DMLO_OUT_BATCH_SZ=" + std::to_string(out_n);
    params += " -DMLO_OUT_CHANNEL_STRIDE=" + std::to_string(stride_c);
    params += " -DMLO_OUT_BATCH_STRIDE=" + std::to_string(stride_n);
    params += " -DMLO_WK_SIZE=" + std::to_string(map_size_aligned);
    params += " -DMLO_N_PIX_OFF=" + std::to_string(off_pix);
    if(dyDesc.GetType() == miopenFloat)
    {
        params += " -DMIOPEN_USE_FP16=0 ";
        params += " -DMIOPEN_USE_FP32=1 ";
    }
    else if(dyDesc.GetType() == miopenHalf)
    {
        params += " -DMIOPEN_USE_FP16=1 ";
        params += " -DMIOPEN_USE_FP32=0 ";
    }

    const std::vector<size_t> vld = {lcl_grp_size0, size_t{1}, size_t{1}};
    const std::vector<size_t> vgd = {lcl_grp_size0, static_cast<size_t>(out_c), size_t{1}};

    handle.AddKernel("miopenConvolutionBwdBias", "", program_name, kernel_name, vld, vgd, params)(
        dy, db);

    if(miopen::CheckNumericsEnabled() != 0)
    {
        miopen::checkNumericsOutput(handle, dbDesc, db);
    }
}

} // namespace miopen<|MERGE_RESOLUTION|>--- conflicted
+++ resolved
@@ -328,8 +328,6 @@
     std::tie(in_n, in_c, in_h, in_w) = tien<4>(xDesc.GetLengths());
 
     int wei_n, wei_h, wei_w;
-
-    std::tie(std::ignore, std::ignore, wei_h, wei_w) = tien<4>(wDesc.GetLengths());
 
     int out_h, out_w;
     std::tie(std::ignore, std::ignore, out_h, out_w) = tien<4>(yDesc.GetLengths());
@@ -947,7 +945,6 @@
                 float t1     = 0;
                 for(int i = 0; i < in_n; i++)
                 {
-<<<<<<< HEAD
                     int out_offset   = i * wei_n * out_h * out_w;
                     size_t in_offset = i * in_c * in_h * in_w;
                     Im2ColGPU(handle,
@@ -968,34 +965,9 @@
                               dilation_h,
                               dilation_w,
                               workSpace);
+
                     if(handle.IsProfilingEnabled())
                         t1 = handle.GetKernelTime();
-=======
-                    int out_offset = i * wei_n * out_h * out_w;
-                    if(wei_h != 1 || wei_w != 1 || v != 1 || u != 1 || pad_h != 0 || pad_w != 0)
-                    {
-                        size_t in_offset = i * in_c * in_h * in_w;
-                        Im2ColGPU(handle,
-                                  xDesc.GetElementSize(),
-                                  x,
-                                  in_offset,
-                                  in_c,
-                                  in_h,
-                                  in_w,
-                                  wei_h,
-                                  wei_w,
-                                  out_h,
-                                  out_w,
-                                  pad_h,
-                                  pad_w,
-                                  u,
-                                  v,
-                                  dilation_h,
-                                  dilation_w,
-                                  workSpace);
-                        if(handle.IsProfilingEnabled())
-                            t1 = handle.GetKernelTime();
->>>>>>> 69296a21
 
                     // y = w * Im2Col(x)
                     CallGemm(handle, gemm_desc, w, 0, workSpace, 0, y, out_offset);
@@ -1177,8 +1149,6 @@
     std::tie(in_n, in_c, in_h, in_w) = tien<4>(dxDesc.GetLengths());
 
     int wei_n, wei_h, wei_w;
-
-    std::tie(std::ignore, std::ignore, wei_h, wei_w) = tien<4>(wDesc.GetLengths());
 
     int out_h, out_w;
     std::tie(std::ignore, std::ignore, out_h, out_w) = tien<4>(dyDesc.GetLengths());
@@ -1826,14 +1796,8 @@
                     int out_offset   = i * wei_n * out_h * out_w;
                     size_t in_offset = i * in_c * in_h * in_w;
 
-<<<<<<< HEAD
                     // dx = transpose(w) * dy
                     CallGemm(handle, gemm_desc, w, 0, dy, out_offset, workSpace, 0);
-=======
-                    if(wei_h != 1 || wei_w != 1 || v != 1 || u != 1 || pad_h != 0 || pad_w != 0)
-                    {
-                        size_t in_offset = i * in_c * in_h * in_w;
->>>>>>> 69296a21
 
                     if(handle.IsProfilingEnabled())
                         t1 = handle.GetKernelTime();
@@ -2101,8 +2065,6 @@
 
     int wei_n, wei_h, wei_w;
 
-    std::tie(std::ignore, std::ignore, wei_h, wei_w) = tien<4>(dwDesc.GetLengths());
-
     int out_h, out_w;
     std::tie(std::ignore, std::ignore, out_h, out_w) = tien<4>(dyDesc.GetLengths());
 
@@ -2178,24 +2140,10 @@
 #if MIOPEN_USE_GEMM
         if(dyDesc.GetType() == miopenFloat)
         {
-            // 1x1 does not require im2col or workspace
-            if(wei_h == 1 && wei_w == 1 && v == 1 && u == 1)
-            {
-                MIOPEN_LOG_FUNCTION("convolution, 1x1");
-
-                // dw = sum_over_batch(dy[i] * transpose(x[i])), i is batch id
-                GemmDescriptor gemm_desc =
-                    CreateGemmStridedBatchedParamConv1x1BwdWeight(dyDesc, xDesc, dwDesc);
-
-                // dw = sum_over_batch(dy[i] * transpose(x[i])), i is batch id
-                CallGemmStridedBatchedSequential(handle, gemm_desc, dy, 0, x, 0, tmp_dw.get(), 0);
-
-                float time_gemm = handle.GetKernelTime();
-                perf_db.push_back(PerfField{"miopenConvolutionBwdWeightsAlgoGEMM", time_gemm, 0});
-            }
             // if not 1x1
-            else if(workSpace != nullptr &&
-                    workSpaceSize >= BackwardWeightsGetWorkSpaceSizeGEMM(handle, dyDesc, dwDesc))
+            if((wei_h != 1 || wei_w != 1 || v != 1 || u != 1 || pad_h != 0 || pad_w != 0) &&
+               (workSpace != nullptr &&
+                workSpaceSize >= BackwardWeightsGetWorkSpaceSizeGEMM(handle, dyDesc, dwDesc)))
             {
                 MIOPEN_LOG_FUNCTION("convolution, non 1x1");
 
@@ -2231,6 +2179,22 @@
                     PerfField{"miopenConvolutionBwdWeightsAlgoGEMM",
                               time_gemm,
                               BackwardWeightsGetWorkSpaceSizeGEMM(handle, dyDesc, dwDesc)});
+            }
+            // 1x1 does not require im2col or workspace
+            else if(wei_h == 1 && wei_w == 1 && pad_h == 0 && pad_w == 0 && (u == 1 && v == 1) &&
+                    dilation_w == 1 && dilation_h == 1)
+            {
+                MIOPEN_LOG_FUNCTION("convolution, 1x1");
+
+                // dw = sum_over_batch(dy[i] * transpose(x[i])), i is batch id
+                GemmDescriptor gemm_desc =
+                    CreateGemmStridedBatchedParamConv1x1BwdWeight(dyDesc, xDesc, dwDesc);
+
+                // dw = sum_over_batch(dy[i] * transpose(x[i])), i is batch id
+                CallGemmStridedBatchedSequential(handle, gemm_desc, dy, 0, x, 0, tmp_dw.get(), 0);
+
+                float time_gemm = handle.GetKernelTime();
+                perf_db.push_back(PerfField{"miopenConvolutionBwdWeightsAlgoGEMM", time_gemm, 0});
             }
         }
 #endif
@@ -2397,20 +2361,10 @@
                 // dw = dy * transpose(Im2Col(x))
                 GemmDescriptor gemm_desc = CreateGemmDescriptorConvBwdWeight(dyDesc, xDesc, dwDesc);
 
-<<<<<<< HEAD
                 float time_0 = 0;
                 float t1     = 0;
 
                 for(int i = 0; i < in_n; i++)
-=======
-            handle.ResetKernelTime();
-            float time_0 = 0;
-            float t1     = 0;
-            for(int i = 0; i < in_n; i++)
-            {
-                int out_offset = i * wei_n * out_h * out_w;
-                if(wei_h != 1 || wei_w != 1 || v != 1 || u != 1 || pad_h != 0 || pad_w != 0)
->>>>>>> 69296a21
                 {
                     int out_offset   = i * wei_n * out_h * out_w;
                     size_t in_offset = i * in_c * in_h * in_w;
@@ -2450,7 +2404,8 @@
                     }
                 }
             }
-            else if(wei_h == 1 && wei_w == 1 && v == 1 && u == 1)
+            else if(wei_h == 1 && wei_w == 1 && pad_h == 0 && pad_w == 0 && (u == 1 && v == 1) &&
+                    dilation_w == 1 && dilation_h == 1)
             {
                 MIOPEN_LOG_FUNCTION("convolution, 1x1");
 
