/*******************************************************************************
 *
 * MIT License
 *
 * Copyright (c) 2017 Advanced Micro Devices, Inc.
 *
 * Permission is hereby granted, free of charge, to any person obtaining a copy
 * of this software and associated documentation files (the "Software"), to deal
 * in the Software without restriction, including without limitation the rights
 * to use, copy, modify, merge, publish, distribute, sublicense, and/or sell
 * copies of the Software, and to permit persons to whom the Software is
 * furnished to do so, subject to the following conditions:
 *
 * The above copyright notice and this permission notice shall be included in all
 * copies or substantial portions of the Software.
 *
 * THE SOFTWARE IS PROVIDED "AS IS", WITHOUT WARRANTY OF ANY KIND, EXPRESS OR
 * IMPLIED, INCLUDING BUT NOT LIMITED TO THE WARRANTIES OF MERCHANTABILITY,
 * FITNESS FOR A PARTICULAR PURPOSE AND NONINFRINGEMENT. IN NO EVENT SHALL THE
 * AUTHORS OR COPYRIGHT HOLDERS BE LIABLE FOR ANY CLAIM, DAMAGES OR OTHER
 * LIABILITY, WHETHER IN AN ACTION OF CONTRACT, TORT OR OTHERWISE, ARISING FROM,
 * OUT OF OR IN CONNECTION WITH THE SOFTWARE OR THE USE OR OTHER DEALINGS IN THE
 * SOFTWARE.
 *
 *******************************************************************************/
#include <miopen/config.h>
#include <miopen/convolution.hpp>
#include <miopen/db_record.hpp>
#include <miopen/env.hpp>
#include <miopen/util.hpp>
#include <miopen/solver.hpp>
#include <miopen/float_equal.hpp>
#include <miopen/visit_float.hpp>
#include <miopen/check_numerics.hpp>

#if MIOPEN_USE_MIOPENGEMM
#include <miopen/gemm.hpp>
#endif

namespace miopen {

MIOPEN_DECLARE_ENV_VAR(MIOPEN_DEBUG_CONV_DIRECT)

struct AutoEnableProfiling
{
    AutoEnableProfiling(Handle& x) : h(x)
    {
        prev_state = h.IsProfilingEnabled();
        h.EnableProfiling();
    }

    ~AutoEnableProfiling()
    {
        h.EnableProfiling(prev_state);
        h.ResetKernelTime();
    }

    private:
    Handle& h;
    bool prev_state;
};

int ConvolutionDescriptor::FindWinogradKernel(Handle& handle,
                                              const TensorDescriptor& xDesc,
                                              const TensorDescriptor& wDesc,
                                              const TensorDescriptor& yDesc,
                                              WinogradKernelParams& k_p,
                                              KernelInvoke& kernel,
                                              int direction) const
{
    try
    {
        mlo_construct_winograd construct_params(direction);
        construct_params.setStream(&handle);

        construct_params.setOutputDescFromMLDesc(yDesc);
        construct_params.setInputDescFromMLDesc(xDesc);
        construct_params.setWeightDescFromMLDesc(wDesc);

        construct_params.setConvDescr(pad_h, pad_w, u, v, dilation_h, dilation_w);

        mloConstruct(construct_params);
        std::string program_name = construct_params.getKernelFile();
        std::string kernel_name  = construct_params.getKernelName();
        std::string parms        = construct_params.getCompilerOptions();

        std::string network_config;
        construct_params.mloBuildConf_Key(network_config);

        const std::vector<size_t>& vld = construct_params.getLocalWkSize();
        const std::vector<size_t>& vgd = construct_params.getGlobalWkSize();

        std::string algorithm = (direction == 1) ? "miopenConvolutionFwdAlgoWinograd"
                                                 : "miopenConvolutionBwdDataAlgoWinograd";
        kernel =
            handle.AddKernel(algorithm, network_config, program_name, kernel_name, vld, vgd, parms);

        int N, C, H, W, K, n_groups, out_H, out_W, R, S, pad_H, pad_W;
        construct_params.getCompiledInParameters(
            &N, &C, &H, &W, &K, &n_groups, &out_H, &out_W, &R, &S, &pad_H, &pad_W);
        k_p = std::make_tuple(N,
                              C,
                              H,
                              W,
                              K,
                              n_groups,
                              out_H,
                              out_W,
                              R,
                              S,
                              pad_H,
                              pad_W,
                              kernel_name == "sp3AsmConvRxSU");
        return 0;
    }
    catch(miopen::Exception&)
    {
        return -1;
    }
}

int ConvolutionDescriptor::FindDirectKernel(Handle& handle,
                                            const TensorDescriptor& xDesc,
                                            const TensorDescriptor& wDesc,
                                            const TensorDescriptor& yDesc,
                                            std::vector<KernelInvoke>& kernels,
                                            bool exhaustiveSearch,
                                            int direction) const
{

    if(!IsDirectSupported(wDesc) || miopen::IsDisabled(MIOPEN_DEBUG_CONV_DIRECT{}))
        return -1;

    mlo_construct_direct2D construct_params(direction);
    construct_params.doSearch(exhaustiveSearch);
    construct_params.saveSearchRequest(true);

    construct_params.setGeneralCompOptions("");

    construct_params.setStream(&handle);

    construct_params.setOutputDescFromMLDesc(yDesc);
    construct_params.setInputDescFromMLDesc(xDesc);
    construct_params.setWeightDescFromMLDesc(wDesc);

    construct_params.setConvDescr(pad_h, pad_w, u, v, dilation_h, dilation_w);

    if(construct_params.mloIsCompilerWorkarounds() ||
       (IsWinograd3x3Supported(handle, direction, wDesc, (direction ? xDesc : yDesc)) &&
        construct_params.mloIsFastBinaryWinograd3x3U()))
    {
        return -1;
    }

    mloConstruct(construct_params);

    std::string program_name = construct_params.getKernelFile();
    std::string kernel_name  = construct_params.getKernelName();
    std::string parms        = construct_params.getCompilerOptions();

    std::string network_config;
    construct_params.mloBuildConf_Key(network_config);

    const std::vector<size_t>& vld = construct_params.getLocalWkSize();
    const std::vector<size_t>& vgd = construct_params.getGlobalWkSize();

    std::string algorithm =
        (direction == 1) ? "miopenConvolutionFwdAlgoDirect" : "miopenConvolutionBwdDataAlgoDirect";

    // if not 11x11
    if(program_name != "MIOpenConvFwd_LxL_11.cl")
    {

        auto k =
            handle.AddKernel(algorithm, network_config, program_name, kernel_name, vld, vgd, parms);

        kernels.push_back(k);
    }
    else
    {
        const std::vector<mlo_kernel_info>& bwd_wrw_info = construct_params.getKernelsInfo();
        /*
        * get info for all kernels of the layer
        * std::string _kernel_name;
        * std::string _kernel_file;
        * std::string _comp_options;
        * std::vector<size_t> _g_wk;
        * std::vector<size_t> _l_wk;
        */

        if(bwd_wrw_info.size() == 1)
        {
            const mlo_kernel_info& bwd_wrw = bwd_wrw_info[0];

            auto k1 = handle.AddKernel(algorithm,
                                       network_config,
                                       std::get<1>(bwd_wrw),
                                       std::get<0>(bwd_wrw),
                                       std::get<4>(bwd_wrw),
                                       std::get<3>(bwd_wrw),
                                       std::get<2>(bwd_wrw));

            kernels.push_back(k1);
        }
        else
        {
            auto bwd_wrw_main = bwd_wrw_info[0];

            auto k1 = handle.AddKernel(algorithm,
                                       network_config,
                                       std::get<1>(bwd_wrw_main),
                                       std::get<0>(bwd_wrw_main),
                                       std::get<4>(bwd_wrw_main),
                                       std::get<3>(bwd_wrw_main),
                                       std::get<2>(bwd_wrw_main));

            kernels.push_back(k1);

            // second kernel hash
            network_config += "x1";
            // second pass  kernel
            auto bwd_wrw_red = bwd_wrw_info[1];

            auto k2 = handle.AddKernel(algorithm + "_pass2",
                                       network_config,
                                       std::get<1>(bwd_wrw_red),
                                       std::get<0>(bwd_wrw_red),
                                       std::get<4>(bwd_wrw_red),
                                       std::get<3>(bwd_wrw_red),
                                       std::get<2>(bwd_wrw_red));

            kernels.push_back(k2);
        }
    }

    return 0;
}

void ConvolutionDescriptor::FindConvFwdAlgorithm(Handle& handle,
                                                 const TensorDescriptor& xDesc,
                                                 ConstData_t x,
                                                 const TensorDescriptor& wDesc,
                                                 ConstData_t w,
                                                 const TensorDescriptor& yDesc,
                                                 ConstData_t y,
                                                 const int requestAlgoCount,
                                                 int* returnedAlgoCount,
                                                 miopenConvAlgoPerf_t* perfResults,
                                                 Data_t workSpace,
                                                 size_t workSpaceSize,
                                                 bool exhaustiveSearch) const
{

    if(x == nullptr || w == nullptr || y == nullptr)
        MIOPEN_THROW(miopenStatusBadParm, "Buffers cannot be NULL");
    if(returnedAlgoCount == nullptr)
        MIOPEN_THROW(miopenStatusBadParm, "returnedAlgoCount cannot be nullptr");
    if(perfResults == nullptr)
        MIOPEN_THROW(miopenStatusBadParm, "perfResults cannot be nullptr");
    if(requestAlgoCount < 1)
        MIOPEN_THROW(miopenStatusBadParm, "requestAlgoCount cannot be < 1");

    AutoEnableProfiling enableProfiling{handle};

    // create a dummy buffer for use as output for the kernel calls
    // because kernels are called purely for timing purposes
    auto tmp_y = handle.Create(yDesc.GetElementSize() * GetTypeSize(yDesc.GetType()));

    // < algorith_name, <time, workspace_size> >
    std::vector<PerfField> perf_db;

    // GEMM based
    int in_n, in_c, in_h, in_w;
    std::tie(in_n, in_c, in_h, in_w) = tien<4>(xDesc.GetLengths());

    int wei_n, wei_h, wei_w;

    int out_h, out_w;
    std::tie(std::ignore, std::ignore, out_h, out_w) = tien<4>(yDesc.GetLengths());

    std::string network_config;

    if(mode == miopenTranspose)
    {
        std::tie(std::ignore, wei_n, wei_h, wei_w) = tien<4>(wDesc.GetLengths());

#if MIOPEN_USE_MIOPENGEMM
        if(xDesc.GetType() == miopenFloat)
        {
            size_t workspace_req = BackwardDataGetWorkSpaceSizeGEMM(handle, wDesc, xDesc);
            float time_gemm      = 0;
            GemmGeometry gg =
                CreateGemmGeometryConvBwdData(xDesc, wDesc, yDesc, true, network_config);

            // 1x1 does not require im2col or workspace
            if(wei_h == 1 && wei_w == 1 && v == 1 && u == 1)
            {
                gg.FindSolution(.003, handle, w, x, tmp_y.get(), false);
                gg.RunGemm(handle, w, x, tmp_y.get(), 0, 0, 0);

                time_gemm = in_n * handle.GetKernelTime();
                perf_db.push_back(PerfField{"miopenConvolutionFwdAlgoGEMM", time_gemm, 0});
            }

            // if not 1x1
            else if(workSpace != nullptr && workSpaceSize >= workspace_req)
            {
                float time_col2im = 0;
                size_t out_offset = 0;

                gg.FindSolution(.003, handle, w, x, workSpace, false);
                gg.RunGemm(handle, w, x, workSpace, 0, 0, 0);

                time_gemm   = in_n * handle.GetKernelTime();
                time_col2im = Col2ImGPU(handle,
                                        workSpace,
                                        in_h,
                                        in_w,
                                        wei_h,
                                        wei_w,
                                        pad_h,
                                        pad_w,
                                        u,
                                        v,
                                        dilation_h,
                                        dilation_w,
                                        wei_n,
                                        out_h,
                                        out_w,
                                        tmp_y.get(),
                                        out_offset);

                time_gemm += in_n * time_col2im;

                perf_db.push_back(
                    PerfField{"miopenConvolutionFwdAlgoGEMM", time_gemm, workspace_req});
            }
        }
#else
        (void)workSpace;     // Suppress warning
        (void)workSpaceSize; // Suppress warning
#endif
    }
    else if(mode == miopenConvolution)
    {
        std::tie(wei_n, std::ignore, wei_h, wei_w) = tien<4>(wDesc.GetLengths());

#if MIOPEN_USE_MIOPENGEMM
        if(xDesc.GetType() == miopenFloat)
        {
            float time_gemm = 0;

<<<<<<< HEAD
            if(wei_h == 1 && wei_w == 1 && ((u == 1 && v == 1) || (u == 2 && v == 2)) &&
               dilation_w == 1 && dilation_h == 1)
            {
                size_t workspace_req = ForwardGetWorkSpaceSizeGEMMTranspose(xDesc, yDesc);
                if(workSpace != nullptr && workSpaceSize >= workspace_req)
                {
                    GemmGeometry gg =
                        CreateGemmGeometryConvFwdCNHW(xDesc, wDesc, yDesc, false, network_config);
=======
                transpose_NCHW2CNHW(
                    handle, in_n, in_c, in_h, in_w, out_h, out_w, x, workSpace, 0, 0, v, u);
                time_gemm = handle.GetKernelTime();
>>>>>>> 8b15553f

                    if(u == 2 && v == 2)
                    {
                        transpose_NCHW2CNHW(
                            handle, in_n, in_c, in_h, in_w, out_h, out_w, x, workSpace, 0, 0, v, u);
                    }
                    else
                    {
                        transpose_NCHW2CNHW_opt(handle, in_n, in_c, in_h, in_w, x, workSpace, 0, 0);
                    }
                    time_gemm = handle.GetKernelTime();

<<<<<<< HEAD
                    gg.FindSolution(0.03, handle, workSpace, w, tmp_y.get(), false);
                    gg.RunGemm(handle, workSpace, w, workSpace, 0, 0, xDesc.GetElementSize());
                    time_gemm += handle.GetKernelTime();

                    transpose_CNHW2NCHW_opt(handle,
                                            in_n,
                                            wei_n,
                                            out_h,
                                            out_w,
                                            workSpace,
                                            tmp_y.get(),
                                            xDesc.GetElementSize(),
                                            0);
=======
                transpose_CNHW2NCHW(handle,
                                    in_n,
                                    wei_n,
                                    out_h,
                                    out_w,
                                    out_h,
                                    out_w,
                                    workSpace,
                                    tmp_y.get(),
                                    xDesc.GetElementSize(),
                                    0,
                                    1,
                                    1);
                time_gemm += handle.GetKernelTime();
>>>>>>> 8b15553f

                    time_gemm += handle.GetKernelTime();

                    perf_db.push_back(
                        PerfField{"miopenConvolutionFwdAlgoGEMM", time_gemm, workspace_req});
                }
            }
            // if not 1x1
            else if(workSpace != nullptr &&
                    workSpaceSize >= ForwardGetWorkSpaceSizeGEMM(handle, wDesc, yDesc))
            {
                GemmGeometry gg =
                    CreateGemmGeometryConvFwd(xDesc, wDesc, yDesc, false, network_config);
                float time_im2col = 0;
                size_t in_offset  = 0;
                time_im2col       = Im2ColGPU(handle,
                                        xDesc.GetElementSize(),
                                        x,
                                        in_offset,
                                        in_c,
                                        in_h,
                                        in_w,
                                        wei_h,
                                        wei_w,
                                        out_h,
                                        out_w,
                                        pad_h,
                                        pad_w,
                                        u,
                                        v,
                                        dilation_h,
                                        dilation_w,
                                        workSpace);

                gg.FindSolution(.003, handle, workSpace, w, tmp_y.get(), false);
                gg.RunGemm(handle, workSpace, w, tmp_y.get(), 0, 0, 0);
                time_gemm = in_n * (time_im2col + handle.GetKernelTime());
                perf_db.push_back(PerfField{"miopenConvolutionFwdAlgoGEMM",
                                            time_gemm,
                                            ForwardGetWorkSpaceSizeGEMM(handle, wDesc, yDesc)});
            }
        }
#else
        (void)workSpace;     // Suppress warning
        (void)workSpaceSize; // Suppress warning
#endif

        if(dilation_h == 1 && dilation_w == 1)
        {
            // Winograd algo
            WinogradKernelParams k_p;
            KernelInvoke kernel_wino;
            if(FindWinogradKernel(handle, xDesc, wDesc, yDesc, k_p, kernel_wino, 1) == 0)
            { // TODO: be more graceful
                // Execute the winograd kernel
                float time_wino  = 0;
                int flags        = 0;
                int reserved     = 0;
                int* return_addr = nullptr;
                bool isRxS;
                int N, C, H, W, K, n_groups, out_H, out_W, R, S, unused;
                std::tie(N, C, H, W, K, n_groups, out_H, out_W, R, S, unused, unused, isRxS) = k_p;
                // clang-format off
                MIOPEN_LOG_I2(" N=" << N << " C=" << C << " H=" << H << " W=" << W << " K=" << K
                    << " n_groups=" << n_groups << " flags=" << flags << " R=" << R << " S=" << S
                    << " pad_h=" << pad_h << " pad_w=" << pad_w << " out_H=" << out_H << " out_W=" << out_W); // clang-format on
                if(isRxS)
                {
                    kernel_wino(N,
                                C,
                                H,
                                W,
                                K,
                                n_groups,
                                flags,
                                reserved,
                                x,
                                w,
                                tmp_y.get(),
                                return_addr,
                                R,
                                S,
                                pad_h,
                                pad_w,
                                out_H,
                                out_W);
                }
                else
                {
                    kernel_wino(
                        N, C, H, W, K, n_groups, flags, reserved, x, w, tmp_y.get(), return_addr);
                }
                time_wino = handle.GetKernelTime();
                perf_db.push_back(PerfField{"miopenConvolutionFwdAlgoWinograd", time_wino, 0});
            }

            // Direct algo
            std::vector<KernelInvoke> kernel_direct;
            if(FindDirectKernel(handle, xDesc, wDesc, yDesc, kernel_direct, exhaustiveSearch, 1) ==
               0)
            { // Forward

                // Execute the direct kernel
                float time_direct = 0;
                float padding_val = 0;
                visit_float(xDesc.GetType(), [&](auto as_float) {
                    for(auto& k : kernel_direct)
                    {
                        k(x, w, tmp_y.get(), as_float(padding_val));
                        time_direct += handle.GetKernelTime();
                    }
                });

                perf_db.push_back(PerfField{"miopenConvolutionFwdAlgoDirect", time_direct, 0});
            }

            // FFT algo
            std::vector<KernelInvoke> kernels_fft;
            size_t workspace_fft = ForwardGetWorkSpaceSizeFFT(wDesc, xDesc, yDesc);
            if(FindFwdFFTKernel(handle, xDesc, wDesc, yDesc, workspace_fft, kernels_fft) == 0)
            {
                (void)kernels_fft; // not used now, but needed as fft coverage widens
                if(workSpace != nullptr && workSpaceSize >= workspace_fft)
                {
                    float time_fft = ExecuteFwdFFTKernel(handle,
                                                         xDesc,
                                                         x,
                                                         wDesc,
                                                         w,
                                                         yDesc,
                                                         tmp_y.get(),
                                                         workSpace,
                                                         workSpaceSize,
                                                         true);
                    perf_db.push_back(
                        PerfField{"miopenConvolutionFwdAlgoFFT", time_fft, workspace_fft});
                }
            }
        }
    }

    if(perf_db.empty())
        MIOPEN_THROW("Fwd Convolution cannot be executed due to incorrect params");

    // sort the perf_db
    std::sort(begin(perf_db), end(perf_db));

    // update perfResults
    *returnedAlgoCount = std::min(requestAlgoCount, static_cast<int>(perf_db.size()));

    for(int i = 0; i < *returnedAlgoCount; i++)
    {
        perfResults[i].fwd_algo =
            static_cast<miopenConvFwdAlgorithm_t>(FwdAlgoResolver(perf_db[i].name));
        perfResults[i].time   = perf_db[i].time;
        perfResults[i].memory = perf_db[i].workspace;
#ifndef NDEBUG
        std::cout << "algo = " << perfResults[i].fwd_algo << "\n";
        std::cout << "time = " << perfResults[i].time << "\n";
        std::cout << "workspace = " << perfResults[i].memory << "\n";
#endif // !NDEBUG
    }
}

void ConvolutionDescriptor::ConvolutionForward(Handle& handle,
                                               const void* alpha,
                                               const TensorDescriptor& xDesc,
                                               ConstData_t x,
                                               const TensorDescriptor& wDesc,
                                               ConstData_t w,
                                               miopenConvFwdAlgorithm_t algo,
                                               const void* beta,
                                               const TensorDescriptor& yDesc,
                                               Data_t y,
                                               Data_t workSpace,
                                               size_t workSpaceSize) const
{

    if(x == nullptr || w == nullptr || y == nullptr)
    {
        MIOPEN_THROW(miopenStatusBadParm);
    }
    if(xDesc.GetSize() != yDesc.GetSize() || xDesc.GetSize() != wDesc.GetSize())
    {
        MIOPEN_THROW(miopenStatusBadParm);
    }
    if(xDesc.GetType() != yDesc.GetType() || xDesc.GetType() != wDesc.GetType())
    {
        MIOPEN_THROW(miopenStatusBadParm);
    }
    //    if(xDesc.GetLengths()[1] != wDesc.GetLengths()[1]) {
    //        MIOPEN_THROW(miopenStatusBadParm);
    //    }
    if(xDesc.GetSize() < 3)
    {
        MIOPEN_THROW(miopenStatusBadParm);
    }
    if(!float_equal(*(static_cast<const float*>(alpha)), 1.0) ||
       !float_equal(*(static_cast<const float*>(beta)), 0))
    {
        MIOPEN_THROW(miopenStatusNotImplemented, "Only alpha=1 and beta=0 is supported");
    }

    if(miopen::CheckNumericsEnabled())
    {
        miopen::checkNumericsInput(handle, xDesc, x);
        miopen::checkNumericsInput(handle, wDesc, w);
    }

#ifndef NDEBUG
    std::cout << "workspace passed " << workSpaceSize << "\n";
#endif // !NDEBUG
    if(mode == miopenConvolution)
    {
        if(xDesc.GetLengths()[1] != wDesc.GetLengths()[1])
        {
            MIOPEN_THROW(miopenStatusBadParm);
        }
        switch(algo)
        {
        case miopenConvolutionFwdAlgoDirect:
        {
            // TODO(paul): Replicating code for now.
            mlo_construct_direct2D construct_params(1); // forward
            construct_params.setOutputDescFromMLDesc(yDesc);
            construct_params.setInputDescFromMLDesc(xDesc);
            construct_params.setWeightDescFromMLDesc(wDesc);
            construct_params.setConvDescr(pad_h, pad_w, u, v, dilation_h, dilation_w);
            construct_params.setStream(&handle);

            std::string network_config;
            construct_params.mloBuildConf_Key(network_config);

            std::string algorithm_name = "miopenConvolutionFwdAlgoDirect";
            float padding_val          = 0;
            auto kernel                = handle.GetKernel(algorithm_name, network_config);

            visit_float(xDesc.GetType(), [&](auto as_float) {
                // if not 11x11
                if((kernel.GetName() != "MIOpenCvFwd11x11"))
                {

                    kernel(x, w, y, as_float(padding_val));
                }
                else
                {
                    /// \todo Something unusual is happening here, why? Shall we rework this?
                    ConvolutionContext context;
                    construct_params.mloCopyTo(context);
                    context.n_passes = true;

#if MIOPEN_PERFDB_CONV_LEGACY_SUPPORT
                    DbRecord dbRecord(context.GetPerfDbPath(), context, true);
#else
                    DbRecord dbRecord(context.GetPerfDbPath(), context);
#endif
                    solver::ConvSolution solution =
                        FindSolution(solver::ConvOclDirectFwd11x11{}, context, dbRecord);

                    if(solution.passes == 1)
                    {
                        kernel(x, w, y, as_float(padding_val));
                    }
                    else
                    {
                        // second kernel has
                        network_config += "x1";
                        auto kernel2 = handle.GetKernel(algorithm_name + "_pass2", network_config);

                        handle.ResetKernelTime();
                        kernel(x, w, y, as_float(padding_val));

                        float time0 = handle.GetKernelTime();
                        kernel2(x, w, y, as_float(padding_val));

                        handle.AccumKernelTime(time0);
                    }
                }
            });
        }
        break;

        case miopenConvolutionFwdAlgoWinograd:
        {
            mlo_construct_winograd construct_params(1); // forward
            construct_params.setOutputDescFromMLDesc(yDesc);
            construct_params.setInputDescFromMLDesc(xDesc);
            construct_params.setWeightDescFromMLDesc(wDesc);
            construct_params.setConvDescr(pad_h, pad_w, u, v, dilation_h, dilation_w);

            construct_params.setStream(&handle);

            std::string network_config;
            construct_params.mloBuildConf_Key(network_config);

            std::string algorithm_name = "miopenConvolutionFwdAlgoWinograd";
            auto kernel                = handle.GetKernel(algorithm_name, network_config);

            int flags        = 0;
            int reserved     = 0;
            int* return_addr = nullptr;
            int N, C, H, W, K, n_groups, out_H, out_W, R, S, unused;
            construct_params.getCompiledInParameters(
                &N, &C, &H, &W, &K, &n_groups, &out_H, &out_W, &R, &S, &unused, &unused);
            // clang-format off
            MIOPEN_LOG_I2(" N=" << N << " C=" << C << " H=" << H << " W=" << W << " K=" << K
                << " n_groups=" << n_groups << " flags=" << flags << " R=" << R << " S=" << S
                << " pad_h=" << pad_h << " pad_w=" << pad_w << " out_H=" << out_H << " out_W=" << out_W); // clang-format on
            if(kernel.GetName() == "sp3AsmConvRxSU")
            {
                kernel(N,
                       C,
                       H,
                       W,
                       K,
                       n_groups,
                       flags,
                       reserved,
                       x,
                       w,
                       y,
                       return_addr,
                       R,
                       S,
                       pad_h,
                       pad_w,
                       out_H,
                       out_W);
            }
            else
            {
                kernel(N, C, H, W, K, n_groups, flags, reserved, x, w, y, return_addr);
            }
        }
        break;

        case miopenConvolutionFwdAlgoGEMM:
        {
            int in_n, in_c, in_h, in_w;
            std::tie(in_n, in_c, in_h, in_w) = tien<4>(xDesc.GetLengths());

            int wei_n, wei_h, wei_w;
            std::tie(wei_n, std::ignore, wei_h, wei_w) = tien<4>(wDesc.GetLengths());

            int out_h, out_w;
            std::tie(std::ignore, std::ignore, out_h, out_w) = tien<4>(yDesc.GetLengths());

            std::string network_config;
#if MIOPEN_USE_MIOPENGEMM
            if(wei_h == 1 && wei_w == 1 && ((u == 1 && v == 1) || (u == 2 && v == 2)) &&
               dilation_w == 1 && dilation_h == 1)
            {
                if(workSpace == nullptr &&
                   workSpaceSize < ForwardGetWorkSpaceSizeGEMMTranspose(xDesc, yDesc))
                {
                    MIOPEN_THROW("Workspace is required");
                }

                CreateGemmGeometryConvFwdCNHW(xDesc, wDesc, yDesc, false, network_config);
                GemmGeometry gg = GetGemmGeometry("miopenConvolutionFwdAlgoGEMM", network_config);

                float t1 = 0;
                transpose_NCHW2CNHW(
                    handle, in_n, in_c, in_h, in_w, out_h, out_w, x, workSpace, 0, 0, v, u);
                t1 = handle.GetKernelTime();

                gg.RunGemm(handle, workSpace, w, workSpace, 0, 0, xDesc.GetElementSize());
                t1 += handle.GetKernelTime();

                transpose_CNHW2NCHW(handle,
                                    in_n,
                                    wei_n,
                                    out_h,
                                    out_w,
                                    out_h,
                                    out_w,
                                    workSpace,
                                    y,
                                    xDesc.GetElementSize(),
                                    0,
                                    1,
                                    1);
                t1 += handle.GetKernelTime();

                if(handle.IsProfilingEnabled())
                {
                    handle.ResetKernelTime();
                    handle.AccumKernelTime(t1);
                }
            }
            else
            {
                if(workSpace == nullptr &&
                   workSpaceSize < ForwardGetWorkSpaceSizeGEMM(handle, wDesc, yDesc))
                {
                    MIOPEN_THROW("Workspace is required");
                }

                CreateGemmGeometryConvFwd(xDesc, wDesc, yDesc, false, network_config);
                GemmGeometry gg = GetGemmGeometry("miopenConvolutionFwdAlgoGEMM", network_config);

                float time_0 = 0;
                float t1     = 0;
                for(int i = 0; i < in_n; i++)
                {
                    int out_offset = i * wei_n * out_h * out_w;
                    if(wei_h != 1 || wei_w != 1 || v != 1 || u != 1)
                    {
                        size_t in_offset = i * in_c * in_h * in_w;
                        Im2ColGPU(handle,
                                  xDesc.GetElementSize(),
                                  x,
                                  in_offset,
                                  in_c,
                                  in_h,
                                  in_w,
                                  wei_h,
                                  wei_w,
                                  out_h,
                                  out_w,
                                  pad_h,
                                  pad_w,
                                  u,
                                  v,
                                  dilation_h,
                                  dilation_w,
                                  workSpace);
                        if(handle.IsProfilingEnabled())
                            t1 = handle.GetKernelTime();

                        gg.RunGemm(handle, workSpace, w, y, 0, 0, out_offset);

                        // Update times for both the kernels
                        if(handle.IsProfilingEnabled())
                        {
                            if(i == in_n - 1)
                                handle.AccumKernelTime(t1 + time_0);
                            else
                                handle.AccumKernelTime(t1);
                            time_0 += handle.GetKernelTime();
                        }
                    }
                }
            }
#else
            MIOPEN_THROW("GEMM is not supported");
#endif
        }
#if MIOPEN_USE_MIOPENGEMM
        break;
#endif
        case miopenConvolutionFwdAlgoFFT:
        {
            size_t workspace_fft = ForwardGetWorkSpaceSizeFFT(wDesc, xDesc, yDesc);
            if(workSpace != nullptr && workSpaceSize >= workspace_fft)
            {
                bool timed  = handle.IsProfilingEnabled();
                float timev = ExecuteFwdFFTKernel(
                    handle, xDesc, x, wDesc, w, yDesc, y, workSpace, workSpaceSize, timed);
                // FIXME: Is workSpaceSize correct here? It seems that workspace_fft is.

                if(timed)
                {
                    handle.ResetKernelTime();
                    handle.AccumKernelTime(timev);
                }
            }
        }
        break;
        }
    }
    else if(mode == miopenTranspose)
    {
        if(xDesc.GetLengths()[1] != wDesc.GetLengths()[0])
        {
            MIOPEN_THROW(miopenStatusBadParm);
        }

        // GEMM based
        int in_n, in_c, in_h, in_w;
        std::tie(in_n, in_c, in_h, in_w) = tien<4>(xDesc.GetLengths());

        int wei_n, wei_h, wei_w;
        std::tie(std::ignore, wei_n, wei_h, wei_w) = tien<4>(wDesc.GetLengths());

        int out_h, out_w;
        std::tie(std::ignore, std::ignore, out_h, out_w) = tien<4>(yDesc.GetLengths());

        if((wei_h != 1 || wei_w != 1 || u != 1 || v != 1) &&
           (workSpace == nullptr ||
            workSpaceSize < BackwardDataGetWorkSpaceSizeGEMM(handle, wDesc, xDesc)))
        {
            MIOPEN_THROW("Workspace is required");
        }

        std::string network_config;

#if MIOPEN_USE_MIOPENGEMM
        CreateGemmGeometryConvBwdData(xDesc, wDesc, yDesc, true, network_config);
        GemmGeometry gg = GetGemmGeometry("miopenConvolutionBwdDataAlgoGEMM", network_config);

        float time_0 = 0;
        float t1     = 0;
        for(int i = 0; i < in_n; i++)
        {
            int out_offset = i * wei_n * out_h * out_w;
            if(wei_h != 1 || wei_w != 1 || v != 1 || u != 1)
            {
                size_t in_offset = i * in_c * in_h * in_w;

                gg.RunGemm(handle, w, x, workSpace, 0, in_offset, 0);

                if(handle.IsProfilingEnabled())
                    t1 = handle.GetKernelTime();

                Col2ImGPU(handle,
                          workSpace,
                          in_h,
                          in_w,
                          wei_h,
                          wei_w,
                          pad_h,
                          pad_w,
                          u,
                          v,
                          dilation_h,
                          dilation_w,
                          wei_n,
                          out_h,
                          out_w,
                          y,
                          out_offset);

                // Update times for both the kernels
                if(handle.IsProfilingEnabled())
                {
                    if(i == in_n - 1)
                        handle.AccumKernelTime(t1 + time_0);
                    else
                        handle.AccumKernelTime(t1);
                    time_0 += handle.GetKernelTime();
                }
            }
            else if(wei_h == 1 && wei_w == 1 && v == 1 && u == 1)
            {
                int in_offset = i * in_c * in_h * in_w;
                gg.RunGemm(handle, w, x, y, 0, in_offset, out_offset);
                if(handle.IsProfilingEnabled())
                {
                    if(i == in_n - 1)
                        handle.AccumKernelTime(time_0);
                    time_0 += handle.GetKernelTime();
                }
            }
        }
#else
        MIOPEN_THROW("GEMM is not supported");
#endif
    }

    if(miopen::CheckNumericsEnabled())
    {
        miopen::checkNumericsOutput(handle, yDesc, y);
    }
}

// FindBackwardDataAlgorithm()
//
void ConvolutionDescriptor::FindConvBwdDataAlgorithm(Handle& handle,
                                                     const TensorDescriptor& dyDesc,
                                                     ConstData_t dy,
                                                     const TensorDescriptor& wDesc,
                                                     ConstData_t w,
                                                     const TensorDescriptor& dxDesc,
                                                     ConstData_t dx,
                                                     const int requestAlgoCount,
                                                     int* returnedAlgoCount,
                                                     miopenConvAlgoPerf_t* perfResults,
                                                     Data_t workSpace,
                                                     size_t workSpaceSize,
                                                     bool exhaustiveSearch) const
{

    if(dx == nullptr || w == nullptr || dy == nullptr)
        MIOPEN_THROW(miopenStatusBadParm, "Buffers cannot be NULL");
    if(returnedAlgoCount == nullptr)
        MIOPEN_THROW(miopenStatusBadParm, "returnedAlgoCount cannot be nullptr");
    if(perfResults == nullptr)
        MIOPEN_THROW(miopenStatusBadParm, "perfResults cannot be nullptr");
    if(requestAlgoCount < 1)
        MIOPEN_THROW(miopenStatusBadParm, "requestAlgoCount cannot be < 1");

    // create a dummy buffer for use as output for the kernel calls
    // because kernels are called purely for timing purposes
    auto tmp_dx = handle.Create(dxDesc.GetElementSize() * GetTypeSize(dxDesc.GetType()));

    AutoEnableProfiling enableProfiling{handle};

    // < algorith_name, <time, workspace_size> >
    std::vector<PerfField> perf_db;

    // GEMM based
    int in_n, in_c, in_h, in_w;
    std::tie(in_n, in_c, in_h, in_w) = tien<4>(dxDesc.GetLengths());

    int wei_n, wei_h, wei_w;

    int out_h, out_w;
    std::tie(std::ignore, std::ignore, out_h, out_w) = tien<4>(dyDesc.GetLengths());

    std::string network_config;

    if(mode == miopenTranspose)
    {
        // GEMM based
        std::tie(std::ignore, wei_n, wei_h, wei_w) = tien<4>(wDesc.GetLengths());

#if MIOPEN_USE_MIOPENGEMM
        if(dyDesc.GetType() == miopenFloat)
        {
            size_t workspace_req = ForwardGetWorkSpaceSizeGEMM(handle, wDesc, dxDesc);
            float time_gemm      = 0;
            GemmGeometry gg =
                CreateGemmGeometryTranBwdData(dyDesc, wDesc, dxDesc, true, network_config);

            // 1x1 does not require im2col or workspace
            if(wei_h == 1 && wei_w == 1 && v == 1 && u == 1)
            {
                gg.FindSolution(.003, handle, w, dy, tmp_dx.get(), false);
                gg.RunGemm(handle, w, dy, tmp_dx.get(), 0, 0, 0);

                time_gemm = in_n * handle.GetKernelTime();
                perf_db.push_back(PerfField{"miopenTransposeBwdDataAlgoGEMM", time_gemm, 0});
            }

            // if not 1x1
            else if(workSpace != nullptr && workSpaceSize >= workspace_req)
            {
                float time_im2col = 0;
                size_t out_offset = 0;
                time_im2col       = Im2ColGPU(handle,
                                        dyDesc.GetElementSize(),
                                        dy,
                                        out_offset,
                                        wei_n,
                                        out_h,
                                        out_w,
                                        wei_h,
                                        wei_w,
                                        in_h,
                                        in_w,
                                        pad_h,
                                        pad_w,
                                        u,
                                        v,
                                        dilation_h,
                                        dilation_w,
                                        workSpace);

                gg.FindSolution(.003, handle, w, workSpace, tmp_dx.get(), false);
                gg.RunGemm(handle, w, workSpace, tmp_dx.get(), 0, 0, 0);
                time_gemm = in_n * (time_im2col + handle.GetKernelTime());
                perf_db.push_back(
                    PerfField{"miopenTransposeBwdDataAlgoGEMM", time_gemm, workspace_req});
            }
        }
#else
        (void)workSpace;     // Suppress warning
        (void)workSpaceSize; // Suppress warning
#endif
    }
    else if(mode == miopenConvolution)
    {
        if(dilation_h == 1 && dilation_w == 1)
        {
            // Winograd algo
            WinogradKernelParams k_p;
            KernelInvoke kernel_wino;
            if(FindWinogradKernel(handle, dxDesc, wDesc, dyDesc, k_p, kernel_wino, 0) == 0)
            { // TODO: be more graceful
                float time_wino = 0;
                /// \todo Move Flags into Solution.
                /// Flags:
                ///  - Any combination of flags is allowed.
                ///  - The last two (F_FLIP_DATA_N_C, F_FLIP_OUT_N_K) are for RxS version only.
                ///
                /// Reverse indexing of r, r -> R-1-r if set.
                static const int F_REVERSE_R = 1 << 0;
                /// Reverse indexing of s, s -> S-1-s if set.
                static const int F_REVERSE_S = 1 << 1;
                /// The w ("filter_addr") to be interpreted as float F [C][K][3][3] instead of float
                /// F [K][C][3][3].
                static const int F_FLIP_K_C = 1 << 2;
                /// Causes the dy ("data_addr") to be interpreted as float D [C][N][H][W] with the
                /// following restrictions:
                ///  - Read several stacks, no restrictions when reading single C
                ///  - When reading 2x C, ((N * H * W) <= 2^28)
                /// instead of float D [N][C][H][W] with the following restrictions:
                ///  - Read several stacks, if (H * W) >= 128 not more than 2, distance at most one
                ///    stack, else  (C * H * W) <= 2^23 and it can do 32 stacks, so
                ///    (C * H * W) <= 2^28.
                ///  - Reading 2x C at once not a problem if it can read one.
                // static const int F_FLIP_DATA_N_C = 1 << 3;
                /// Causes the dx ("output_addr") to be interpreted as
                /// float OUT[K][N][out_h][out_w] (no specific restrictions)
                /// instead of float OUT [N][K][out_h][out_w] with the
                /// following restrictions:
                ///  - (K * out_h * out_w) <= 2^28
                // static const int F_FLIP_OUT_N_K = 1 << 4;
                /// <End of Flags>
                // (void)F_FLIP_DATA_N_C;
                // (void)F_FLIP_OUT_N_K;
                int flags        = F_REVERSE_R + F_REVERSE_S + F_FLIP_K_C;
                int reserved     = 0;
                int* return_addr = nullptr;
                int N, C, H, W, K, n_groups, out_H, out_W, R, S, pad_H, pad_W;
                bool isRxS;
                std::tie(N, C, H, W, K, n_groups, out_H, out_W, R, S, pad_H, pad_W, isRxS) = k_p;
                // clang-format off
                MIOPEN_LOG_I2(" N=" << N << " C=" << C << " H=" << H << " W=" << W << " K=" << K
                    << " n_groups=" << n_groups << " flags=" << flags << " R=" << R << " S=" << S
                    << " pad_H=" << pad_H << " pad_W=" << pad_W << " out_H=" << out_H << " out_W=" << out_W); // clang-format on
                if(isRxS)
                {
                    kernel_wino(N,
                                C,
                                H,
                                W,
                                K,
                                n_groups,
                                flags,
                                reserved,
                                dy,
                                w,
                                dx,
                                return_addr,
                                R,
                                S,
                                pad_H,
                                pad_W,
                                out_H,
                                out_W);
                }
                else
                {
                    kernel_wino(N, C, H, W, K, n_groups, flags, reserved, dy, w, dx, return_addr);
                }
                time_wino = handle.GetKernelTime();
                perf_db.push_back(PerfField{"miopenConvolutionBwdDataAlgoWinograd", time_wino, 0});
            }

            // Direct algo
            std::vector<KernelInvoke> kernel_direct;
            if(FindDirectKernel(
                   handle, dxDesc, wDesc, dyDesc, kernel_direct, exhaustiveSearch, 0) == 0)
            { // Backward
                float time_direct = 0;
                float padding_val = 0;

                visit_float(dyDesc.GetType(), [&](auto as_float) {
                    for(auto& k : kernel_direct)
                    {
                        k(dy, w, tmp_dx.get(), as_float(padding_val));
                        time_direct += handle.GetKernelTime();
                    }
                });

                perf_db.push_back(PerfField{"miopenConvolutionBwdDataAlgoDirect", time_direct, 0});
            }

            // FFT algo
            std::vector<KernelInvoke> kernels_fft;
            size_t workspace_fft = BackwardGetWorkSpaceSizeFFT(wDesc, dyDesc, dxDesc);
            if(FindBwdFFTKernel(handle, dyDesc, wDesc, dxDesc, workspace_fft, kernels_fft) == 0)
            {
                (void)kernels_fft; // not used now, but needed as fft coverage widens
                if(workSpace != nullptr && workSpaceSize >= workspace_fft)
                {
                    float time_fft = ExecuteBwdFFTKernel(handle,
                                                         dyDesc,
                                                         dy,
                                                         wDesc,
                                                         w,
                                                         dxDesc,
                                                         tmp_dx.get(),
                                                         workSpace,
                                                         workSpaceSize,
                                                         true);
                    perf_db.push_back(
                        PerfField{"miopenConvolutionBwdDataAlgoFFT", time_fft, workspace_fft});
                }
            }
        }

        // GEMM based
        std::tie(wei_n, std::ignore, wei_h, wei_w) = tien<4>(wDesc.GetLengths());

#if MIOPEN_USE_MIOPENGEMM
<<<<<<< HEAD
        if(dyDesc.GetType() == miopenFloat)
        {
            size_t workspace_req = BackwardDataGetWorkSpaceSizeGEMM(handle, wDesc, dyDesc);
            float time_gemm      = 0;
            GemmGeometry gg =
                CreateGemmGeometryConvBwdData(dyDesc, wDesc, dxDesc, true, network_config);

            // 1x1 does not require col2im or workspace
            if(wei_h == 1 && wei_w == 1 && v == 1 && u == 1)
            {
                gg.FindSolution(.003, handle, w, dy, tmp_dx.get(), false);
                gg.RunGemm(handle, w, dy, tmp_dx.get(), 0, 0, 0);

                time_gemm = in_n * handle.GetKernelTime();
                perf_db.push_back(PerfField{"miopenConvolutionBwdDataAlgoGEMM", time_gemm, 0});
            }
            // if not 1x1
            else if(workSpace != nullptr && workSpaceSize >= workspace_req)
            {
                float time_col2im = 0;
                size_t in_offset  = 0;

                gg.FindSolution(.003, handle, w, dy, workSpace, false);
                gg.RunGemm(handle, w, dy, workSpace, 0, 0, 0);

                time_gemm   = in_n * handle.GetKernelTime();
                time_col2im = Col2ImGPU(handle,
                                        workSpace,
                                        out_h,
                                        out_w,
                                        wei_h,
                                        wei_w,
                                        pad_h,
                                        pad_w,
                                        u,
                                        v,
                                        dilation_h,
                                        dilation_w,
                                        in_c,
                                        in_h,
                                        in_w,
                                        tmp_dx.get(),
                                        in_offset);

                time_gemm += in_n * time_col2im;

                perf_db.push_back(
                    PerfField{"miopenConvolutionBwdDataAlgoGEMM", time_gemm, workspace_req});
            }
=======
        float time_gemm = 0;

        // 1x1 does not require col2im or workspace
        if(wei_h == 1 && wei_w == 1 && ((u == 1 && v == 1) || (u == 2 && v == 2)) &&
           dilation_w == 1 && dilation_h == 1 && workSpace != nullptr &&
           workSpaceSize >= BackwardDataGetWorkSpaceSizeGEMMTranspose(dyDesc, dxDesc))
        {
            GemmGeometry gg =
                CreateGemmGeometryConvBwdDataCNHW(dyDesc, wDesc, dxDesc, true, network_config);

            transpose_NCHW2CNHW(
                handle, in_n, wei_n, out_h, out_w, out_h, out_w, dy, workSpace, 0, 0, 1, 1);
            time_gemm = handle.GetKernelTime();

            gg.FindSolution(.003, handle, w, dy, tmp_dx.get(), false);
            gg.RunGemm(handle, w, workSpace, workSpace, 0, 0, dyDesc.GetElementSize());
            time_gemm += handle.GetKernelTime();

            transpose_CNHW2NCHW(handle,
                                in_n,
                                in_c,
                                out_h,
                                out_w,
                                in_h,
                                in_w,
                                workSpace,
                                tmp_dx.get(),
                                dyDesc.GetElementSize(),
                                0,
                                u,
                                v);
            time_gemm += handle.GetKernelTime();
            perf_db.push_back(PerfField{"miopenConvolutionBwdDataAlgoGEMM",
                                        time_gemm,
                                        BackwardDataGetWorkSpaceSizeGEMMTranspose(dyDesc, dxDesc)});
        }
        // if not 1x1
        else if(workSpace != nullptr &&
                workSpaceSize >= BackwardDataGetWorkSpaceSizeGEMM(handle, wDesc, dyDesc))
        {
            GemmGeometry gg =
                CreateGemmGeometryConvBwdData(dyDesc, wDesc, dxDesc, true, network_config);

            float time_col2im = 0;
            size_t in_offset  = 0;

            gg.FindSolution(.003, handle, w, dy, workSpace, false);
            gg.RunGemm(handle, w, dy, workSpace, 0, 0, 0);

            time_gemm   = in_n * handle.GetKernelTime();
            time_col2im = Col2ImGPU(handle,
                                    workSpace,
                                    out_h,
                                    out_w,
                                    wei_h,
                                    wei_w,
                                    pad_h,
                                    pad_w,
                                    u,
                                    v,
                                    dilation_h,
                                    dilation_w,
                                    in_c,
                                    in_h,
                                    in_w,
                                    tmp_dx.get(),
                                    in_offset);

            time_gemm += in_n * time_col2im;

            perf_db.push_back(PerfField{"miopenConvolutionBwdDataAlgoGEMM",
                                        time_gemm,
                                        BackwardDataGetWorkSpaceSizeGEMM(handle, wDesc, dyDesc)});
>>>>>>> 8b15553f
        }
#else
        (void)workSpace;     // Suppress warning
        (void)workSpaceSize; // Suppress warning
#endif
    }

    if(perf_db.empty())
        MIOPEN_THROW(miopenStatusUnknownError, "Backward Data Algo cannot be executed");

    // sort the perf_db
    std::sort(begin(perf_db), end(perf_db));

    // update perfResults
    *returnedAlgoCount = std::min(requestAlgoCount, static_cast<int>(perf_db.size()));

    for(int i = 0; i < *returnedAlgoCount; i++)
    {
        perfResults[i].bwd_data_algo =
            static_cast<miopenConvBwdDataAlgorithm_t>(BwdDataAlgoResolver(perf_db[i].name));
        perfResults[i].time   = perf_db[i].time;
        perfResults[i].memory = perf_db[i].workspace;
    }
}

// BackwardDataAlgorithm()
void ConvolutionDescriptor::ConvolutionBackwardData(Handle& handle,
                                                    const void* alpha,
                                                    const TensorDescriptor& dyDesc,
                                                    ConstData_t dy,
                                                    const TensorDescriptor& wDesc,
                                                    ConstData_t w,
                                                    miopenConvBwdDataAlgorithm_t algo,
                                                    const void* beta,
                                                    const TensorDescriptor& dxDesc,
                                                    Data_t dx,
                                                    Data_t workSpace,
                                                    size_t workSpaceSize) const
{

    if(dx == nullptr || w == nullptr || dy == nullptr)
    {
        MIOPEN_THROW(miopenStatusBadParm);
    }
    if(dyDesc.GetSize() != dxDesc.GetSize() || dyDesc.GetSize() != wDesc.GetSize())
    {
        MIOPEN_THROW(miopenStatusBadParm);
    }
    if(dyDesc.GetType() != dxDesc.GetType() || dyDesc.GetType() != wDesc.GetType())
    {
        MIOPEN_THROW(miopenStatusBadParm);
    }
    //    if(dyDesc.GetLengths()[1] != wDesc.GetLengths()[0]) {
    //       MIOPEN_THROW(miopenStatusBadParm);
    //    }
    if(dyDesc.GetSize() < 3)
    {
        MIOPEN_THROW(miopenStatusBadParm);
    }
    if(!float_equal(*(static_cast<const float*>(alpha)), 1.0) ||
       !float_equal(*(static_cast<const float*>(beta)), 0))
    {
        MIOPEN_THROW("Only alpha=1 and beta=0 is supported");
    }

    if(miopen::CheckNumericsEnabled())
    {
        miopen::checkNumericsInput(handle, dyDesc, dy);
        miopen::checkNumericsInput(handle, wDesc, w);
        if(!float_equal(*(static_cast<const float*>(beta)), 0))
        {
            miopen::checkNumericsInput(handle, dxDesc, dx);
        }
    }

    if(mode == miopenConvolution)
    {
        if(dyDesc.GetLengths()[1] != wDesc.GetLengths()[0])
        {
            MIOPEN_THROW(miopenStatusBadParm);
        }
        // Launch all kernels and store the perf, workspace limits, etc.
        switch(algo)
        {
        case miopenConvolutionBwdDataAlgoDirect:
        {
            mlo_construct_direct2D construct_params(0); // backward
            {
                construct_params.setOutputDescFromMLDesc(dyDesc);
                construct_params.setInputDescFromMLDesc(dxDesc);
                construct_params.setWeightDescFromMLDesc(wDesc);
                construct_params.setStream(&handle);
            }

            std::string network_config;
            construct_params.mloBuildConf_Key(network_config);

            float padding_val = 0;
            visit_float(dyDesc.GetType(), [&](auto as_float) {

                handle.GetKernel("miopenConvolutionBwdDataAlgoDirect",
                                 network_config)(dy, w, dx, as_float(padding_val));
            });
            break;
        }

        case miopenConvolutionBwdDataAlgoWinograd:
        {
            mlo_construct_winograd construct_params(0); // backward data
            construct_params.setOutputDescFromMLDesc(dyDesc);
            construct_params.setInputDescFromMLDesc(dxDesc);
            construct_params.setWeightDescFromMLDesc(wDesc);
            construct_params.setConvDescr(pad_h, pad_w, u, v, dilation_h, dilation_w);

            construct_params.setStream(&handle);
            std::string network_config;
            construct_params.mloBuildConf_Key(network_config);

            auto kernel = handle.GetKernel("miopenConvolutionBwdDataAlgoWinograd", network_config);
            /// \todo Copied from ConvolutionDescriptor::FindConvBwdDataAlgorithm()
            static const int F_REVERSE_R = 1 << 0;
            static const int F_REVERSE_S = 1 << 1;
            static const int F_FLIP_K_C  = 1 << 2;
            int flags                    = F_REVERSE_R + F_REVERSE_S + F_FLIP_K_C;
            int reserved                 = 0;
            int* return_addr             = nullptr;
            int N, C, H, W, K, n_groups, out_H, out_W, R, S, pad_H, pad_W;
            construct_params.getCompiledInParameters(
                &N, &C, &H, &W, &K, &n_groups, &out_H, &out_W, &R, &S, &pad_H, &pad_W);
            // clang-format off
            MIOPEN_LOG_I2(" N=" << N << " C=" << C << " H=" << H << " W=" << W << " K=" << K
                    << " n_groups=" << n_groups << " flags=" << flags << " R=" << R << " S=" << S
                    << " pad_H=" << pad_H << " pad_W=" << pad_W << " out_H=" << out_H << " out_W=" << out_W); // clang-format on
            if(kernel.GetName() == "sp3AsmConvRxSU")
            {
                kernel(N,
                       C,
                       H,
                       W,
                       K,
                       n_groups,
                       flags,
                       reserved,
                       dy,
                       w,
                       dx,
                       return_addr,
                       R,
                       S,
                       pad_H,
                       pad_W,
                       out_H,
                       out_W);
            }
            else
            {
                kernel(N, C, H, W, K, n_groups, flags, reserved, dy, w, dx, return_addr);
            }
            break;
        }

        case miopenConvolutionBwdDataAlgoGEMM:
        {
            int in_n, in_c, in_h, in_w;
            std::tie(in_n, in_c, in_h, in_w) = tien<4>(dxDesc.GetLengths());

            int wei_n, wei_h, wei_w;
            std::tie(wei_n, std::ignore, wei_h, wei_w) = tien<4>(wDesc.GetLengths());

            int out_h, out_w;
            std::tie(std::ignore, std::ignore, out_h, out_w) = tien<4>(dyDesc.GetLengths());

            if((wei_h != 1 || wei_w != 1 || u != 1 || v != 1) &&
               (workSpace == nullptr ||
                workSpaceSize < BackwardDataGetWorkSpaceSizeGEMM(handle, wDesc, dyDesc)))
            {
                MIOPEN_THROW("Workspace is required");
            }

            std::string network_config;
#if MIOPEN_USE_MIOPENGEMM
            if(wei_h == 1 && wei_w == 1 && ((u == 1 && v == 1) || (u == 2 && v == 2)) &&
               dilation_w == 1 && dilation_h == 1)
            {
                float t1 = 0;
                CreateGemmGeometryConvBwdDataCNHW(dyDesc, wDesc, dxDesc, true, network_config);
                GemmGeometry gg =
                    GetGemmGeometry("miopenConvolutionBwdDataAlgoGEMM", network_config);

                transpose_NCHW2CNHW(
                    handle, in_n, wei_n, out_h, out_w, out_h, out_w, dy, workSpace, 0, 0, 1, 1);
                t1 = handle.GetKernelTime();

                gg.RunGemm(handle, w, workSpace, workSpace, 0, 0, dyDesc.GetElementSize());
                t1 += handle.GetKernelTime();

                transpose_CNHW2NCHW(handle,
                                    in_n,
                                    in_c,
                                    out_h,
                                    out_w,
                                    in_h,
                                    in_w,
                                    workSpace,
                                    dx,
                                    dyDesc.GetElementSize(),
                                    0,
                                    u,
                                    v);
                t1 += handle.GetKernelTime();

                if(handle.IsProfilingEnabled())
                {
                    handle.ResetKernelTime();
                    handle.AccumKernelTime(t1);
                }
            }
            else
            {
                CreateGemmGeometryConvBwdData(dyDesc, wDesc, dxDesc, true, network_config);
                GemmGeometry gg =
                    GetGemmGeometry("miopenConvolutionBwdDataAlgoGEMM", network_config);

                handle.ResetKernelTime();

                float time_0 = 0;
                float t1     = 0;
                for(int i = 0; i < in_n; i++)
                {
                    int out_offset = i * wei_n * out_h * out_w;

                    if(wei_h != 1 || wei_w != 1 || v != 1 || u != 1)
                    {
                        size_t in_offset = i * in_c * in_h * in_w;

                        gg.RunGemm(handle, w, dy, workSpace, 0, out_offset, 0);

                        if(handle.IsProfilingEnabled())
                            t1 = handle.GetKernelTime();

                        Col2ImGPU(handle,
                                  workSpace,
                                  out_h,
                                  out_w,
                                  wei_h,
                                  wei_w,
                                  pad_h,
                                  pad_w,
                                  u,
                                  v,
                                  dilation_h,
                                  dilation_w,
                                  in_c,
                                  in_h,
                                  in_w,
                                  dx,
                                  in_offset);

                        // Update times for both the kernels
                        if(handle.IsProfilingEnabled())
                        {
                            if(i == in_n - 1)
                                handle.AccumKernelTime(t1 + time_0);
                            else
                                handle.AccumKernelTime(t1);
                            time_0 += handle.GetKernelTime();
                        }
                    }
                }
            }
#else
            MIOPEN_THROW("GEMM is not supported");
#endif
        }
#if MIOPEN_USE_MIOPENGEMM
        break;
#endif

        case miopenConvolutionBwdDataAlgoFFT:
        {
            size_t workspace_fft = BackwardGetWorkSpaceSizeFFT(wDesc, dyDesc, dxDesc);
            if(workSpace != nullptr && workSpaceSize >= workspace_fft)
            {
                bool timed  = handle.IsProfilingEnabled();
                float timev = ExecuteBwdFFTKernel(
                    handle, dyDesc, dy, wDesc, w, dxDesc, dx, workSpace, workSpaceSize, timed);

                if(timed)
                {
                    handle.ResetKernelTime();
                    handle.AccumKernelTime(timev);
                }
            }
        }
        break;

        case miopenTransposeBwdDataAlgoGEMM: break;
        }
    }
    else if(mode == miopenTranspose)
    {
        if(dyDesc.GetLengths()[1] != wDesc.GetLengths()[1])
        {
            MIOPEN_THROW(miopenStatusBadParm);
        }

        int in_n, in_c, in_h, in_w;
        std::tie(in_n, in_c, in_h, in_w) = tien<4>(dxDesc.GetLengths());

        int wei_n, wei_h, wei_w;
        std::tie(std::ignore, wei_n, wei_h, wei_w) = tien<4>(wDesc.GetLengths());

        int out_h, out_w;
        std::tie(std::ignore, std::ignore, out_h, out_w) = tien<4>(dyDesc.GetLengths());

        if((wei_h != 1 || wei_w != 1 || u != 1 || v != 1) &&
           (workSpace == nullptr ||
            workSpaceSize < ForwardGetWorkSpaceSizeGEMM(handle, wDesc, dxDesc)))
        {
            MIOPEN_THROW("Workspace is required");
        }

        std::string network_config;
#if MIOPEN_USE_MIOPENGEMM
        CreateGemmGeometryTranBwdData(dyDesc, wDesc, dxDesc, true, network_config);
        GemmGeometry gg = GetGemmGeometry("miopenTransposeBwdDataAlgoGEMM", network_config);

        float time_0 = 0;
        float t1     = 0;
        for(int i = 0; i < in_n; i++)
        {
            int in_offset = i * in_c * in_h * in_w;
            if(wei_h != 1 || wei_w != 1 || v != 1 || u != 1)
            {
                size_t out_offset = i * wei_n * out_h * out_w;
                Im2ColGPU(handle,
                          dyDesc.GetElementSize(),
                          dy,
                          out_offset,
                          wei_n,
                          out_h,
                          out_w,
                          wei_h,
                          wei_w,
                          in_h,
                          in_w,
                          pad_h,
                          pad_w,
                          u,
                          v,
                          dilation_h,
                          dilation_w,
                          workSpace);
                if(handle.IsProfilingEnabled())
                    t1 = handle.GetKernelTime();

                gg.RunGemm(handle, w, workSpace, dx, 0, 0, in_offset);

                // Update times for both the kernels
                if(handle.IsProfilingEnabled())
                {
                    if(i == in_n - 1)
                        handle.AccumKernelTime(t1 + time_0);
                    else
                        handle.AccumKernelTime(t1);
                    time_0 += handle.GetKernelTime();
                }
            }
            else if(wei_h == 1 && wei_w == 1 && v == 1 && u == 1)
            {
                int out_offset = i * wei_n * out_h * out_w;
                gg.RunGemm(handle, w, dy, dx, 0, out_offset, in_offset);
                if(handle.IsProfilingEnabled())
                {
                    if(i == in_n - 1)
                        handle.AccumKernelTime(time_0);
                    time_0 += handle.GetKernelTime();
                }
            }
        }
#else
        MIOPEN_THROW("GEMM is not supported");
#endif
    }
    if(miopen::CheckNumericsEnabled())
    {
        miopen::checkNumericsOutput(handle, dxDesc, dx);
    }
}

// ConvolutionBackwardWeightsGetWorkSpaceSize
// FindBackwardWeightsAlgorithm()
//
void ConvolutionDescriptor::FindConvBwdWeightsAlgorithm(Handle& handle,
                                                        const TensorDescriptor& dyDesc,
                                                        ConstData_t dy,
                                                        const TensorDescriptor& xDesc,
                                                        ConstData_t x,
                                                        const TensorDescriptor& dwDesc,
                                                        ConstData_t dw,
                                                        const int requestAlgoCount,
                                                        int* returnedAlgoCount,
                                                        miopenConvAlgoPerf_t* perfResults,
                                                        Data_t workSpace,
                                                        size_t workSpaceSize,
                                                        bool exhaustiveSearch) const
{

    if(x == nullptr || dw == nullptr || dy == nullptr)
        MIOPEN_THROW(miopenStatusBadParm, "Buffers cannot be NULL");
    if(returnedAlgoCount == nullptr)
        MIOPEN_THROW(miopenStatusBadParm, "returnedAlgoCount cannot be nullptr");
    if(perfResults == nullptr)
        MIOPEN_THROW(miopenStatusBadParm, "perfResults cannot be nullptr");
    if(requestAlgoCount < 1)
        MIOPEN_THROW(miopenStatusBadParm, "requestAlgoCount cannot be < 1");

    // create a dummy buffer for use as output for the kernel calls
    // because kernels are called purely for timing purposes
    auto tmp_dw = handle.Create(dwDesc.GetElementSize() * GetTypeSize(dwDesc.GetType()));

    AutoEnableProfiling enableProfiling{handle};

    // < algorith_name, <time, workspace_size> >
    std::vector<PerfField> perf_db;

    // GEMM based
    int in_n, in_c, in_h, in_w;
    std::tie(in_n, in_c, in_h, in_w) = tien<4>(xDesc.GetLengths());

    int wei_n, wei_h, wei_w;

    int out_h, out_w;
    std::tie(std::ignore, std::ignore, out_h, out_w) = tien<4>(dyDesc.GetLengths());

    std::string network_config;
    size_t workspace_req = 0;

    if(mode == miopenTranspose)
    {
        std::tie(std::ignore, wei_n, wei_h, wei_w) = tien<4>(dwDesc.GetLengths());

#if MIOPEN_USE_MIOPENGEMM
        if(dyDesc.GetType() == miopenFloat)
        {
            GemmGeometry gg =
                CreateGemmGeometryConvBwdWeights(xDesc, dyDesc, dwDesc, false, network_config);
            workspace_req   = BackwardWeightsGetWorkSpaceSizeGEMM(handle, xDesc, dwDesc);
            float time_gemm = 0;

            // 1x1 does not require im2col or workspace
            if(wei_h == 1 && wei_w == 1 && v == 1 && u == 1)
            {
                gg.FindSolution(.003, handle, dy, x, tmp_dw.get(), false);
                gg.RunGemm(handle, dy, x, tmp_dw.get(), 0, 0, 0);

                time_gemm = in_n * handle.GetKernelTime();
                perf_db.push_back(PerfField{"miopenConvolutionBwdWeightsAlgoGEMM", time_gemm, 0});
            }
            // if not 1x1
            else if(workSpace != nullptr && workSpaceSize >= workspace_req)
            {
                float time_im2col = 0;
                size_t out_offset = 0;
                time_im2col       = Im2ColGPU(handle,
                                        dyDesc.GetElementSize(),
                                        dy,
                                        out_offset,
                                        wei_n,
                                        out_h,
                                        out_w,
                                        wei_h,
                                        wei_w,
                                        in_h,
                                        in_w,
                                        pad_h,
                                        pad_w,
                                        u,
                                        v,
                                        dilation_h,
                                        dilation_w,
                                        workSpace);

                gg.FindSolution(.003, handle, workSpace, x, tmp_dw.get(), false);
                gg.RunGemm(handle, workSpace, x, tmp_dw.get(), 0, 0, 0);
                time_gemm = in_n * (time_im2col + handle.GetKernelTime());
                perf_db.push_back(
                    PerfField{"miopenConvolutionBwdWeightsAlgoGEMM", time_gemm, workspace_req});
            }
        }
#else
        (void)workSpace;     // Suppress warning
        (void)workSpaceSize; // Suppress warning
#endif
    }
    else if(mode == miopenConvolution)
    {
        std::tie(wei_n, std::ignore, wei_h, wei_w) = tien<4>(dwDesc.GetLengths());

#if MIOPEN_USE_MIOPENGEMM
        if(dyDesc.GetType() == miopenFloat)
        {
            GemmGeometry gg =
                CreateGemmGeometryConvBwdWeights(dyDesc, xDesc, dwDesc, false, network_config);
            workspace_req   = BackwardWeightsGetWorkSpaceSizeGEMM(handle, dyDesc, dwDesc);
            float time_gemm = 0;

            // 1x1 does not require im2col or workspace
            if(wei_h == 1 && wei_w == 1 && v == 1 && u == 1)
            {
                gg.FindSolution(.003, handle, x, dy, tmp_dw.get(), false);
                gg.RunGemm(handle, x, dy, tmp_dw.get(), 0, 0, 0);

                time_gemm = in_n * handle.GetKernelTime();
                perf_db.push_back(PerfField{"miopenConvolutionBwdWeightsAlgoGEMM", time_gemm, 0});
            }
            // if not 1x1
            else if(workSpace != nullptr && workSpaceSize >= workspace_req)
            {
                float time_im2col = 0;
                size_t in_offset  = 0;
                time_im2col       = Im2ColGPU(handle,
                                        xDesc.GetElementSize(),
                                        x,
                                        in_offset,
                                        in_c,
                                        in_h,
                                        in_w,
                                        wei_h,
                                        wei_w,
                                        out_h,
                                        out_w,
                                        pad_h,
                                        pad_w,
                                        u,
                                        v,
                                        dilation_h,
                                        dilation_w,
                                        workSpace);

                gg.FindSolution(.003, handle, workSpace, dy, tmp_dw.get(), false);
                gg.RunGemm(handle, workSpace, dy, tmp_dw.get(), 0, 0, 0);
                time_gemm = in_n * (time_im2col + handle.GetKernelTime());
                perf_db.push_back(
                    PerfField{"miopenConvolutionBwdWeightsAlgoGEMM", time_gemm, workspace_req});
            }
        }
#else
        (void)workSpace;     // Suppress warning
        (void)workSpaceSize; // Suppress warning
#endif

        if(dilation_h == 1 && dilation_w == 1)
        {
            if(wei_w >= wei_h && !miopen::IsDisabled(MIOPEN_DEBUG_CONV_DIRECT{}) &&
               IsBwdWeightsDirectSupported(dwDesc))
            {
                mlo_construct_BwdWrW2D construct_params(0); // backward with regards to weights
                construct_params.doSearch(exhaustiveSearch);
                construct_params.setStream(&handle);
                construct_params.setOutputDescFromMLDesc(dyDesc);
                construct_params.setInputDescFromMLDesc(xDesc);
                construct_params.setWeightDescFromMLDesc(dwDesc);
                construct_params.setConvDescr(pad_h, pad_w, u, v, dilation_h, dilation_w);

                if(!construct_params.mloIsCompilerWorkarounds() &&
                   try_([&] { mloConstruct(construct_params); }) == miopenStatusSuccess)
                {
                    construct_params.mloBuildConf_Key(network_config);

                    visit_float(dyDesc.GetType(), [&](auto as_float) {

                        const std::vector<mlo_kernel_info>& bwd_wrw_info =
                            construct_params.getKernelsInfo();
                        /*
                         * get info for all kernels of the layer
                         * std::string _kernel_name;
                         * std::string _kernel_file;
                         * std::string _comp_options;
                         * std::vector<size_t> _g_wk;
                         * std::vector<size_t> _l_wk;
                         */

                        float time_direct = 0;
                        if(bwd_wrw_info.size() == 1)
                        {
                            const mlo_kernel_info& bwd_wrw = bwd_wrw_info[0];
                            auto kernel =
                                handle.AddKernel("miopenConvolutionBwdWeightsAlgoDirect_Main",
                                                 network_config,
                                                 std::get<1>(bwd_wrw),  // _kernel_file
                                                 std::get<0>(bwd_wrw),  // _kernel_name
                                                 std::get<4>(bwd_wrw),  // _l_wk
                                                 std::get<3>(bwd_wrw),  // _g_wk
                                                 std::get<2>(bwd_wrw)); // _comp_options

                            if((std::get<0>(bwd_wrw) == "gcnAsmConv3x3WrW") ||
                               (std::get<0>(bwd_wrw) == "gcnAsmConv1x1WrW"))
                            {
                                int unused       = 0;
                                int* return_addr = nullptr;
                                int N, C, H, W, K, n_groups;
                                construct_params.getCompiledInParameters(
                                    &N, &C, &H, &W, &K, &n_groups);
                                kernel(N,
                                       C,
                                       H,
                                       W,
                                       K,
                                       n_groups,
                                       unused,
                                       unused,
                                       x,
                                       tmp_dw.get(),
                                       dy,
                                       return_addr);
                            }
                            else
                            {
                                float padding_val = 0;
                                kernel(dy, x, tmp_dw.get(), as_float(padding_val));
                            }
                            time_direct = handle.GetKernelTime();
                            perf_db.push_back(
                                PerfField{"miopenConvolutionBwdWeightsAlgoDirect", time_direct, 0});
                        }
                        else
                        {
                            // this pointer needed here as a workaround in gcc 5
                            workspace_req = this->BackwardWeightsGetWorkSpaceSizeDirect(
                                handle, dyDesc, xDesc, dwDesc);

                            if(workSpace != nullptr && workSpaceSize >= workspace_req)
                            {
                                auto bwd_wrw = bwd_wrw_info[0];

                                // bwd stride 2
                                if(std::get<0>(bwd_wrw) == "SubSample")
                                {
                                    auto bwd_wrw_sub = bwd_wrw_info[0];
                                    // subsampling
                                    float time_sub = 0;
                                    time_sub       = SubSampleGPU(
                                        handle, bwd_wrw_sub, network_config, x, workSpace);
                                    time_direct += time_sub;

                                    // second kernel: wrw  kernel
                                    auto bwd_wrw_main = bwd_wrw_info[1];

                                    if((std::get<0>(bwd_wrw_main) == "gcnAsmConv1x1WrW"))
                                    {
                                        auto kernel = handle.AddKernel(
                                            "miopenConvolutionBwdWeightsAlgoDirect_Main",
                                            network_config,
                                            std::get<1>(bwd_wrw_main), // _kernel_file
                                            std::get<0>(bwd_wrw_main), // _kernel_name
                                            std::get<4>(bwd_wrw_main), // _l_wk
                                            std::get<3>(bwd_wrw_main), // _g_wk
                                            std::get<2>(bwd_wrw_main),
                                            1); // _comp_options

                                        int unused       = 0;
                                        int* return_addr = nullptr;
                                        int N, C, H, W, K, n_groups;
                                        construct_params.getCompiledInParameters(
                                            &N, &C, &H, &W, &K, &n_groups);
                                        kernel(N,
                                               C,
                                               H,
                                               W,
                                               K,
                                               n_groups,
                                               unused,
                                               unused,
                                               workSpace,
                                               tmp_dw.get(),
                                               dy,
                                               return_addr);
                                    }
                                    else
                                    {
                                        float padding_val = 0;

                                        handle.AddKernel(
                                            "miopenConvolutionBwdWeightsAlgoDirect_Main",
                                            network_config,
                                            std::get<1>(bwd_wrw_main),
                                            std::get<0>(bwd_wrw_main),
                                            std::get<4>(bwd_wrw_main),
                                            std::get<3>(bwd_wrw_main),
                                            std::get<2>(bwd_wrw_main),
                                            1)(dy, workSpace, tmp_dw.get(), as_float(padding_val));
                                    }
                                    time_direct += handle.GetKernelTime();
                                }
                                else
                                {
                                    auto bwd_wrw_main = bwd_wrw_info[0];

                                    float padding_val = 0;

                                    handle.AddKernel("miopenConvolutionBwdWeightsAlgoDirect_Main",
                                                     network_config,
                                                     std::get<1>(bwd_wrw_main),
                                                     std::get<0>(bwd_wrw_main),
                                                     std::get<4>(bwd_wrw_main),
                                                     std::get<3>(bwd_wrw_main),
                                                     std::get<2>(bwd_wrw_main))(
                                        dy, x, workSpace, as_float(padding_val));

                                    time_direct += handle.GetKernelTime();

                                    // second kernel: reduction  kernel
                                    auto bwd_wrw_red = bwd_wrw_info[1];

                                    handle.AddKernel("miopenConvolutionBwdWeightsAlgoDirect_Main",
                                                     network_config,
                                                     std::get<1>(bwd_wrw_red),
                                                     std::get<0>(bwd_wrw_red),
                                                     std::get<4>(bwd_wrw_red),
                                                     std::get<3>(bwd_wrw_red),
                                                     std::get<2>(bwd_wrw_red),
                                                     1)(workSpace, tmp_dw.get());

                                    time_direct += handle.GetKernelTime();
                                }
                                perf_db.push_back(PerfField{"miopenConvolutionBwdWeightsAlgoDirect",
                                                            time_direct,
                                                            workspace_req});
                            }
                        }
                    });
                }
            }
        }
    }

    if(perf_db.empty())
        MIOPEN_THROW("Bwd Weights Convolution cannot be executed due to incorrect params");

    // sort the perf_db
    std::sort(begin(perf_db), end(perf_db));

    // update perfResults
    *returnedAlgoCount = std::min(requestAlgoCount, static_cast<int>(perf_db.size()));

    for(int i = 0; i < *returnedAlgoCount; i++)
    {
        perfResults[i].bwd_weights_algo =
            static_cast<miopenConvBwdWeightsAlgorithm_t>(BwdWeightsAlgoResolver(perf_db[i].name));
        perfResults[i].time   = perf_db[i].time;
        perfResults[i].memory = perf_db[i].workspace;
    }
}

// BackwardWeightsAlgorithm()
void ConvolutionDescriptor::ConvolutionBackwardWeights(Handle& handle,
                                                       const void* alpha,
                                                       const TensorDescriptor& dyDesc,
                                                       ConstData_t dy,
                                                       const TensorDescriptor& xDesc,
                                                       ConstData_t x,
                                                       miopenConvBwdWeightsAlgorithm_t algo,
                                                       const void* beta,
                                                       const TensorDescriptor& dwDesc,
                                                       Data_t dw,
                                                       Data_t workSpace,
                                                       size_t workSpaceSize) const
{

    if(x == nullptr || dw == nullptr || dy == nullptr)
    {
        MIOPEN_THROW(miopenStatusBadParm);
    }
    if(dyDesc.GetSize() != dwDesc.GetSize() || dyDesc.GetSize() != xDesc.GetSize())
    {
        MIOPEN_THROW(miopenStatusBadParm);
    }
    if(dyDesc.GetType() != dwDesc.GetType() || dyDesc.GetType() != xDesc.GetType())
    {
        MIOPEN_THROW(miopenStatusBadParm);
    }
    if(dyDesc.GetLengths()[0] != xDesc.GetLengths()[0])
    {
        MIOPEN_THROW(miopenStatusBadParm);
    }
    if(dyDesc.GetSize() < 3)
    {
        MIOPEN_THROW(miopenStatusBadParm);
    }
    if(!float_equal(*(static_cast<const float*>(alpha)), 1.0) ||
       !float_equal(*(static_cast<const float*>(beta)), 0))
    {
        MIOPEN_THROW("Only alpha=1 and beta=0 is supported");
    }

    if(miopen::CheckNumericsEnabled())
    {
        miopen::checkNumericsInput(handle, dyDesc, dy);
        miopen::checkNumericsInput(handle, xDesc, x);
        if(!float_equal(*(static_cast<const float*>(beta)), 0))
        {
            miopen::checkNumericsInput(handle, dwDesc, dw);
        }
    }

    int in_n, in_c, in_h, in_w;
    std::tie(in_n, in_c, in_h, in_w) = tien<4>(xDesc.GetLengths());

    int wei_n, wei_h, wei_w;

    int out_h, out_w;
    std::tie(std::ignore, std::ignore, out_h, out_w) = tien<4>(dyDesc.GetLengths());

    if(mode == miopenConvolution)
    {
        std::tie(wei_n, std::ignore, wei_h, wei_w) = tien<4>(dwDesc.GetLengths());

        switch(algo)
        {
        case miopenConvolutionBwdWeightsAlgoGEMM:
        {
            // Zeroing out the output buffer
            float zero = 0.0f;
            SetTensor(handle, dwDesc, dw, &zero);

            std::string network_config;

            if((wei_h != 1 || wei_w != 1 || v != 1 || u != 1) &&
               (workSpace == nullptr ||
                workSpaceSize < BackwardWeightsGetWorkSpaceSizeGEMM(handle, dyDesc, dwDesc)))
            {
                MIOPEN_THROW("Workspace is required");
            }
#if MIOPEN_USE_MIOPENGEMM
            CreateGemmGeometryConvBwdWeights(dyDesc, xDesc, dwDesc, false, network_config);
            GemmGeometry gg =
                GetGemmGeometry("miopenConvolutionBwdWeightsAlgoGEMM", network_config);

            handle.ResetKernelTime();
            float time_0 = 0;
            float t1     = 0;
            for(int i = 0; i < in_n; i++)
            {
                int out_offset = i * wei_n * out_h * out_w;
                if(wei_h != 1 || wei_w != 1 || v != 1 || u != 1)
                {
                    size_t in_offset = i * in_c * in_h * in_w;
                    Im2ColGPU(handle,
                              xDesc.GetElementSize(),
                              x,
                              in_offset,
                              in_c,
                              in_h,
                              in_w,
                              wei_h,
                              wei_w,
                              out_h,
                              out_w,
                              pad_h,
                              pad_w,
                              u,
                              v,
                              dilation_h,
                              dilation_w,
                              workSpace);
                    if(handle.IsProfilingEnabled())
                        t1 = handle.GetKernelTime();

                    gg.RunGemm(handle, workSpace, dy, dw, 0, out_offset, 0);

                    // Update times for both the kernels
                    if(handle.IsProfilingEnabled())
                    {
                        if(i == in_n - 1)
                            handle.AccumKernelTime(t1 + time_0);
                        else
                            handle.AccumKernelTime(t1);
                        time_0 += handle.GetKernelTime();
                    }
                }
                else if(wei_h == 1 && wei_w == 1 && v == 1 && u == 1)
                {
                    int in_offset = i * in_c * in_h * in_w;
                    gg.RunGemm(handle, x, dy, dw, in_offset, out_offset, 0);

                    if(handle.IsProfilingEnabled())
                    {
                        if(i == in_n - 1)
                            handle.AccumKernelTime(time_0);
                        time_0 += handle.GetKernelTime();
                    }
                }
            }
#else
            MIOPEN_THROW("GEMM is not supported");
#endif
        }
#if MIOPEN_USE_MIOPENGEMM
        break;
#endif

        case miopenConvolutionBwdWeightsAlgoDirect:
        {
            if(wei_w >= wei_h)
            {
                mlo_construct_BwdWrW2D construct_params(0); // backward with regards to weights
                construct_params.setStream(&handle);
                construct_params.setOutputDescFromMLDesc(dyDesc);
                construct_params.setInputDescFromMLDesc(xDesc);
                construct_params.setWeightDescFromMLDesc(dwDesc);
                construct_params.setConvDescr(pad_h, pad_w, u, v, dilation_h, dilation_w);

                visit_float(dyDesc.GetType(), [&](auto as_float) {

                    std::string network_config;
                    construct_params.mloBuildConf_Key(network_config);

                    auto&& kernels = handle.GetKernels("miopenConvolutionBwdWeightsAlgoDirect_Main",
                                                       network_config);
                    const auto num_kernels = kernels.size();
                    auto p_kernel          = std::begin(kernels);
                    auto kernel            = *p_kernel;

                    handle.ResetKernelTime();

                    if((kernel.GetName() == "gcnAsmConv3x3WrW") ||
                       (kernel.GetName() == "gcnAsmConv1x1WrW"))
                    {
                        int unused       = 0;
                        int* return_addr = nullptr;
                        int N, C, H, W, K, n_groups;
                        construct_params.getCompiledInParameters(&N, &C, &H, &W, &K, &n_groups);
                        kernel(N, C, H, W, K, n_groups, unused, unused, x, dw, dy, return_addr);
                    }
                    else if(num_kernels == 1)
                    {
                        float padding_val = 0;
                        kernel(dy, x, dw, as_float(padding_val));
                    }
                    else
                    {
                        // this pointer needed here as a workaround in gcc 5
                        assert(workSpaceSize >= this->BackwardWeightsGetWorkSpaceSizeDirect(
                                                    handle, dyDesc, xDesc, dwDesc));
                        if(workSpace == nullptr)
                        {
                            MIOPEN_THROW("Workspace is required");
                        }

                        if(kernel.GetName() == "SubSample")
                        {
                            // subsampling kernel
                            kernel(x, workSpace);
                            float time0 = handle.GetKernelTime();

                            // wrw  kernel
                            auto kernel2 = *(p_kernel + 1);
                            if(kernel2.GetName() == "gcnAsmConv1x1WrW")
                            {
                                int unused       = 0;
                                int* return_addr = nullptr;
                                int N, C, H, W, K, n_groups;
                                // H/W are image size after downsampling, parsed from img_h/img_w in
                                // conv_asm_dir_BwdWrW1x1.cpp
                                construct_params.getCompiledInParameters(
                                    &N, &C, &H, &W, &K, &n_groups);
                                kernel2(N,
                                        C,
                                        H,
                                        W,
                                        K,
                                        n_groups,
                                        unused,
                                        unused,
                                        workSpace,
                                        dw,
                                        dy,
                                        return_addr);
                            }
                            else
                            {
                                float padding_val = 0;
                                kernel2(dy, workSpace, dw, as_float(padding_val));
                            }

                            handle.AccumKernelTime(time0);
                        }
                        else
                        {
                            float padding_val = 0;
                            kernel(dy, x, workSpace, as_float(padding_val));

                            float time0 = handle.GetKernelTime();
                            // second kernel has
                            auto kernel2 = *(p_kernel + 1);
                            // reduction  kernel
                            kernel2(workSpace, dw);

                            handle.AccumKernelTime(time0);
                        }
                    }
                });
            }
        }
        break;
        };
    }
    else if(mode == miopenTranspose)
    {
        std::tie(std::ignore, wei_n, wei_h, wei_w) = tien<4>(dwDesc.GetLengths());

        std::string network_config;

        if((wei_h != 1 || wei_w != 1 || v != 1 || u != 1) &&
           (workSpace == nullptr ||
            workSpaceSize < BackwardWeightsGetWorkSpaceSizeGEMM(handle, xDesc, dwDesc)))
        {
            MIOPEN_THROW("Workspace is required");
        }
#if MIOPEN_USE_MIOPENGEMM
        CreateGemmGeometryConvBwdWeights(xDesc, dyDesc, dwDesc, false, network_config);
        GemmGeometry gg = GetGemmGeometry("miopenConvolutionBwdWeightsAlgoGEMM", network_config);

        handle.ResetKernelTime();
        float time_0 = 0;
        float t1     = 0;
        for(int i = 0; i < in_n; i++)
        {
            int in_offset = i * in_c * in_h * in_w;
            if(wei_h != 1 || wei_w != 1 || v != 1 || u != 1)
            {
                size_t out_offset = i * wei_n * out_h * out_w;
                Im2ColGPU(handle,
                          dyDesc.GetElementSize(),
                          dy,
                          out_offset,
                          wei_n,
                          out_h,
                          out_w,
                          wei_h,
                          wei_w,
                          in_h,
                          in_w,
                          pad_h,
                          pad_w,
                          u,
                          v,
                          dilation_h,
                          dilation_w,
                          workSpace);

                if(handle.IsProfilingEnabled())
                    t1 = handle.GetKernelTime();

                gg.RunGemm(handle, workSpace, x, dw, 0, in_offset, 0);

                // Update times for both the kernels
                if(handle.IsProfilingEnabled())
                {
                    if(i == in_n - 1)
                        handle.AccumKernelTime(t1 + time_0);
                    else
                        handle.AccumKernelTime(t1);
                    time_0 += handle.GetKernelTime();
                }
            }
            else if(wei_h == 1 && wei_w == 1 && v == 1 && u == 1)
            {
                int out_offset = i * wei_n * out_h * out_w;
                gg.RunGemm(handle, dy, x, dw, out_offset, in_offset, 0);

                if(handle.IsProfilingEnabled())
                {
                    if(i == in_n - 1)
                        handle.AccumKernelTime(time_0);
                    time_0 += handle.GetKernelTime();
                }
            }
        }
#else
        MIOPEN_THROW("GEMM is not supported");
#endif
    }

    if(miopen::CheckNumericsEnabled())
    {
        miopen::checkNumericsOutput(handle, dwDesc, dw);
    }
}

void ConvolutionBackwardBias(Handle& handle,
                             const void* alpha,
                             const TensorDescriptor& dyDesc,
                             ConstData_t dy,
                             const void* beta,
                             const TensorDescriptor& dbDesc,
                             Data_t db)
{
    if(dy == nullptr || db == nullptr)
    {
        MIOPEN_THROW(miopenStatusBadParm);
    }
    if(dyDesc.GetLengths()[1] != dbDesc.GetLengths()[1])
    {
        MIOPEN_THROW(miopenStatusBadParm);
    }
    if(!float_equal(*(static_cast<const float*>(alpha)), 1.0) ||
       !float_equal(*(static_cast<const float*>(beta)), 0))
    {
        MIOPEN_THROW("Only alpha=1 and beta=0 is supported");
    }
    if(miopen::CheckNumericsEnabled())
    {
        miopen::checkNumericsInput(handle, dyDesc, dy);
    }

    int out_n, out_c, out_h, out_w, stride_n, stride_c, stride_h, stride_w;
    std::tie(out_n, out_c, out_h, out_w)             = tien<4>(dyDesc.GetLengths());
    std::tie(stride_n, stride_c, stride_h, stride_w) = tien<4>(dyDesc.GetStrides());
    std::string program_name = "MIOpenConvBwdBias.cl";
    std::string kernel_name  = "MIOpenConvBwdB";

    std::string params;
    size_t lcl_grp_size0 = 256;
    size_t lcl_grp_size1 = 1;
    size_t local_mem_sz  = 256;

    size_t map_size         = out_w * out_h;
    size_t read_unit        = 4;
    size_t map_size_aligned = (map_size + (read_unit - 1)) / read_unit;
    size_t off_pix          = map_size - (map_size / read_unit) * read_unit;

    params = " -DMLO_CONVBWD_GROUP_SZ0=" + std::to_string(lcl_grp_size0);
    params += " -DMLO_CONVBWD_GROUP_SZ1=" + std::to_string(lcl_grp_size1);
    params += " -DMLO_CONVBWDB_LCL_MEMSZ=" + std::to_string(local_mem_sz);
    params += " -DMLO_CONVBWDB_UNITSIZE=" + std::to_string(read_unit);
    params += " -DMLO_OUT_WIDTH=" + std::to_string(out_w);
    params += " -DMLO_OUT_HEIGHT=" + std::to_string(out_h);
    params += " -DMLO_OUT_BATCH_SZ=" + std::to_string(out_n);
    params += " -DMLO_OUT_CHANNEL_STRIDE=" + std::to_string(stride_c);
    params += " -DMLO_OUT_BATCH_STRIDE=" + std::to_string(stride_n);
    params += " -DMLO_WK_SIZE=" + std::to_string(map_size_aligned);
    params += " -DMLO_N_PIX_OFF=" + std::to_string(off_pix);
    if(dyDesc.GetType() == miopenFloat)
    {
        params += " -DMIOPEN_USE_FP16=0 ";
        params += " -DMIOPEN_USE_FP32=1 ";
    }
    else if(dyDesc.GetType() == miopenHalf)
    {
        params += " -DMIOPEN_USE_FP16=1 ";
        params += " -DMIOPEN_USE_FP32=0 ";
    }

    const std::vector<size_t> vld = {lcl_grp_size0, size_t{1}, size_t{1}};
    const std::vector<size_t> vgd = {lcl_grp_size0, static_cast<size_t>(out_c), size_t{1}};

    handle.AddKernel("miopenConvolutionBwdBias", "", program_name, kernel_name, vld, vgd, params)(
        dy, db);

    if(miopen::CheckNumericsEnabled())
    {
        miopen::checkNumericsOutput(handle, dbDesc, db);
    }
}

} // namespace miopen<|MERGE_RESOLUTION|>--- conflicted
+++ resolved
@@ -350,7 +350,6 @@
         {
             float time_gemm = 0;
 
-<<<<<<< HEAD
             if(wei_h == 1 && wei_w == 1 && ((u == 1 && v == 1) || (u == 2 && v == 2)) &&
                dilation_w == 1 && dilation_h == 1)
             {
@@ -359,54 +358,28 @@
                 {
                     GemmGeometry gg =
                         CreateGemmGeometryConvFwdCNHW(xDesc, wDesc, yDesc, false, network_config);
-=======
-                transpose_NCHW2CNHW(
-                    handle, in_n, in_c, in_h, in_w, out_h, out_w, x, workSpace, 0, 0, v, u);
-                time_gemm = handle.GetKernelTime();
->>>>>>> 8b15553f
-
-                    if(u == 2 && v == 2)
-                    {
-                        transpose_NCHW2CNHW(
-                            handle, in_n, in_c, in_h, in_w, out_h, out_w, x, workSpace, 0, 0, v, u);
-                    }
-                    else
-                    {
-                        transpose_NCHW2CNHW_opt(handle, in_n, in_c, in_h, in_w, x, workSpace, 0, 0);
-                    }
+
+                    transpose_NCHW2CNHW(
+                        handle, in_n, in_c, in_h, in_w, out_h, out_w, x, workSpace, 0, 0, v, u);
                     time_gemm = handle.GetKernelTime();
 
-<<<<<<< HEAD
                     gg.FindSolution(0.03, handle, workSpace, w, tmp_y.get(), false);
                     gg.RunGemm(handle, workSpace, w, workSpace, 0, 0, xDesc.GetElementSize());
                     time_gemm += handle.GetKernelTime();
 
-                    transpose_CNHW2NCHW_opt(handle,
-                                            in_n,
-                                            wei_n,
-                                            out_h,
-                                            out_w,
-                                            workSpace,
-                                            tmp_y.get(),
-                                            xDesc.GetElementSize(),
-                                            0);
-=======
-                transpose_CNHW2NCHW(handle,
-                                    in_n,
-                                    wei_n,
-                                    out_h,
-                                    out_w,
-                                    out_h,
-                                    out_w,
-                                    workSpace,
-                                    tmp_y.get(),
-                                    xDesc.GetElementSize(),
-                                    0,
-                                    1,
-                                    1);
-                time_gemm += handle.GetKernelTime();
->>>>>>> 8b15553f
-
+                    transpose_CNHW2NCHW(handle,
+                                        in_n,
+                                        wei_n,
+                                        out_h,
+                                        out_w,
+                                        out_h,
+                                        out_w,
+                                        workSpace,
+                                        tmp_y.get(),
+                                        xDesc.GetElementSize(),
+                                        0,
+                                        1,
+                                        1);
                     time_gemm += handle.GetKernelTime();
 
                     perf_db.push_back(
@@ -1204,26 +1177,53 @@
         std::tie(wei_n, std::ignore, wei_h, wei_w) = tien<4>(wDesc.GetLengths());
 
 #if MIOPEN_USE_MIOPENGEMM
-<<<<<<< HEAD
         if(dyDesc.GetType() == miopenFloat)
         {
-            size_t workspace_req = BackwardDataGetWorkSpaceSizeGEMM(handle, wDesc, dyDesc);
-            float time_gemm      = 0;
-            GemmGeometry gg =
-                CreateGemmGeometryConvBwdData(dyDesc, wDesc, dxDesc, true, network_config);
+
+            float time_gemm = 0;
 
             // 1x1 does not require col2im or workspace
-            if(wei_h == 1 && wei_w == 1 && v == 1 && u == 1)
-            {
-                gg.FindSolution(.003, handle, w, dy, tmp_dx.get(), false);
-                gg.RunGemm(handle, w, dy, tmp_dx.get(), 0, 0, 0);
-
-                time_gemm = in_n * handle.GetKernelTime();
-                perf_db.push_back(PerfField{"miopenConvolutionBwdDataAlgoGEMM", time_gemm, 0});
+            if(wei_h == 1 && wei_w == 1 && ((u == 1 && v == 1) || (u == 2 && v == 2)) &&
+               dilation_w == 1 && dilation_h == 1 && workSpace != nullptr &&
+               workSpaceSize >= BackwardDataGetWorkSpaceSizeGEMMTranspose(dyDesc, dxDesc))
+            {
+                GemmGeometry gg =
+                    CreateGemmGeometryConvBwdDataCNHW(dyDesc, wDesc, dxDesc, true, network_config);
+
+                transpose_NCHW2CNHW(
+                    handle, in_n, wei_n, out_h, out_w, out_h, out_w, dy, workSpace, 0, 0, 1, 1);
+                time_gemm = handle.GetKernelTime();
+
+                gg.FindSolution(0.03, handle, w, dy, tmp_dx.get(), false);
+                gg.RunGemm(handle, w, workSpace, workSpace, 0, 0, dyDesc.GetElementSize());
+                time_gemm += handle.GetKernelTime();
+
+                transpose_CNHW2NCHW(handle,
+                                    in_n,
+                                    in_c,
+                                    out_h,
+                                    out_w,
+                                    in_h,
+                                    in_w,
+                                    workSpace,
+                                    tmp_dx.get(),
+                                    dyDesc.GetElementSize(),
+                                    0,
+                                    u,
+                                    v);
+                time_gemm += handle.GetKernelTime();
+                perf_db.push_back(
+                    PerfField{"miopenConvolutionBwdDataAlgoGEMM",
+                              time_gemm,
+                              BackwardDataGetWorkSpaceSizeGEMMTranspose(dyDesc, dxDesc)});
             }
             // if not 1x1
-            else if(workSpace != nullptr && workSpaceSize >= workspace_req)
-            {
+            else if(workSpace != nullptr &&
+                    workSpaceSize >= BackwardDataGetWorkSpaceSizeGEMM(handle, wDesc, dyDesc))
+            {
+                GemmGeometry gg =
+                    CreateGemmGeometryConvBwdData(dyDesc, wDesc, dxDesc, true, network_config);
+
                 float time_col2im = 0;
                 size_t in_offset  = 0;
 
@@ -1252,83 +1252,10 @@
                 time_gemm += in_n * time_col2im;
 
                 perf_db.push_back(
-                    PerfField{"miopenConvolutionBwdDataAlgoGEMM", time_gemm, workspace_req});
-            }
-=======
-        float time_gemm = 0;
-
-        // 1x1 does not require col2im or workspace
-        if(wei_h == 1 && wei_w == 1 && ((u == 1 && v == 1) || (u == 2 && v == 2)) &&
-           dilation_w == 1 && dilation_h == 1 && workSpace != nullptr &&
-           workSpaceSize >= BackwardDataGetWorkSpaceSizeGEMMTranspose(dyDesc, dxDesc))
-        {
-            GemmGeometry gg =
-                CreateGemmGeometryConvBwdDataCNHW(dyDesc, wDesc, dxDesc, true, network_config);
-
-            transpose_NCHW2CNHW(
-                handle, in_n, wei_n, out_h, out_w, out_h, out_w, dy, workSpace, 0, 0, 1, 1);
-            time_gemm = handle.GetKernelTime();
-
-            gg.FindSolution(.003, handle, w, dy, tmp_dx.get(), false);
-            gg.RunGemm(handle, w, workSpace, workSpace, 0, 0, dyDesc.GetElementSize());
-            time_gemm += handle.GetKernelTime();
-
-            transpose_CNHW2NCHW(handle,
-                                in_n,
-                                in_c,
-                                out_h,
-                                out_w,
-                                in_h,
-                                in_w,
-                                workSpace,
-                                tmp_dx.get(),
-                                dyDesc.GetElementSize(),
-                                0,
-                                u,
-                                v);
-            time_gemm += handle.GetKernelTime();
-            perf_db.push_back(PerfField{"miopenConvolutionBwdDataAlgoGEMM",
-                                        time_gemm,
-                                        BackwardDataGetWorkSpaceSizeGEMMTranspose(dyDesc, dxDesc)});
-        }
-        // if not 1x1
-        else if(workSpace != nullptr &&
-                workSpaceSize >= BackwardDataGetWorkSpaceSizeGEMM(handle, wDesc, dyDesc))
-        {
-            GemmGeometry gg =
-                CreateGemmGeometryConvBwdData(dyDesc, wDesc, dxDesc, true, network_config);
-
-            float time_col2im = 0;
-            size_t in_offset  = 0;
-
-            gg.FindSolution(.003, handle, w, dy, workSpace, false);
-            gg.RunGemm(handle, w, dy, workSpace, 0, 0, 0);
-
-            time_gemm   = in_n * handle.GetKernelTime();
-            time_col2im = Col2ImGPU(handle,
-                                    workSpace,
-                                    out_h,
-                                    out_w,
-                                    wei_h,
-                                    wei_w,
-                                    pad_h,
-                                    pad_w,
-                                    u,
-                                    v,
-                                    dilation_h,
-                                    dilation_w,
-                                    in_c,
-                                    in_h,
-                                    in_w,
-                                    tmp_dx.get(),
-                                    in_offset);
-
-            time_gemm += in_n * time_col2im;
-
-            perf_db.push_back(PerfField{"miopenConvolutionBwdDataAlgoGEMM",
-                                        time_gemm,
-                                        BackwardDataGetWorkSpaceSizeGEMM(handle, wDesc, dyDesc)});
->>>>>>> 8b15553f
+                    PerfField{"miopenConvolutionBwdDataAlgoGEMM",
+                              time_gemm,
+                              BackwardDataGetWorkSpaceSizeGEMM(handle, wDesc, dyDesc)});
+            }
         }
 #else
         (void)workSpace;     // Suppress warning
