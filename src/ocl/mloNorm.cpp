/*******************************************************************************
 *
 * MIT License
 *
 * Copyright (c) 2017 Advanced Micro Devices, Inc.
 *
 * Permission is hereby granted, free of charge, to any person obtaining a copy
 * of this software and associated documentation files (the "Software"), to deal
 * in the Software without restriction, including without limitation the rights
 * to use, copy, modify, merge, publish, distribute, sublicense, and/or sell
 * copies of the Software, and to permit persons to whom the Software is
 * furnished to do so, subject to the following conditions:
 *
 * The above copyright notice and this permission notice shall be included in all
 * copies or substantial portions of the Software.
 *
 * THE SOFTWARE IS PROVIDED "AS IS", WITHOUT WARRANTY OF ANY KIND, EXPRESS OR
 * IMPLIED, INCLUDING BUT NOT LIMITED TO THE WARRANTIES OF MERCHANTABILITY,
 * FITNESS FOR A PARTICULAR PURPOSE AND NONINFRINGEMENT. IN NO EVENT SHALL THE
 * AUTHORS OR COPYRIGHT HOLDERS BE LIABLE FOR ANY CLAIM, DAMAGES OR OTHER
 * LIABILITY, WHETHER IN AN ACTION OF CONTRACT, TORT OR OTHERWISE, ARISING FROM,
 * OUT OF OR IN CONNECTION WITH THE SOFTWARE OR THE USE OR OTHER DEALINGS IN THE
 * SOFTWARE.
 *
 *******************************************************************************/
/**********************************************************************
Copyright (c)2016 Advanced Micro Devices, Inc. All rights reserved.

Redistribution and use in source and binary forms, with or without modification, are permitted
provided that the following conditions are met:

?	Redistributions of source code must retain the above copyright notice, this list of
conditions and the following disclaimer.
?	Redistributions in binary form must reproduce the above copyright notice, this list of
conditions and the following disclaimer in the documentation and/or
 other materials provided with the distribution.

THIS SOFTWARE IS PROVIDED BY THE COPYRIGHT HOLDERS AND CONTRIBUTORS "AS IS" AND ANY EXPRESS OR
IMPLIED WARRANTIES, INCLUDING, BUT NOT LIMITED TO, THE IMPLIED
 WARRANTIES OF MERCHANTABILITY AND FITNESS FOR A PARTICULAR PURPOSE ARE DISCLAIMED. IN NO EVENT
SHALL THE COPYRIGHT HOLDER OR CONTRIBUTORS BE LIABLE FOR ANY
 DIRECT, INDIRECT, INCIDENTAL, SPECIAL, EXEMPLARY, OR CONSEQUENTIAL DAMAGES (INCLUDING, BUT NOT
LIMITED TO, PROCUREMENT OF SUBSTITUTE GOODS OR SERVICES; LOSS
 OF USE, DATA, OR PROFITS; OR BUSINESS INTERRUPTION) HOWEVER CAUSED AND ON ANY THEORY OF LIABILITY,
WHETHER IN CONTRACT, STRICT LIABILITY, OR TORT (INCLUDING
 NEGLIGENCE OR OTHERWISE) ARISING IN ANY WAY OUT OF THE USE OF THIS SOFTWARE, EVEN IF ADVISED OF THE
POSSIBILITY OF SUCH DAMAGE.
********************************************************************/
// to share code with between CPU and GPU

#define MIOPEN
#include <miopen/mlo_internal.hpp>
#include <miopen/mlo_utils.hpp>

// KNOWN ISSUES:
// backward propogagation has a bug in cross map normalization when numper of maps less than
// normalization region

int mlo_construct_norm::mloConstruct()
{
    int ret = 0;
    if(_search_params.forward == 1)
    {
        ret = mloConstructFwd();
    }
    else
    {
        ret = mloConstructBwd();
    }
    return (ret);
}

int mlo_construct_norm::mloConstructFwd()
{
    int ret = 0;

    size_t localMemSize    = _search_params.GetStream().GetLocalMemorySize();
    size_t maxComputeUnits = _search_params.GetStream().GetMaxComputeUnits();

    _hw_wave_sz       = 64;
    _dev_local_mem_sz = localMemSize; // in bytes

    int pre_pad = (_norm_area - 1) / 2;
    int pad     = _norm_area - pre_pad - 1;

    int top_df_stride         = 1;
    int top_df_channel_stride = 1;
    int top_df_batch_stride   = 1;

    int bot_df_stride         = 1;
    int bot_df_channel_stride = 1;
    int bot_df_batch_stride   = 1;

    _grp_tile0     = (_search_params.out_width <= 16) ? 8 : 16;
    _grp_tile1     = 8;
    _out_pix_tile0 = 1;
    _out_pix_tile1 = 1;

    if(_norm_region == MLO_LRN_ACROSS_CHANNELS)
    {
        _grp_tile0 = (_search_params.out_width <= 8) ? 8 : 16;
        _grp_tile1 = (_search_params.out_height <= 8) ? 8 : 16;
    }
    else
    {

        _out_pix_tile0 = (_search_params.out_width <= 8) ? 1 : 2;
        _out_pix_tile1 = (_search_params.out_height <= 8) ? 1 : 2;
    }

    auto ocl_group_lg2sz0 =
        static_cast<int>(ceil(log(static_cast<double>(_out_pix_tile0) / log(2.))));
    auto ocl_group_lg2sz1 =
        static_cast<int>(ceil(log(static_cast<double>(_out_pix_tile1) / log(2.))));

    int read_unit = 4;
    int N4S       = 1;
    int MAP_SZ4   = (_search_params.in_width * _search_params.in_height + N4S * read_unit - 1) /
                  (N4S * read_unit);

#if 1
    _kernel_file = "MIOpenLRNFwd.cl";
    _kernel_name = (_norm_region == MLO_LRN_ACROSS_CHANNELS) ? "MIOpenLRNAcrossChannels4"
                                                             : "MIOpenLRNWithinChannel_PS";
    if(_norm_region == MLO_LRN_ACROSS_CHANNELS)
    {
        _grp_tile0  = 8 * 8;
        _grp_tile1  = 1;
        int n_waves = (_search_params.batch_sz * MAP_SZ4 + _hw_wave_sz - 1) / _hw_wave_sz;
        if(n_waves <= maxComputeUnits * 8)
        {
            read_unit = 2;
            MAP_SZ4   = (_search_params.in_width * _search_params.in_height + N4S * read_unit - 1) /
                      (N4S * read_unit);
        }
    }
#else
    _kernel_file = "MIOpenLRN.cl";
    _kernel_name = (_norm_region == MLO_LRN_ACROSS_CHANNELS) ? "MIOpenLRNAcrossChannels1"
                                                             : "MIOpenLRNWithinChannel";
#endif

    int scale_stride         = _search_params.out_stride;
    int scale_channel_stride = _search_params.out_channel_stride;
    int scale_batch_stride   = _search_params.out_batch_stride;
    int scale                = (doBackward()) ? 1 : 0;

    auto g_wk_width =
        static_cast<int>((_search_params.out_width + _grp_tile0 * _out_pix_tile0 - 1) /
                         (_grp_tile0 * _out_pix_tile0));
    auto g_wk_height =
        static_cast<int>((_search_params.out_height + _grp_tile1 * _out_pix_tile1 - 1) /
                         (_grp_tile1 * _out_pix_tile1));
    int OUT_VERT_ALIGNED =
        (g_wk_height * (_grp_tile1 * _out_pix_tile1) == _search_params.out_height) ? 1 : 0;
    int OUT_HORIZ_ALIGNED =
        (g_wk_width * (_grp_tile0 * _out_pix_tile0) == _search_params.out_width) ? 1 : 0;
    // currently always 1
    int DIVBY4 =
        (MAP_SZ4 * read_unit == _search_params.in_width * _search_params.in_height) ? 1 : 0;
    int C1x1_PIXLEFT = (DIVBY4 == 1) ? 0 : _search_params.in_width * _search_params.in_height -
                                               (MAP_SZ4 - 1) * read_unit;

    std::string READ_TYPE =
        (read_unit == 1) ? "_FLOAT" : "_FLOAT" + std::to_string(static_cast<long long>(read_unit));

    _comp_options =
        std::string(" -DMLO_LRN_KERNEL_SZ=") + std::to_string(static_cast<long long>(_norm_area)) +
        std::string(" -DMLO_LRN_PAD=") + std::to_string(static_cast<long long>(pad)) +
        std::string(" -DMLO_LRN_KERNEL_SZ1=") + std::to_string(static_cast<long long>(_norm_area)) +
        std::string(" -DMLO_LRN_PAD1=") + std::to_string(static_cast<long long>(pad)) +
        std::string(" -DMLO_LRN_KERNEL_SZ0=") + std::to_string(static_cast<long long>(_norm_area)) +
        std::string(" -DMLO_LRN_PAD0=") + std::to_string(static_cast<long long>(pad)) +
<<<<<<< HEAD
        std::string(" -DMLO_LRN_N_OUTPUTS=") +
        std::to_string(static_cast<long long>(_search_params.n_outputs)) +
        std::string(" -DMLO_LRN_N_CHANNELS=") +
        std::to_string(static_cast<long long>(_search_params.n_inputs)) +
=======
        std::string(" -DMLO_LRN_N_OUTPUTS=") + std::to_string(static_cast<long long>(_n_outputs)) +
        std::string(" -DMLO_LRN_N_INPUTS=") + std::to_string(static_cast<long long>(_n_inputs)) +
>>>>>>> ac311009
        std::string(" -DMLO_LRN_N_HORIZ_OUT_PIX=") +
        std::to_string(static_cast<long long>(_out_pix_tile0)) +
        std::string(" -DMLO_LRN_N_VERT_OUT_PIX=") +
        std::to_string(static_cast<long long>(_out_pix_tile1)) +
        std::string(" -DMLO_LRN_GROUP_SZ0=") + std::to_string(static_cast<long long>(_grp_tile0)) +
        std::string(" -DMLO_LRN_GROUP_SZ1=") + std::to_string(static_cast<long long>(_grp_tile1)) +
        std::string(" -DMLO_LRN_GROUP_LG2SZ0=") +
        std::to_string(static_cast<long long>(ocl_group_lg2sz0)) +
        std::string(" -DMLO_LRN_GROUP_LG2SZ1=") +
        std::to_string(static_cast<long long>(ocl_group_lg2sz1)) +
        std::string(" -DMLO_LRN_BOT_BATCH_STRIDE=") +
        std::to_string(static_cast<long long>(_search_params.in_batch_stride)) +
        std::string(" -DMLO_LRN_BOT_CHANNEL_STRIDE=") +
        std::to_string(static_cast<long long>(_search_params.in_channel_stride)) +
        std::string(" -DMLO_LRN_BOT_STRIDE=") +
        std::to_string(static_cast<long long>(_search_params.in_stride)) +
        std::string(" -DMLO_LRN_TOP_BATCH_STRIDE=") +
        std::to_string(static_cast<long long>(_search_params.out_batch_stride)) +
        std::string(" -DMLO_LRN_TOP_CHANNEL_STRIDE=") +
        std::to_string(static_cast<long long>(_search_params.out_channel_stride)) +
        std::string(" -DMLO_LRN_TOP_STRIDE=") +
        std::to_string(static_cast<long long>(_search_params.out_stride)) +
        std::string(" -DMLO_LRN_BOT_WIDTH=") +
        std::to_string(static_cast<long long>(_search_params.out_width)) +
        std::string(" -DMLO_LRN_BOT_HEIGHT=") +
        std::to_string(static_cast<long long>(_search_params.out_height)) +
        std::string(" -DMLO_LRN_TOP_WIDTH=") +
        std::to_string(static_cast<long long>(_search_params.out_width)) +
        std::string(" -DMLO_LRN_TOP_HEIGHT=") +
        std::to_string(static_cast<long long>(_search_params.out_height)) +
        std::string(" -DMLO_LRN_SCALE_BATCH_STRIDE=") +
        std::to_string(static_cast<long long>(scale_batch_stride)) +
        std::string(" -DMLO_LRN_SCALE_CHANNEL_STRIDE=") +
        std::to_string(static_cast<long long>(scale_channel_stride)) +
        std::string(" -DMLO_LRN_SCALE_STRIDE=") +
        std::to_string(static_cast<long long>(scale_stride)) +
        std::string(" -DMLO_LRN_TOPDF_BATCH_STRIDE=") +
        std::to_string(static_cast<long long>(top_df_batch_stride)) +
        std::string(" -DMLO_LRN_TOPDF_CHANNEL_STRIDE=") +
        std::to_string(static_cast<long long>(top_df_channel_stride)) +
        std::string(" -DMLO_LRN_TOPDF_STRIDE=") +
        std::to_string(static_cast<long long>(top_df_stride)) +
        std::string(" -DMLO_LRN_BOTDF_BATCH_STRIDE=") +
        std::to_string(static_cast<long long>(bot_df_batch_stride)) +
        std::string(" -DMLO_LRN_BOTDF_CHANNEL_STRIDE=") +
        std::to_string(static_cast<long long>(bot_df_channel_stride)) +
        std::string(" -DMLO_LRN_BOTDF_STRIDE=") +
        std::to_string(static_cast<long long>(bot_df_stride)) +
        std::string(" -DMLO_LRN_BATCH_SZ=") +
        std::to_string(static_cast<long long>(_search_params.batch_sz)) +
        std::string(" -DMLO_LRN_N_INPUTS=") +
        std::to_string(static_cast<long long>(_search_params.n_inputs)) +
        std::string(" -DMLO_LRN_N_OUTPUTS=") +
        std::to_string(static_cast<long long>(_search_params.n_outputs)) +
        std::string(" -DMLO_LRN_DO_SCALE=") + std::to_string(static_cast<long long>(scale)) +
        std::string(" -DMLO_OUT_VERT_ALIGNED=") +
        std::to_string(static_cast<long long>(OUT_VERT_ALIGNED)) +
        std::string(" -DMLO_OUT_HORIZ_ALIGNED=") +
        std::to_string(static_cast<long long>(OUT_HORIZ_ALIGNED)) + std::string(" -DMLO_MAP_SZ4=") +
        std::to_string(static_cast<long long>(MAP_SZ4)) + std::string(" -DMLO_C1x1_PIXLEFT=") +
        std::to_string(static_cast<long long>(C1x1_PIXLEFT)) + std::string(" -DMLO_DIVBY4=") +
        std::to_string(static_cast<long long>(DIVBY4)) + std::string(" -DMLO_READ_TYPE=") +
        READ_TYPE + std::string(" -DMLO_READ_UNIT=") +
        std::to_string(static_cast<long long>(read_unit)) + getGeneralCompOptions();

    _l_wk.clear();
    _l_wk.push_back(_grp_tile0);
    _l_wk.push_back(_grp_tile1);
    _l_wk.push_back(1);

    _g_wk.clear();
    if(_norm_region == MLO_LRN_ACROSS_CHANNELS)
    {
#if 1
        _g_wk.push_back(MAP_SZ4);
        _g_wk.push_back(1);

#else
        _g_wk.push_back(_out_width);
        _g_wk.push_back(_out_height);
#endif
        _g_wk.push_back(_search_params.batch_sz);
    }
    else
    {

        _g_wk.push_back(g_wk_width * _grp_tile0);
        _g_wk.push_back(g_wk_height * _grp_tile1);
        _g_wk.push_back(_search_params.n_outputs * _search_params.batch_sz);
    }
    int data_len = (_search_params.out_data_type == "FP32" ? 4 : 8);

    // calculate workspace
    size_t scale_sz = _search_params.batch_sz * scale_batch_stride * data_len;
    _workspce_sz    = (doBackward()) ? scale_sz : 0;

    return (ret);
}

int mlo_construct_norm::mloConstructBwd()
{
    int ret = 0;

    _out_pix_tile0 = 1;
    _out_pix_tile1 = 1;
    _grp_tile0     = 8;
    _grp_tile1     = 8;
    if(_norm_region == MLO_LRN_ACROSS_CHANNELS)
    {
        _grp_tile0 = (_in_df_width <= 8) ? 8 : 16;
        _grp_tile1 = (_in_df_height <= 8) ? 8 : 16;
    }
    else
    {
        _out_pix_tile0 = (_in_df_width <= 8) ? 1 : (_in_df_width <= 16) ? 2 : 4;
        _out_pix_tile1 = (_in_df_height <= 8) ? 1 : (_in_df_height <= 16) ? 2 : 4;
        ;
    }
    auto ocl_group_lg2sz0 = static_cast<int>(ceil(log(static_cast<double>(_grp_tile0)) / log(2.)));
    auto ocl_group_lg2sz1 = static_cast<int>(ceil(log(static_cast<double>(_grp_tile1)) / log(2.)));

    int pre_pad              = (_norm_area - 1) / 2;
    int pad                  = _norm_area - pre_pad - 1;
    int scale_stride         = _search_params.out_stride;
    int scale_channel_stride = _search_params.out_channel_stride;
    int scale_batch_stride   = _search_params.out_batch_stride;

    _comp_options =
        std::string(" -DMLO_LRN_KERNEL_SZ=") + std::to_string(static_cast<long long>(_norm_area)) +
        std::string(" -DMLO_LRN_N_OUTPUTS=") +
        std::to_string(static_cast<long long>(_search_params.n_outputs)) +
        std::string(" -DMLO_LRN_N_CHANNELS=") +
        std::to_string(static_cast<long long>(_search_params.n_inputs)) +
        std::string(" -DMLO_LRN_PAD=") + std::to_string(static_cast<long long>(pad)) +
        std::string(" -DMLO_LRN_N_HORIZ_OUT_PIX=") +
        std::to_string(static_cast<long long>(_out_pix_tile0)) +
        std::string(" -DMLO_LRN_N_VERT_OUT_PIX=") +
        std::to_string(static_cast<long long>(_out_pix_tile1)) +
        std::string(" -DMLO_LRN_GROUP_SZ0=") + std::to_string(static_cast<long long>(_grp_tile0)) +
        std::string(" -DMLO_LRN_GROUP_SZ1=") + std::to_string(static_cast<long long>(_grp_tile1)) +
        std::string(" -DMLO_LRN_GROUP_LG2SZ0=") +
        std::to_string(static_cast<long long>(ocl_group_lg2sz0)) +
        std::string(" -DMLO_LRN_GROUP_LG2SZ1=") +
        std::to_string(static_cast<long long>(ocl_group_lg2sz1)) +
        std::string(" -DMLO_LRN_BOT_BATCH_STRIDE=") +
        std::to_string(static_cast<long long>(_search_params.in_batch_stride)) +
        std::string(" -DMLO_LRN_BOT_CHANNEL_STRIDE=") +
        std::to_string(static_cast<long long>(_search_params.in_channel_stride)) +
        std::string(" -DMLO_LRN_BOT_STRIDE=") +
        std::to_string(static_cast<long long>(_search_params.in_stride)) +
        std::string(" -DMLO_LRN_TOP_BATCH_STRIDE=") +
        std::to_string(static_cast<long long>(_search_params.out_batch_stride)) +
        std::string(" -DMLO_LRN_TOP_CHANNEL_STRIDE=") +
        std::to_string(static_cast<long long>(_search_params.out_channel_stride)) +
        std::string(" -DMLO_LRN_TOP_STRIDE=") +
        std::to_string(static_cast<long long>(_search_params.out_stride)) +
        std::string(" -DMLO_LRN_BOT_WIDTH=") +
        std::to_string(static_cast<long long>(_search_params.in_width)) +
        std::string(" -DMLO_LRN_BOT_HEIGHT=") +
        std::to_string(static_cast<long long>(_search_params.in_height)) +
        std::string(" -DMLO_LRN_TOP_WIDTH=") +
        std::to_string(static_cast<long long>(_search_params.out_width)) +
        std::string(" -DMLO_LRN_TOP_HEIGHT=") +
        std::to_string(static_cast<long long>(_search_params.out_height)) +
        std::string(" -DMLO_LRN_SCALE_BATCH_STRIDE=") +
        std::to_string(static_cast<long long>(scale_batch_stride)) +
        std::string(" -DMLO_LRN_SCALE_CHANNEL_STRIDE=") +
        std::to_string(static_cast<long long>(scale_channel_stride)) +
        std::string(" -DMLO_LRN_SCALE_STRIDE=") +
        std::to_string(static_cast<long long>(scale_stride)) +
        std::string(" -DMLO_LRN_TOPDF_BATCH_STRIDE=") +
        std::to_string(static_cast<long long>(_out_df_batch_stride)) +
        std::string(" -DMLO_LRN_TOPDF_CHANNEL_STRIDE=") +
        std::to_string(static_cast<long long>(_out_df_channel_stride)) +
        std::string(" -DMLO_LRN_TOPDF_STRIDE=") +
        std::to_string(static_cast<long long>(_out_df_stride)) +
        std::string(" -DMLO_LRN_BOTDF_BATCH_STRIDE=") +
        std::to_string(static_cast<long long>(_in_df_batch_stride)) +
        std::string(" -DMLO_LRN_BOTDF_CHANNEL_STRIDE=") +
        std::to_string(static_cast<long long>(_in_df_channel_stride)) +
        std::string(" -DMLO_LRN_BOTDF_STRIDE=") +
        std::to_string(static_cast<long long>(_in_df_stride)) +
        std::string(" -DMLO_LRN_BATCH_SZ=") +
        std::to_string(static_cast<long long>(_search_params.batch_sz)) +
        std::string(" -DMLO_LRN_N_INPUTS=") +
        std::to_string(static_cast<long long>(_search_params.n_inputs)) +
        std::string(" -DMLO_LRN_N_OUTPUTS=") +
        std::to_string(static_cast<long long>(_search_params.n_outputs)) + getGeneralCompOptions();

    _kernel_file = "MIOpenLRNBwd.cl";

    _l_wk.clear();
    _g_wk.clear();
    _l_wk.push_back(_grp_tile0);
    _l_wk.push_back(_grp_tile1);
    _l_wk.push_back(1);

    if(_norm_region == MLO_LRN_ACROSS_CHANNELS)
    {
        _g_wk.push_back(_in_df_width);
        _g_wk.push_back(_in_df_height);
        _g_wk.push_back(_search_params.batch_sz);
        _kernel_name = "MIOpenLRNAcrossChannelsBwd1";
    }
    else
    {
        int g_wk_width =
            ((_in_df_width + _grp_tile0 * _out_pix_tile0 - 1) / (_grp_tile0 * _out_pix_tile0));
        int g_wk_height =
            ((_in_df_height + _grp_tile1 * _out_pix_tile1 - 1) / (_grp_tile1 * _out_pix_tile1));

        _g_wk.push_back(g_wk_width * _grp_tile0);
        _g_wk.push_back(g_wk_height * _grp_tile1);
        _g_wk.push_back(_search_params.n_inputs * _search_params.batch_sz);
        _kernel_name = "MIOpenLRNWithinChannelBwd";
    }

    return (ret);
}<|MERGE_RESOLUTION|>--- conflicted
+++ resolved
@@ -171,15 +171,10 @@
         std::string(" -DMLO_LRN_PAD1=") + std::to_string(static_cast<long long>(pad)) +
         std::string(" -DMLO_LRN_KERNEL_SZ0=") + std::to_string(static_cast<long long>(_norm_area)) +
         std::string(" -DMLO_LRN_PAD0=") + std::to_string(static_cast<long long>(pad)) +
-<<<<<<< HEAD
         std::string(" -DMLO_LRN_N_OUTPUTS=") +
         std::to_string(static_cast<long long>(_search_params.n_outputs)) +
-        std::string(" -DMLO_LRN_N_CHANNELS=") +
+        std::string(" -DMLO_LRN_N_INPUTS=") +
         std::to_string(static_cast<long long>(_search_params.n_inputs)) +
-=======
-        std::string(" -DMLO_LRN_N_OUTPUTS=") + std::to_string(static_cast<long long>(_n_outputs)) +
-        std::string(" -DMLO_LRN_N_INPUTS=") + std::to_string(static_cast<long long>(_n_inputs)) +
->>>>>>> ac311009
         std::string(" -DMLO_LRN_N_HORIZ_OUT_PIX=") +
         std::to_string(static_cast<long long>(_out_pix_tile0)) +
         std::string(" -DMLO_LRN_N_VERT_OUT_PIX=") +
