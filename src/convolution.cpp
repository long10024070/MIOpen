--- conflicted
+++ resolved
@@ -360,13 +360,10 @@
         const size_t direct_workspace =
             ForwardBackwardDataGetWorkSpaceSizeDirect(handle, xDesc, yDesc, wDesc, 1);
 
-<<<<<<< HEAD
         if(dilation_w > 1 || dilation_h > 1)
             return std::max((groups * ForwardGetWorkSpaceSizeGEMM(handle, wDesc, yDesc)),
                             direct_workspace);
 
-=======
->>>>>>> 21d0c68e
         // Use transpose path if input ht and width <= 14 for 1x1_stride=1 convolutions OR for
         // 1x1_stride=2
         if((wei_h == 1 && wei_w == 1 && pad_h == 0 && pad_w == 0) &&
@@ -417,16 +414,11 @@
         const size_t direct_workspace =
             ForwardBackwardDataGetWorkSpaceSizeDirect(handle, dxDesc, dyDesc, wDesc, 0);
 
-<<<<<<< HEAD
         if(dilation_w > 1 || dilation_h > 1)
             return std::max((groups * BackwardDataGetWorkSpaceSizeGEMM(handle, wDesc, dyDesc)),
                             direct_workspace);
 
-        if(wei_h == 1 && wei_w == 1 && pad_h == 0 && pad_w == 0 && (u == 2 && v == 2) &&
-           dilation_w == 1 && dilation_h == 1)
-=======
         if(wei_h == 1 && wei_w == 1 && pad_h == 0 && pad_w == 0 && (u == 2 && v == 2))
->>>>>>> 21d0c68e
         {
             size_t gemm_trans = BackwardDataGetWorkSpaceSizeGEMMTranspose(dyDesc, dxDesc);
             return std::max(gemm_trans, direct_workspace);
