/*******************************************************************************
 *
 * MIT License
 *
 * Copyright (c) 2017 Advanced Micro Devices, Inc.
 *
 * Permission is hereby granted, free of charge, to any person obtaining a copy
 * of this software and associated documentation files (the "Software"), to deal
 * in the Software without restriction, including without limitation the rights
 * to use, copy, modify, merge, publish, distribute, sublicense, and/or sell
 * copies of the Software, and to permit persons to whom the Software is
 * furnished to do so, subject to the following conditions:
 *
 * The above copyright notice and this permission notice shall be included in all
 * copies or substantial portions of the Software.
 *
 * THE SOFTWARE IS PROVIDED "AS IS", WITHOUT WARRANTY OF ANY KIND, EXPRESS OR
 * IMPLIED, INCLUDING BUT NOT LIMITED TO THE WARRANTIES OF MERCHANTABILITY,
 * FITNESS FOR A PARTICULAR PURPOSE AND NONINFRINGEMENT. IN NO EVENT SHALL THE
 * AUTHORS OR COPYRIGHT HOLDERS BE LIABLE FOR ANY CLAIM, DAMAGES OR OTHER
 * LIABILITY, WHETHER IN AN ACTION OF CONTRACT, TORT OR OTHERWISE, ARISING FROM,
 * OUT OF OR IN CONNECTION WITH THE SOFTWARE OR THE USE OR OTHER DEALINGS IN THE
 * SOFTWARE.
 *
 *******************************************************************************/

#include <miopen/rnn.hpp>
#include <miopen/errors.hpp>
#include <miopen/env.hpp>

// MIOPEN_DECLARE_ENV_VAR(MIOPEN_DEBUG_AMD_ROCM_PRECOMPILED_BINARIES)
// MIOPEN_DECLARE_ENV_VAR(MIOPEN_DEBUG_AMD_ASM_KERNELS_PERF_FILTERING)

// Disable specific warnings
#ifdef __clang__
#pragma clang diagnostic push
#pragma clang diagnostic ignored "-Wunused-parameter"
#endif

#define MIOPEN_RNN_SYNCH 0
#define MIO_RNN_CPP_PROF 0

namespace miopen {

void profileRNNkernels(Handle& handle, unsigned char select)
{

    float ktime        = 0.;
    static float ctime = 0.;
    assert((select < 3) && "profileSequence case incorrect");
    switch(select)
    {

    case 0:
        if(handle.IsProfilingEnabled())
        {
            ctime = 0.;
            ktime = handle.GetKernelTime();
            ctime = ktime;

#if(MIO_RNN_CPP_PROF == 1)
            printf("init ktime: %f\n", ktime);
            printf("init ctime: %f\n", ctime);
#endif
        }
#if(MIOPEN_RNN_SYNCH == 1)
        else
        {
            handle.Finish();
        }
#endif
        break;
    case 1:
        if(handle.IsProfilingEnabled())
        {
            ktime = handle.GetKernelTime();
            ctime += ktime;

#if(MIO_RNN_CPP_PROF == 1)
            printf("intermediate ktime: %f\n", ktime);
            printf("intermediate ctime: %f\n", ctime);
#endif
        }
#if(MIOPEN_RNN_SYNCH == 1)
        else
        {
            handle.Finish();
        }
#endif
        break;

    case 2:
        if(handle.IsProfilingEnabled())
        {
#if(MIO_RNN_CPP_PROF == 1)
            ktime = handle.GetKernelTime();
            printf("Final time: %f\n", ktime + ctime);
            handle.AccumKernelTime(ctime);
#else
            handle.GetKernelTime();
            handle.AccumKernelTime(ctime);
#endif
        }
        break;
    }
}

size_t RNNDescriptor::biasOffsetCalculation(const TensorDescriptor& xDesc,
                                            const int layer,
                                            const int layerID)
{
    if(biasMode == miopenRNNNoBias)
    {
        return 0;
    }

    auto inputVectorLen = xDesc.GetLengths()[1];
    if(inputMode == miopenRNNskip)
        inputVectorLen = 0;

    size_t layerJump       = 0;
    unsigned int direction = (layer % 2);
    if(dirMode)
    {

        if(layer > 1) // NOT the input layer
        {

            // jump over input layer's input matrices
            layerJump = 2 * inputVectorLen * hsize * nHiddenTensorsPerLayer;

            // jump over input layer's hidden matrices
            layerJump += 2 * hsize * hsize * nHiddenTensorsPerLayer;

            // jump over all other layers' matrices
            layerJump += 4 * hsize * hsize * nHiddenTensorsPerLayer * (nLayers - 2);

            // jump over all other biases
            layerJump += 2 * hsize * nHiddenTensorsPerLayer * layer;

            // forward or backward direction bias
            layerJump += direction * hsize * nHiddenTensorsPerLayer;

            // jump to either the input bias, or weight bias
            layerJump += 2 * hsize * layerID * nHiddenTensorsPerLayer;
        }
        else // IS the input layer
        {
            // jump over input layer's input bias
            layerJump = layerID * 2 * inputVectorLen * hsize * nHiddenTensorsPerLayer;

            // forward or backward direction bias
            layerJump += direction * hsize * nHiddenTensorsPerLayer;
        }
    }
    else
    {
        if(layer > 1) // NOT the input layer
        {
            // jump over input layer's input matrices
            layerJump = inputVectorLen * hsize * nHiddenTensorsPerLayer;

            // jump over input layer's hidden matrices
            layerJump += hsize * hsize * nHiddenTensorsPerLayer;

            // jump over all other layers' matrices
            layerJump += 2 * hsize * hsize * nHiddenTensorsPerLayer * nLayers;

            // jump to either the input bias, or weight bias
            layerJump += hsize * layerID * nHiddenTensorsPerLayer;
        }
        else
        {
            // jump over input layer's input bias
            layerJump = layerID * inputVectorLen * hsize * nHiddenTensorsPerLayer;
        }
    }
    return layerJump;
}

size_t RNNDescriptor::paramsOffsetCalculation(const TensorDescriptor& xDesc,
                                              const int layer,
                                              const int layerID)
{
    auto inputVectorLen = xDesc.GetLengths()[1];
    if(inputMode == miopenRNNskip)
        inputVectorLen = 0;

    size_t layerJump       = 0;
    unsigned int direction = (layer % 2);
    if(dirMode)
    {
        if(layer > 1) // NOT the input layer
        {
            // jump over input layer's input matrices
            layerJump = 2 * inputVectorLen * hsize * nHiddenTensorsPerLayer;

            // jump over input layer's hidden matrices
            layerJump += 2 * hsize * hsize * nHiddenTensorsPerLayer;

            // jump over all other layers' matrices
            layerJump += 4 * hsize * hsize * nHiddenTensorsPerLayer * (layer - 2);

            // forward or backward direction matrix
            layerJump += direction * hsize * nHiddenTensorsPerLayer;

            // jump to either the input matrix, or weight matrix
            layerJump += 2 * hsize * hsize * layerID * nHiddenTensorsPerLayer;
        }
        else // IS the input layer
        {
            // jump over input layer's input matrices
            layerJump = layerID * 2 * inputVectorLen * hsize * nHiddenTensorsPerLayer;

            // forward or backward direction matrix
            layerJump += direction * hsize * nHiddenTensorsPerLayer;
        }
    }
    else
    {
        if(layer > 1) // NOT the input layer
        {
            // jump over input layer's input matrices
            layerJump = inputVectorLen * hsize * nHiddenTensorsPerLayer;

            // jump over input layer's hidden matrices
            layerJump += hsize * hsize * nHiddenTensorsPerLayer;

            // jump over all other layers' matrices
            layerJump += 2 * hsize * hsize * nHiddenTensorsPerLayer * (layer - 1);

            // jump to either the input matrix, or weight matrix
            layerJump += hsize * hsize * layerID * nHiddenTensorsPerLayer;
        }
        else
        {
            // jump over input layer's input matrices
            layerJump = layerID * inputVectorLen * hsize * nHiddenTensorsPerLayer;
        }
    }
    return layerJump;
}

std::vector<int> RNNDescriptor::pTensorLengthsCalculation(const TensorDescriptor& xDesc,
                                                          const int layer)
{
    auto inputVectorLen = xDesc.GetLengths()[1];
    if(inputMode == miopenRNNskip)
        inputVectorLen = 0;

    std::vector<int> tdim(2, 0);
    if(dirMode)
    {
        if(layer > 2) // NOT the input layer
        {
            tdim[0] = tdim[1] = hsize;
        }
        else // IS the input layer
        {
            tdim[0] = hsize;
            tdim[1] = inputVectorLen;
        }
    }
    else
    {
        if(layer > 1) // NOT the input layer
        {
            tdim[0] = tdim[1] = hsize;
        }
        else
        {
            tdim[0] = hsize;
            tdim[1] = inputVectorLen;
        }
    }
    return tdim;
}

RNNDescriptor::RNNDescriptor()
{
    nLayers                = 1;
    hsize                  = 0;
    inputBatchLenSum       = 0;
    nHiddenTensorsPerLayer = 0;
    rnnMode                = miopenRNNTANH;
    dirMode                = miopenRNNunidirection;
    biasMode               = miopenRNNNoBias;
    algoMode               = miopenRNNdefault;
    inputMode              = miopenRNNlinear;
    dataType               = miopenFloat;
    typeSize               = 4;
}

RNNDescriptor::RNNDescriptor(int hsz,
                             int layers,
                             miopenRNNMode_t rmode,
                             miopenRNNInputMode_t inMode,
                             miopenRNNDirectionMode_t bidir,
                             miopenRNNBiasMode_t bmode,
                             miopenRNNAlgo_t amode,
                             miopenDataType_t dType)
{

    if(hsz < 0 || layers < 0)
    {
        MIOPEN_THROW(miopenStatusBadParm, "Parameter to RNN must be a positive integer.");
    }
    if(!(rmode == miopenRNNRELU || rmode == miopenRNNTANH || rmode == miopenLSTM ||
         rmode == miopenGRU))
    {
        MIOPEN_THROW(miopenStatusBadParm, "RNN mode not supported");
    }
    if(bidir != 0 && bidir != 1)
    {
        MIOPEN_THROW(miopenStatusBadParm, "Parameters to RNN directional type not supported");
    }
    if(bmode != 0 && bmode != 1)
    {
        MIOPEN_THROW(miopenStatusBadParm, "Parameters to RNN bias type not supported");
    }
    if(dType != miopenFloat)
    {
        MIOPEN_THROW(miopenStatusNotImplemented, "Only float datatype is supported");
    }
    else
    {
        typeSize = 4;
    }

    hsize     = hsz;
    nLayers   = layers;
    inputMode = inMode;
    dirMode   = bidir;
    rnnMode   = rmode;
    algoMode  = amode;
    biasMode  = bmode;
    dataType  = dType;

    switch(rmode)
    {
    case 0: // RNN vanilla
    case 1: // RNN vanilla
        nHiddenTensorsPerLayer = 1;
        workspaceScale         = 1;
        break;
    case 2: // LSTM
        nHiddenTensorsPerLayer = 4;
        workspaceScale         = 6;
        break;
    case 3: // GRU
        nHiddenTensorsPerLayer = 3;
        workspaceScale         = 4;
        break;
    }
    inputBatchLenSum = 0; // init
}

size_t RNNDescriptor::GetWorkspaceSize(Handle& /* handle */,
                                       const int seqLength,
                                       c_array_view<miopenTensorDescriptor_t> xDesc)
{

    if(xDesc[0].GetType() != dataType)
    {
        MIOPEN_THROW(miopenStatusBadParm, "Data type mismatch between descriptors");
    }
    if(!inputBatchLenSum)
    {
        for(int i = 0; i < seqLength; i++)
        {
            inputBatchLenSum += xDesc[i].GetLengths()[0];
        }
    }

    auto x = workspaceScale * nLayers * inputBatchLenSum * hsize * typeSize;
    return size_t(dirMode == miopenRNNbidirection ? 2 * x : x);
}

size_t RNNDescriptor::GetReserveSize(Handle& /* handle */,
                                     const int sLen,
                                     c_array_view<miopenTensorDescriptor_t> xDesc)
{

    if(xDesc[0].GetType() != dataType)
    {
        MIOPEN_THROW(miopenStatusBadParm, "Data type mismatch between descriptors");
    }
    if(!inputBatchLenSum)
    {
        for(int i = 0; i < sLen; i++)
        {
            inputBatchLenSum += xDesc[i].GetLengths()[0];
        }
    }

    // auto x = workspaceScale * nLayers * inputBatchLenSum * hsize * sizeof(xDesc[0].GetType());
    auto x = 2 * workspaceScale * nLayers * inputBatchLenSum * hsize * typeSize;
    return size_t(dirMode == miopenRNNbidirection ? 2 * x : x);
}

size_t RNNDescriptor::GetParamsSize(Handle& /* handle */,
                                    const TensorDescriptor& xDesc,
                                    miopenDataType_t dtype)
{
    if(xDesc.GetType() != dataType || dtype != dataType)
    {
        MIOPEN_THROW(miopenStatusBadParm, "Data type mismatch.");
    }
    assert(xDesc.GetLengths().size() > 1);
    auto inputVectorLen = xDesc.GetLengths()[1];
    if(inputMode == miopenRNNskip)
        inputVectorLen = 0;

    int bi  = dirMode == miopenRNNbidirection ? 2 : 1;
    auto sz = nHiddenTensorsPerLayer * hsize * bi *
              (inputVectorLen + hsize + (nLayers - 1) * (bi + 1) * hsize);
    if(biasMode == miopenRNNwithBias)
    {
        auto in_bias = inputMode == miopenRNNskip ? 1 : 2;
        sz += (in_bias + (nLayers - 1) * 2) * nHiddenTensorsPerLayer * hsize * bi;
    }
    return size_t(typeSize * sz);
}

size_t RNNDescriptor::GetRNNInputSuperTensorSize(Handle& /* handle */,
                                                 const int seqLength,
                                                 c_array_view<miopenTensorDescriptor_t> xDesc)
{
    if(xDesc[0].GetType() != dataType)
    {
        MIOPEN_THROW(miopenStatusBadParm, "Data type mismatch between descriptors");
    }
    if(!inputBatchLenSum)
    {
        for(int i = 0; i < seqLength; i++)
        {
            inputBatchLenSum += xDesc[i].GetLengths()[0];
        }
    }
    auto x = inputBatchLenSum * xDesc[0].GetLengths()[1] * typeSize;
    return size_t(x);
}

size_t RNNDescriptor::GetRNNHiddenSuperTensorSize(Handle& /* handle */,
                                                  c_array_view<miopenTensorDescriptor_t> xDesc)
{
    if(xDesc[0].GetType() != dataType)
    {
        MIOPEN_THROW(miopenStatusBadParm, "Data type mismatch between descriptors");
    }
    auto x = xDesc[0].GetLengths()[0] * hsize * nLayers * typeSize;
    return size_t(dirMode == miopenRNNbidirection ? 2 * x : x);
}

void RNNDescriptor::GetParamsDescriptor(Handle& /* handle */,
                                        const TensorDescriptor& xDesc,
                                        TensorDescriptor& wDesc,
                                        miopenDataType_t dtype)
{

    if(dtype != dataType)
    {
        MIOPEN_THROW(miopenStatusBadParm, "Data type mismatch.");
    }

    auto inputVectorLen = xDesc.GetLengths()[1]; // input vector size
    if(inputMode == miopenRNNskip)
        inputVectorLen = 0;

    // Create weight super tensor descriptor
    int bi = (dirMode == miopenRNNbidirection) ? 2 : 1;
    std::vector<int> weight_lens(2, 0);
    weight_lens[0] = inputVectorLen + ((nLayers - 1) * (bi + 1) + 1) * hsize;
    weight_lens[1] = bi * hsize * nHiddenTensorsPerLayer;
    wDesc          = miopen::TensorDescriptor(dtype, weight_lens.data(), 2);
}

<<<<<<< HEAD
std::size_t RNNDescriptor::GetLayerParamSize(Handle& handle,
=======
std::size_t RNNDescriptor::GetLayerParamSize(Handle& /* handle */,
>>>>>>> cd7108b3
                                             int layer,
                                             const TensorDescriptor& xDesc,
                                             int /* paramID */)
{
    if(xDesc.GetType() != dataType)
    {
        MIOPEN_THROW(miopenStatusBadParm, "Data type mismatch.");
    }
    auto inputVectorLen = xDesc.GetLengths()[1]; // input vector size
    inputVectorLen      = (inputMode == miopenRNNskip) ? hsize : inputVectorLen;

    // Assuming Djikstra counting
    if((dirMode && layer <= 1) || (!dirMode && layer < 1))
    {
        return size_t(typeSize * inputVectorLen * hsize);
    }
    else
    {
        return size_t(typeSize * hsize * hsize);
    }
}

<<<<<<< HEAD
std::size_t RNNDescriptor::GetLayerBiasSize(Handle& handle, int layer, int /* biasID */)
=======
std::size_t RNNDescriptor::GetLayerBiasSize(Handle& /* handle */, int /* layer */, int /* biasID */)
>>>>>>> cd7108b3
{
    return size_t(typeSize * hsize); // is ther more needed here?
}

void RNNDescriptor::GetLayerParam(Handle& handle,
                                  const int layer,
                                  const TensorDescriptor& xDesc,
                                  const TensorDescriptor& /* wDesc */,
                                  ConstData_t w,
                                  const int paramID,
                                  TensorDescriptor& paramDesc,
                                  Data_t paramTensor)
{

    // Get the dimensions of the parameter matrix
    auto pDims = pTensorLengthsCalculation(xDesc, layer);
    if(paramTensor == nullptr)
    {
        paramDesc = miopen::TensorDescriptor(dataType, pDims.data(), 2);
        return;
    }

    // Calculate the location of the matrix via layerID, bidirection setting, and params
    auto poffset = paramsOffsetCalculation(xDesc, layer, layerID);

    // Construct descriptor for param matrix
    paramDesc = miopen::TensorDescriptor(dataType, pDims.data(), 2);

    // Copy over data to previously allocated param tensor
    miopen::CopyTensor(handle, paramDesc, w, paramDesc, paramTensor, poffset, 0);
}

void RNNDescriptor::GetLayerBias(Handle& handle,
                                 const int layer,
                                 const TensorDescriptor& xDesc,
                                 const TensorDescriptor& /* wDesc */,
                                 ConstData_t w,
                                 const int biasID,
                                 TensorDescriptor& biasDesc,
                                 Data_t bias)
{
    auto bdim = int(hsize);

    // Get the dimensions of the parameter matrix
    if(bias == nullptr)
    {
        biasDesc = miopen::TensorDescriptor(dataType, &bdim, 1);
        return;
    }
    else if(biasMode == miopenRNNNoBias)
    { // Don't set bias to nullptr, otherwise that is a memory leak. The user should free that
        // memory.
        return;
    }
    // 1. Calculate the location of the matrix via layerID, bidirection setting, and params
    auto boffset = biasOffsetCalculation(xDesc, layer, layerID);

    // 3. Construct descriptor for param matrix
    biasDesc = miopen::TensorDescriptor(dataType, &bdim, 1);

    // 4. Copy over data to previously allocated param tensor
    miopen::CopyTensor(handle, biasDesc, w, biasDesc, bias, boffset, 0);
}

void RNNDescriptor::SetLayerParam(Handle& handle,
                                  const int layer,
                                  const TensorDescriptor& xDesc,
                                  const TensorDescriptor& /* wDesc */,
                                  Data_t w,
                                  const int paramID,
                                  const TensorDescriptor& paramDesc,
                                  ConstData_t param)
{
    // TODO dlowell: Need guard checks here, or have them caught at the copy call?

    // 1. Calculate the location of the matrix via layerID, bidirection setting, and params
    auto poffset = paramsOffsetCalculation(xDesc, layer, layerID);

    // 2. Calculate the strides for the matrix
    std::vector<int> pstride(2, 1);
    pstride[0] = ((dirMode == miopenRNNbidirection) ? 2 : 1) * nHiddenTensorsPerLayer;

    std::vector<int> intLens(paramDesc.GetLengths().begin(), paramDesc.GetLengths().end());

    // 3. Construct descriptor to access into w
    auto pDesc = miopen::TensorDescriptor(dataType, intLens.data(), pstride.data(), 2);

    // 4. Copy over data to previously allocated param tensor
    miopen::CopyTensor(handle, paramDesc, param, pDesc, w, 0, poffset);
}

void RNNDescriptor::SetLayerBias(Handle& handle,
                                 const int layer,
                                 const TensorDescriptor& xDesc,
                                 const TensorDescriptor& /* wDesc */,
                                 Data_t w,
                                 const int biasID,
                                 const TensorDescriptor& biasDesc,
                                 ConstData_t bias)
{
    if(biasMode == miopenRNNNoBias)
    {
        return;
    }
    // TODO dlowell: Need guard checks here, or have them caught at the copy call?

    // 1. Calculate the location of the matrix via layerID, bidirection setting, and params
    auto boffset = biasOffsetCalculation(xDesc, layer, layerID);

    // 2. Calculate the strides for the matrix
    std::vector<int> bstride(2, 1);
    bstride[0] = nHiddenTensorsPerLayer;

    std::vector<int> intLens(biasDesc.GetLengths().begin(), biasDesc.GetLengths().end());

    // 3. Construct descriptor to access into w
    auto bDesc = miopen::TensorDescriptor(dataType, intLens.data(), bstride.data(), 2);

    // 4. Copy over data to previously allocated param tensor
    miopen::CopyTensor(handle, biasDesc, bias, bDesc, w, 0, boffset);
}

std::ostream& operator<<(std::ostream& stream, const RNNDescriptor& r)
{
    stream << r.hsize << ", ";
    stream << r.nLayers << ", ";
    stream << r.nHiddenTensorsPerLayer << ", ";
    stream << r.workspaceScale << ", ";
    stream << r.inputBatchLenSum << ", ";
    return stream;
}

} // namespace miopen

// Restore warnings
#ifdef __clang__
#pragma clang diagnostic pop
#endif<|MERGE_RESOLUTION|>--- conflicted
+++ resolved
@@ -475,11 +475,7 @@
     wDesc          = miopen::TensorDescriptor(dtype, weight_lens.data(), 2);
 }
 
-<<<<<<< HEAD
-std::size_t RNNDescriptor::GetLayerParamSize(Handle& handle,
-=======
 std::size_t RNNDescriptor::GetLayerParamSize(Handle& /* handle */,
->>>>>>> cd7108b3
                                              int layer,
                                              const TensorDescriptor& xDesc,
                                              int /* paramID */)
@@ -502,11 +498,7 @@
     }
 }
 
-<<<<<<< HEAD
-std::size_t RNNDescriptor::GetLayerBiasSize(Handle& handle, int layer, int /* biasID */)
-=======
 std::size_t RNNDescriptor::GetLayerBiasSize(Handle& /* handle */, int /* layer */, int /* biasID */)
->>>>>>> cd7108b3
 {
     return size_t(typeSize * hsize); // is ther more needed here?
 }
