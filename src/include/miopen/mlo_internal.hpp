/*******************************************************************************
 *
 * MIT License
 *
 * Copyright (c) 2017 Advanced Micro Devices, Inc.
 *
 * Permission is hereby granted, free of charge, to any person obtaining a copy
 * of this software and associated documentation files (the "Software"), to deal
 * in the Software without restriction, including without limitation the rights
 * to use, copy, modify, merge, publish, distribute, sublicense, and/or sell
 * copies of the Software, and to permit persons to whom the Software is
 * furnished to do so, subject to the following conditions:
 *
 * The above copyright notice and this permission notice shall be included in all
 * copies or substantial portions of the Software.
 *
 * THE SOFTWARE IS PROVIDED "AS IS", WITHOUT WARRANTY OF ANY KIND, EXPRESS OR
 * IMPLIED, INCLUDING BUT NOT LIMITED TO THE WARRANTIES OF MERCHANTABILITY,
 * FITNESS FOR A PARTICULAR PURPOSE AND NONINFRINGEMENT. IN NO EVENT SHALL THE
 * AUTHORS OR COPYRIGHT HOLDERS BE LIABLE FOR ANY CLAIM, DAMAGES OR OTHER
 * LIABILITY, WHETHER IN AN ACTION OF CONTRACT, TORT OR OTHERWISE, ARISING FROM,
 * OUT OF OR IN CONNECTION WITH THE SOFTWARE OR THE USE OR OTHER DEALINGS IN THE
 * SOFTWARE.
 *
 *******************************************************************************/
/**********************************************************************
Copyright (c)2017 Advanced Micro Devices, Inc. All rights reserved.

Redistribution and use in source and binary forms, with or without modification, are permitted
provided that the following conditions are met:

Redistributions of source code must retain the above copyright notice, this list of conditions and
the following disclaimer.
Redistributions in binary form must reproduce the above copyright notice, this list of conditions
and the following disclaimer in the documentation and/or
 other materials provided with the distribution.

THIS SOFTWARE IS PROVIDED BY THE COPYRIGHT HOLDERS AND CONTRIBUTORS "AS IS" AND ANY EXPRESS OR
IMPLIED WARRANTIES, INCLUDING, BUT NOT LIMITED TO, THE IMPLIED
 WARRANTIES OF MERCHANTABILITY AND FITNESS FOR A PARTICULAR PURPOSE ARE DISCLAIMED. IN NO EVENT
SHALL THE COPYRIGHT HOLDER OR CONTRIBUTORS BE LIABLE FOR ANY
 DIRECT, INDIRECT, INCIDENTAL, SPECIAL, EXEMPLARY, OR CONSEQUENTIAL DAMAGES (INCLUDING, BUT NOT
LIMITED TO, PROCUREMENT OF SUBSTITUTE GOODS OR SERVICES; LOSS
 OF USE, DATA, OR PROFITS; OR BUSINESS INTERRUPTION) HOWEVER CAUSED AND ON ANY THEORY OF LIABILITY,
WHETHER IN CONTRACT, STRICT LIABILITY, OR TORT (INCLUDING
 NEGLIGENCE OR OTHERWISE) ARISING IN ANY WAY OUT OF THE USE OF THIS SOFTWARE, EVEN IF ADVISED OF THE
POSSIBILITY OF SUCH DAMAGE.
********************************************************************/

#ifndef MLO_INTERNAL_H_
#define MLO_INTERNAL_H_

// Header Files
#ifndef NOMINMAX
#define NOMINMAX // stupid windows.h confused with min() macros in std namespace
#endif

#include <miopen/config.h>

#if MIOPEN_BACKEND_OPENCL
#include <miopen/oclkernel.hpp>
#include <miopen/clhelper.hpp>
#include <miopen/ocldeviceinfo.hpp>
#endif
#include <miopen/db_path.hpp>
#include <miopen/handle.hpp>
#include <miopen/problem_description.hpp>

#if MIOPEN_BACKEND_OPENCL
#ifdef __APPLE__
#include <OpenCL/opencl.h>
#else
#include <CL/cl.h>
#endif
#endif

#ifdef __APPLE__
#include <mach/mach_time.h> // for mach_absolute_time() and friends
#endif

#include <iomanip>
#include <cstdio>
#include <cstdlib>
#include <cassert>
#include <cmath>
#include <map>
#include <string>
#include <limits>
#include <algorithm> // std::find  and std::min std::maxx

#include <iostream>
#include <fstream>
#include <iomanip>
#include <sstream>
#include <string>
#include <ctime>
#include <cmath>
#include <ctime>
#include <cstdlib>
#include <cstdio>
#include <cstring>
#include <vector>
#include <numeric>
#include <cstdint>
#include <tuple>

using mlo_kernel_info = std::tuple<const std::string,
                                   const std::string,
                                   const std::string,
                                   const std::vector<size_t>,
                                   const std::vector<size_t>>;

inline int mloLg2(int v)
{
    auto ret = static_cast<int>(std::ceil(std::log(v) / std::log(2)));
    return (ret);
}

inline int AlignUp(int val, unsigned step)
{
    assert(val >= 0);
    return static_cast<int>(((static_cast<unsigned>(val) + step - 1) / step) * step);
}

enum class rocm_meta_version
{
    Unknown,
    AMDHSA_1_0,           // 1.0, see https://llvm.org/docs/AMDGPUUsage.html#code-object-metadata
    Default = AMDHSA_1_0, // Assumption for HIP backend. To be updated together with ROCm release.
};

namespace miopen {

struct TensorDescriptor;

template <class TInstalled, class TUser, bool merge_records>
class MultiFileDb;

class ReadonlyRamDb;
class Db;

template <class TInnerDb>
class DbTimer;

struct ConvolutionContext;

template <class TInstance>
class StaticContainer
{
    public:
    inline static TInstance& Instance()
    {
        static TInstance data{};
        return data;
    }
};

using PerfDb = DbTimer<MultiFileDb<Db, Db, true>>;
PerfDb GetDb(const ConvolutionContext& ctx);

template <class TTo>
size_t setTopDescFromMLDesc(int spatial_dims, TTo& to, const TensorDescriptor& tensor)
{
    return SetDescFromMLDesc(spatial_dims, to, tensor, &TTo::setTopDescr);
}

template <class TTo>
size_t setBotDescFromMLDesc(int spatial_dims, TTo& to, const TensorDescriptor& tensor)
{
    return SetDescFromMLDesc(spatial_dims, to, tensor, &TTo::setBotDescr);
}

template <class TTo>
size_t setTopDfDescFromMLDesc(int spatial_dims, TTo& to, const TensorDescriptor& tensor)
{
    return SetDescFromMLDesc(spatial_dims, to, tensor, &TTo::setTopDfDescr);
}

template <class TTo>
size_t setBotDfDescFromMLDesc(int spatial_dims, TTo& to, const TensorDescriptor& tensor)
{
    return SetDescFromMLDesc(spatial_dims, to, tensor, &TTo::setBotDfDescr);
}

struct ConvolutionUserBuffers
{
    union
    {
        struct Fwd
        {
            ConstData_t x;
            ConstData_t w;
            Data_t y;
        } fwd;
        struct Bwd
        {
            Data_t dx;
            ConstData_t w;
            ConstData_t dy;
        } bwd;
        struct WrW
        {
            ConstData_t dx;
            Data_t dw;
            ConstData_t dy;
        } wrw;
    } io;
    Data_t workSpace;
    size_t workSpaceSize;
    ConstData_t bias;
    ConvolutionUserBuffers(Data_t w, size_t s, ConstData_t b = nullptr)
        : io({{nullptr, nullptr, nullptr}}), workSpace(w), workSpaceSize(s), bias(b)
    {
    }
    ConvolutionUserBuffers() : ConvolutionUserBuffers(nullptr, 0, nullptr) {}
    void SetFwd(ConstData_t x, ConstData_t w, Data_t y)
    {
        io.fwd.x = x;
        io.fwd.y = y;
        io.fwd.w = w;
    }
    void SetBwd(Data_t dx, ConstData_t w, ConstData_t dy)
    {
        io.bwd.dx = dx;
        io.bwd.dy = dy;
        io.bwd.w  = w;
    }
    void SetWrW(ConstData_t dx, Data_t dw, ConstData_t dy)
    {
        io.wrw.dx = dx;
        io.wrw.dy = dy;
        io.wrw.dw = dw;
    }
};

/// A leftover of the legacy design, houses problem config,
/// environmental context (e.g. HW/SW platform) and solver-specific state.
///
/// TODO: These three entities should be made separate.
struct ConvolutionContext : ProblemDescription
{
    // Solution-specific
    std::string general_compile_options;
    // Operation modes & environment
    bool do_search                         = false;
    bool save_srch_req                     = false;
    bool use_asm_kernels                   = false;
    bool use_binaries                      = true;
    rocm_meta_version rmv                  = rocm_meta_version::Default;
    bool workaround_disable_search_enforce = false;

    inline Handle& GetStream() const { return *_stream; }
    inline void SetStream(Handle* stream) { _stream = stream; }

    ConvolutionContext() = default;
    ConvolutionContext(const TensorDescriptor& in,
                       const TensorDescriptor& weights,
                       const TensorDescriptor& out,
                       const ConvolutionDescriptor& conv,
                       int dir,
                       int bias_ = 0)
        : ProblemDescription(in, weights, out, conv, dir, bias_)
    {
    }
    ConvolutionContext(const ProblemDescription& problem) : ProblemDescription(problem) {}

    void DetectRocm();
    void SetupFloats();

    std::string GetPerfDbPath() const
    {
        // clang-format off
        return GetSystemDbPath()
             + "/"
             + GetStream().GetDbBasename()
             + ".cd.pdb.txt";
        // clang-format on
    }

    std::string GetUserPerfDbPath() const
    {
        // clang-format off
        return GetUserDbPath()
             + "/"
             + GetStream().GetDbBasename()
             + ".cd.updb.txt";
        // clang-format on
    }

    private:
    Handle* _stream = nullptr;

    public:
    inline void SetBufs(const ConvolutionUserBuffers& bufs) { _bufs = bufs; }
    inline const ConvolutionUserBuffers& GetBufs() const { return _bufs; }

    private:
    ConvolutionUserBuffers _bufs;
};

namespace solver {
struct ConvSolution;

} // namespace solver

} // namespace miopen

template <class T>
auto mloConstruct(T& x) -> decltype(x.mloConstruct(), void())
{
    x.setupFloats();
    x.mloConstruct();
}

template <class T>
auto FindFirstSolution(T& x) -> decltype(x.FindSolution())
{
    x.detectRocm();
    x.setupFloats();
    return x.FindSolution();
}

template <class T, class U>
auto FindFirstSolution(T& x, U& solvers) -> decltype(x.FindSolution(solvers))
{
    x.detectRocm();
    x.setupFloats();
    return x.FindSolution(solvers);
}

template <class T>
auto FindAllSolutions(T& x) -> decltype(x.FindAllSolutions())
{
    x.detectRocm();
    x.setupFloats();
    return x.FindAllSolutions();
}

std::vector<miopen::solver::ConvSolution>
FindAllDirectSolutions(const miopen::ConvolutionContext& ctx);

std::vector<miopen::solver::ConvSolution>
FindAllImplicitGemmSolutions(const miopen::ConvolutionContext& ctx);

miopen::solver::ConvSolution FindWinogradSolution(const miopen::ConvolutionContext& ctx);
miopen::solver::ConvSolution FindWinogradWrWSolution(const miopen::ConvolutionContext& ctx);

std::vector<miopen::solver::ConvSolution>
FindAllBwdWrW2DSolutions(const miopen::ConvolutionContext& ctx);

/*
 * returns parameter values that are compiled in legacy kernels for kernels using them as
 * arguments.
 */
inline void GetCompiledInParameters(const miopen::ConvolutionContext& ctx,
                                    int* const N,
                                    int* const C,
                                    int* const H,
                                    int* const W,
                                    int* const K,
                                    int* const n_groups)
{
    assert(N && C && H && W && K && n_groups);
    *N        = ctx.batch_sz;
    *C        = ctx.n_inputs;
    *H        = ctx.in_height;
    *W        = ctx.in_width;
    *K        = ctx.n_outputs;
    *n_groups = ctx.GetStream().GetMaxComputeUnits();
}

inline void GetCompiledInParameters(const miopen::ConvolutionContext& ctx,
                                    int* const N,
                                    int* const C,
                                    int* const H,
                                    int* const W,
                                    int* const K,
                                    int* const n_groups,
                                    int* const out_H,
                                    int* const out_W)
{
    GetCompiledInParameters(ctx, N, C, H, W, K, n_groups);
    assert(out_H && out_W);
    *out_H = ctx.out_height;
    *out_W = ctx.out_width;
}

inline void GetCompiledInParameters(const miopen::ConvolutionContext& ctx,
                                    int* const N,
                                    int* const C,
                                    int* const H,
                                    int* const W,
                                    int* const K,
                                    int* const n_groups,
                                    int* const out_H,
                                    int* const out_W,
                                    int* const filter_size_H,
                                    int* const filter_size_W,
                                    int* const pad_H,
                                    int* const pad_W)
{
    GetCompiledInParameters(ctx, N, C, H, W, K, n_groups, out_H, out_W);
    assert(filter_size_H && filter_size_W && pad_H && pad_W);
    *filter_size_H = ctx.kernel_size_h;
    *filter_size_W = ctx.kernel_size_w;
    *pad_H         = ctx.direction.IsForward() ? ctx.pad_h : ctx.GetBackwardPadH();
    *pad_W         = ctx.direction.IsForward() ? ctx.pad_w : ctx.GetBackwardPadW();
}

struct mlo_construct_base
{
    mlo_construct_base(int dir, bool do_bias = false)
    {
        _search_params.direction.Set(dir);
        _search_params.bias              = (do_bias) ? 1 : 0;
        _search_params.pad_w             = 1;
        _search_params.pad_h             = 1;
        _search_params.kernel_size_w     = 3;
        _search_params.kernel_size_h     = 3;
        _search_params.kernel_stride_w   = 1;
        _search_params.kernel_stride_h   = 1;
        _search_params.kernel_dilation_w = 1;
        _search_params.kernel_dilation_h = 1;
        _search_params.deconvolution     = 0;
        _search_params.bot_sz            = 0; // bytes
        _search_params.top_sz            = 0; // bytes
        _search_params.weights_sz        = 0; // bytes
        _search_params.bias_sz           = 0; // bytes
        _search_params.group_counts      = 1;
    }

    mlo_construct_base(const miopen::TensorDescriptor& in,
                       const miopen::TensorDescriptor& weights,
                       const miopen::TensorDescriptor& out,
                       const miopen::ConvolutionDescriptor& conv,
                       int dir,
                       bool do_bias = false)
        : _search_params(in, weights, out, conv, dir, (do_bias) ? 1 : 0)
    {
        _search_params.deconvolution = 0;
    }

<<<<<<< HEAD
    void detectRocm();
    void setupFloats();

    /*
     * major interface
     * it has to be called only after
     * convolutional parmeters, input, output and weight tesnor have been set
     *
     * constructs compiler option
     *
     * selects kernel file and name
     * covers genrinc forward convolution:
     * arbitrary combination of kerenl sizes, strides
     */
=======
    void detectRocm() { _search_params.DetectRocm(); }
    void setupFloats() { _search_params.SetupFloats(); }
>>>>>>> 326bf225

    miopen::PerfDb GetDb() const;

    /*
     * get common compiler options
     */
    inline const std::string& getGeneralCompOptions() const
    {
        return (_search_params.general_compile_options);
    }

    /*
     * return direction: true - forward, false - backward
     */
    inline bool isForwardDirection() const
    {
        if(!_search_params.direction.IsKnown())
            MIOPEN_THROW("!_search_params.direction.IsKnown()");
        return _search_params.direction.IsForward(); // convolutions: backward data OR wrw otherwise
    }

    /*
     * set library stream
     */
    inline void setStream(miopen::Handle* stream) { _search_params.SetStream(stream); }

    // MD: Hack to get the key outside of mlo_internal
    int mloBuildConf_Key(std::string& conf_key) const
    {
        return _search_params.mloBuildConf_Key(conf_key);
    }

    std::string db_path() const
    {
        return _db_path != nullptr ? _db_path : _search_params.GetPerfDbPath();
    }

    protected:
    miopen::ConvolutionContext _search_params;

    const char* _db_path = nullptr;
};

#define MLO_POOLING_OP_AVE 0
#define MLO_POOLING_OP_MAX 1
#define MLO_POOLING_OP_STC 2
#define MLO_POOLING_OP_AVE_INCLUSIVE 3

/// \todo Move this into respective Solution objects. --atamazov
struct mlo_construct_activ_lrn_pooling_common : mlo_construct_base
{
    std::string _comp_options;
    std::string _kernel_file;
    std::string _kernel_name;
    std::vector<size_t> _l_wk;
    std::vector<size_t> _g_wk;

    mlo_construct_activ_lrn_pooling_common(int dir) : mlo_construct_base(dir) {}

    /*
     * returns kernel file name without location
     */
    inline std::string getKernelFile() const { return (_kernel_file); }
    /*
     * retuns kerner/shader name
     */
    inline std::string getKernelName() const { return (_kernel_name); }
    /*
     * return set of compile options
     */
    inline const std::string& getCompilerOptions() const { return (_comp_options); }
    /*
     *  return a local working configuration
     */
    inline const std::vector<size_t>& getLocalWkSize() const { return (_l_wk); }
    /*
     * return a global working configuration
     */
    inline const std::vector<size_t>& getGlobalWkSize() const { return (_g_wk); }

    int _grp_tile0      = 8; // total number ALUs per group
    int _grp_tile1      = 8; // total number ALUs per group
    int _out_pix_tile0  = 2; // # of generated pixels per output per wk-item  (ALU)
    int _out_pix_tile1  = 4; // # of generated pixels per output per wk-item  (ALU)
    size_t _workspce_sz = 0;

    /*
     * get workspace size
     */
    inline size_t getWorkSpaceSzBytes() const { return (_workspce_sz); }

    void setupFloats();

    inline void setBufs(const miopen::ConvolutionUserBuffers& bufs)
    {
        _search_params.SetBufs(bufs);
    }
    /*
     * set top tensor
     */
    void setTopDescr(const std::string& layout,
                     miopenDataType_t data_type,
                     int batch,
                     int channels,
                     int depth,
                     int height,
                     int width,
                     int batch_stride,
                     int channel_stride,
                     int stride,
                     int w_stride)
    {
        _search_params.setTopDescr(layout,
                                   data_type,
                                   batch,
                                   channels,
                                   depth,
                                   height,
                                   width,
                                   batch_stride,
                                   channel_stride,
                                   stride,
                                   w_stride);
    }

    /*
     *  set bot tensor
     */
    void setBotDescr(const std::string& layout,
                     miopenDataType_t data_type,
                     int batch,
                     int channels,
                     int depth,
                     int height,
                     int width,
                     int batch_stride,
                     int channel_stride,
                     int stride,
                     int w_stride)
    {
        _search_params.setBotDescr(layout,
                                   data_type,
                                   batch,
                                   channels,
                                   depth,
                                   height,
                                   width,
                                   batch_stride,
                                   channel_stride,
                                   stride,
                                   w_stride);
    }

    /*
     * set top df tensor
     */
    void setTopDfDescr(const std::string& layout,
                       miopenDataType_t data_type,
                       int batch,
                       int channels,
                       int depth,
                       int height,
                       int width,
                       int batch_stride,
                       int channel_stride,
                       int stride,
                       int w_stride)
    {
        _search_params.setTopDfDescr(layout,
                                     data_type,
                                     batch,
                                     channels,
                                     depth,
                                     height,
                                     width,
                                     batch_stride,
                                     channel_stride,
                                     stride,
                                     w_stride);

        int data_len = miopen::GetTypeSize(data_type);
        size_t size  = (layout == "NCHW")
                          ? batch * channels * depth * height * width * data_len
                          : batch * batch_stride * channel_stride * stride * w_stride * data_len;

        _out_df_width          = width;
        _out_df_height         = height;
        _out_df_batch_stride   = batch_stride;
        _out_df_channel_stride = channel_stride;
        _out_df_stride         = stride;
        _top_df_sz             = size;
        _out_df_layout         = layout;
        _out_df_data_type      = miopen::GetDataTypeName(data_type);
    }

    /*
     *  set bot df tensor
     */
    void setBotDfDescr(const std::string& layout,
                       miopenDataType_t data_type,
                       int batch,
                       int channels,
                       int depth,
                       int height,
                       int width,
                       int batch_stride,
                       int channel_stride,
                       int stride,
                       int w_stride)
    {
        _search_params.setBotDfDescr(layout,
                                     data_type,
                                     batch,
                                     channels,
                                     depth,
                                     height,
                                     width,
                                     batch_stride,
                                     channel_stride,
                                     stride,
                                     w_stride);

        int data_len = miopen::GetTypeSize(data_type);
        size_t size  = (layout == "NCHW")
                          ? batch * channels * depth * height * width * data_len
                          : batch * batch_stride * channel_stride * stride * w_stride * data_len;

        _in_df_width          = width;
        _in_df_height         = height;
        _in_df_batch_stride   = batch_stride;
        _in_df_channel_stride = channel_stride;
        _in_df_stride         = stride;
        _bot_df_sz            = size;
        _in_df_layout         = layout;
        _in_df_data_type      = miopen::GetDataTypeName(data_type);
    }

    size_t setTopDescFromMLDesc(const miopen::TensorDescriptor& tensor)
    {
        return miopen::setTopDescFromMLDesc(_search_params.spatial_dims, *this, tensor);
    }

    size_t setBotDescFromMLDesc(const miopen::TensorDescriptor& tensor)
    {
        return miopen::setBotDescFromMLDesc(_search_params.spatial_dims, *this, tensor);
    }

    size_t setTopDfDescFromMLDesc(const miopen::TensorDescriptor& tensor)
    {
        return miopen::setTopDfDescFromMLDesc(_search_params.spatial_dims, *this, tensor);
    }

    size_t setBotDfDescFromMLDesc(const miopen::TensorDescriptor& tensor)
    {
        return miopen::setBotDfDescFromMLDesc(_search_params.spatial_dims, *this, tensor);
    }

    /*
     *  indicate the need for backward pass
     */
    inline void doBackward(bool do_bwd) { _do_backward = do_bwd; }
    /*
     * need for backward pass?
     */
    inline bool doBackward() const { return (_do_backward); }

    protected:
    bool _do_backward = false;
    int _hw_wave_sz   = 0;

    // cl_queue
    std::size_t _bot_df_sz = 0; /// \todo Written but not read - remove?
    std::size_t _top_df_sz = 0; /// \todo Written but not read - remove?

    int _in_df_width          = 0;
    int _in_df_height         = 0;
    int _in_df_batch_stride   = 0;
    int _in_df_channel_stride = 0;
    int _in_df_stride         = 0;
    std::string _in_df_layout;
    std::string _in_df_data_type;

    int _out_df_width          = 0;
    int _out_df_height         = 0;
    int _out_df_batch_stride   = 0;
    int _out_df_channel_stride = 0;
    int _out_df_stride         = 0;
    std::string _out_df_layout;
    std::string _out_df_data_type;
};

struct mlo_construct_pooling2D : mlo_construct_activ_lrn_pooling_common
{
    mlo_construct_pooling2D(int dir) : mlo_construct_activ_lrn_pooling_common(dir)
    {
        _pooling_method = MLO_POOLING_OP_MAX;
        _index_type     = miopenIndexUint8;
        _NAN_option     = 0;
    }

    inline void setPoolingDescr(int pooling_method           = MLO_POOLING_OP_MAX,
                                miopenIndexType_t index_type = miopenIndexUint8,
                                int windowHeight             = 3,
                                int windowWidth              = 3,
                                int padding_h                = 0,
                                int padding_w                = 0,
                                int stride_h                 = 2,
                                int stride_w                 = 2,
                                int NAN_opt                  = 0)
    {
        _pooling_method                = pooling_method;
        _index_type                    = index_type;
        _search_params.pad_h           = padding_h;
        _search_params.pad_w           = padding_w;
        _search_params.kernel_size_h   = windowHeight;
        _search_params.kernel_size_w   = windowWidth;
        _search_params.kernel_stride_h = stride_h;
        _search_params.kernel_stride_w = stride_w;
        _NAN_option                    = NAN_opt;
    }

    inline void getPoolingDescr(int& /*pooling_method*/,
                                miopenIndexType_t& index_type,
                                int& windowHeight,
                                int& windowWidth,
                                int& padding_h,
                                int& padding_w,
                                int& stride_h,
                                int& stride_w,
                                int& NAN_opt) const
    {
        index_type   = _index_type;
        padding_h    = _search_params.pad_h;
        padding_w    = _search_params.pad_w;
        windowHeight = _search_params.kernel_size_h;
        windowWidth  = _search_params.kernel_size_w;
        stride_h     = _search_params.kernel_stride_h;
        stride_w     = _search_params.kernel_stride_w;
        NAN_opt      = _NAN_option;
    }

    inline int getPoolingMethod() const { return (_pooling_method); }
    int mloConstruct();

    protected:
    int _pooling_method;
    miopenIndexType_t _index_type;
    int _NAN_option;
    int mloConstructFwd();
    int mloConstructBwd();
};

#define MLO_LRN_WITHIN_CHANNEL 0
#define MLO_LRN_ACROSS_CHANNELS 1

struct mlo_construct_norm : mlo_construct_activ_lrn_pooling_common
{
    mlo_construct_norm(int dir) : mlo_construct_activ_lrn_pooling_common(dir) {}

    inline void setNormDescr(
        int norm_region, int norm_area, double normAlpha, double normBeta, double normK = 1.)
    {
        _norm_region = norm_region;
        _norm_area   = norm_area;
        _normAlpha   = normAlpha;
        _normBeta    = normBeta;
        _normK       = normK;
    }

    inline void getNormDescr(int& norm_region,
                             int& norm_area,
                             double& normAlpha,
                             double& normBeta,
                             double& normK,
                             double& alphaoverarea) const
    {
        norm_region   = _norm_region;
        norm_area     = _norm_area;
        normAlpha     = _normAlpha;
        normBeta      = _normBeta;
        normK         = _normK;
        alphaoverarea = (_norm_region == MLO_LRN_ACROSS_CHANNELS)
                            ? _normAlpha / _norm_area
                            : _normAlpha / (_norm_area * _norm_area);
    }

    void mloConstruct();

    protected:
    int mloConstructFwd();
    int mloConstructBwd();
    int _norm_region  = 0;
    int _norm_area    = 0;
    double _normAlpha = 0.0;
    double _normBeta  = 0.0;
    double _normK     = 0.0;
};

struct mlo_construct_neuron : mlo_construct_activ_lrn_pooling_common
{
    mlo_construct_neuron(int dir) : mlo_construct_activ_lrn_pooling_common(dir)
    {
        _neuron_type = 0;
        _gamma       = 0;
        _beta        = 1;
        _alpha       = 0;
    }

    inline void setNeuronDescr(int neuron_type, double gamma, double beta, double alpha)
    {
        _neuron_type = neuron_type;
        _gamma       = gamma;
        _beta        = beta;
        _alpha       = alpha;
    }

    inline void getNeuronDescr(int& neuron_type, double& gamma, double& beta, double& alpha) const
    {
        neuron_type = _neuron_type;
        gamma       = _gamma;
        beta        = _beta;
        alpha       = _alpha;
    }

    void mloConstruct();

    protected:
    int mloConstructFwd();
    int mloConstructBwd();
    int _neuron_type;
    double _gamma;
    double _beta;
    double _alpha;
};

#endif<|MERGE_RESOLUTION|>--- conflicted
+++ resolved
@@ -440,25 +440,8 @@
         _search_params.deconvolution = 0;
     }
 
-<<<<<<< HEAD
-    void detectRocm();
-    void setupFloats();
-
-    /*
-     * major interface
-     * it has to be called only after
-     * convolutional parmeters, input, output and weight tesnor have been set
-     *
-     * constructs compiler option
-     *
-     * selects kernel file and name
-     * covers genrinc forward convolution:
-     * arbitrary combination of kerenl sizes, strides
-     */
-=======
     void detectRocm() { _search_params.DetectRocm(); }
     void setupFloats() { _search_params.SetupFloats(); }
->>>>>>> 326bf225
 
     miopen::PerfDb GetDb() const;
 
