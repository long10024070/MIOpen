--- conflicted
+++ resolved
@@ -60,11 +60,8 @@
     Softmax,
     Adam,
     Item,
-<<<<<<< HEAD
+    RoPE,
     ReLU
-=======
-    RoPE
->>>>>>> 1636bf11
 };
 
 struct MIOPEN_INTERNALS_EXPORT Id
