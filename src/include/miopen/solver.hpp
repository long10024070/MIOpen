--- conflicted
+++ resolved
@@ -845,8 +845,6 @@
                               float& elapsed_time) const;
 };
 
-<<<<<<< HEAD
-=======
 struct ConvHipImplicitGemmV4R4GenFwdXdlops : SolverBase<ConvolutionContext>
 {
     PerformanceImplicitGemmXdlops GetPerformanceConfig(const ConvolutionContext& ctx) const;
@@ -890,7 +888,6 @@
                               float& elapsed_time) const;
 };
 
->>>>>>> ef17912f
 struct ConvHipImplicitGemmV4_1x1 : SolverBase<ConvolutionContext>
 {
     PerformanceImplicitGemm GetPerformanceConfig(const ConvolutionContext& ctx) const;
