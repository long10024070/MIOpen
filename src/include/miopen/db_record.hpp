/*******************************************************************************
 *
 * MIT License
 *
 * Copyright (c) 2017 Advanced Micro Devices, Inc.
 *
 * Permission is hereby granted, free of charge, to any person obtaining a copy
 * of this software and associated documentation files (the "Software"), to deal
 * in the Software without restriction, including without limitation the rights
 * to use, copy, modify, merge, publish, distribute, sublicense, and/or sell
 * copies of the Software, and to permit persons to whom the Software is
 * furnished to do so, subject to the following conditions:
 *
 * The above copyright notice and this permission notice shall be included in all
 * copies or substantial portions of the Software.
 *
 * THE SOFTWARE IS PROVIDED "AS IS", WITHOUT WARRANTY OF ANY KIND, EXPRESS OR
 * IMPLIED, INCLUDING BUT NOT LIMITED TO THE WARRANTIES OF MERCHANTABILITY,
 * FITNESS FOR A PARTICULAR PURPOSE AND NONINFRINGEMENT. IN NO EVENT SHALL THE
 * AUTHORS OR COPYRIGHT HOLDERS BE LIABLE FOR ANY CLAIM, DAMAGES OR OTHER
 * LIABILITY, WHETHER IN AN ACTION OF CONTRACT, TORT OR OTHERWISE, ARISING FROM,
 * OUT OF OR IN CONNECTION WITH THE SOFTWARE OR THE USE OR OTHER DEALINGS IN THE
 * SOFTWARE.
 *
 *******************************************************************************/
#ifndef GUARD_MIOPEN_DB_RECORD_HPP_
#define GUARD_MIOPEN_DB_RECORD_HPP_

#include <miopen/config.h>

#include <miopen/logger.hpp>

#include <cassert>
#include <istream>
#include <sstream>
#include <string>
#include <unordered_map>

namespace miopen {

/// db consists of 0 or more records.
/// Each record is an ASCII text line.
/// Record format:
///   [ KEY "=" ID ":" VALUES { ";" ID ":" VALUES} ]
///
/// KEY - An identifer of a record.
/// ID - Can be considered as a sub-key under which respective VALUES are stored.
/// VALUES - A data associated with specific ID under the KEY. Intended to represent a set of
/// values, hence the name.
///
/// Neither of ";:=" within KEY, ID and VALUES is allowed.
/// There should be none identical KEYs in the same db file.
/// There should be none identical IDs within the same record.
///
/// Intended usage:
/// KEY: A stringized problem config.
/// ID: A symbolic name of the Solver applicable for the KEY (problem config). There could be
/// several Solvers able to handle the same config, so several IDs can be put under a KEY.
/// Format of VALUES stored under each ID is Solver-specific. in other words, how a set of values
/// (or whatever a Solver wants to store in VALUES) is encoded into a string depends on the Solver.
/// Note: If VALUES is used to represent a set of numeric values, then it is recommended to use ","
/// as a separator.

/// Represents a db record associated with specific KEY.
/// Ctor arguments are path to db file and a KEY (or an object able to provide a KEY).
/// Upon construction, allows getting and modifying contents of a record (IDs and VALUES).
///
/// All operations are MP- and MT-safe.
class DbRecord
{
    public:
    template <class TValue>
    class Iterator : public std::iterator<std::input_iterator_tag, std::pair<std::string, TValue>>
    {
        friend class DbRecord;

        using InnerIterator = std::unordered_map<std::string, std::string>::const_iterator;

        public:
        using Value = std::pair<std::string, TValue>;

        Value operator*() const
        {
            assert(it != InnerIterator{});
            return value;
        }

        const Value* operator->() const
        {
            assert(it != InnerIterator{});
            return &value;
        }

        Value* operator->()
        {
            assert(it != InnerIterator{});
            return &value;
        }

        Iterator& operator++()
        {
            ++it;
            value = GetValue(it);
            return *this;
        }

        const Iterator operator++(int) // NOLINT (readability-const-return-type)
        {
<<<<<<< HEAD
            return Iterator{it++};
=======
            auto ret = *this;
            ++(*this);
            return ret;
>>>>>>> 326bf225
        }

        bool operator==(const Iterator& other) const { return it == other.it; }
        bool operator!=(const Iterator& other) const { return it != other.it; }

        private:
        InnerIterator it;
        Value value;

        Iterator(const InnerIterator it_) : it(it_), value(GetValue(it_)) {}

        static Value GetValue(const InnerIterator& it)
        {
            if(it == InnerIterator{})
                return {};

            auto value = TValue{};
            value.Deserialize(it->second);
            return {it->first, value};
        }
    };

    template <class TValue>
    class IterationHelper
    {
        public:
        Iterator<TValue> begin() const { return {record.map.begin()}; }
        Iterator<TValue> end() const { return {record.map.end()}; }

        private:
        IterationHelper(const DbRecord& record_) : record(record_) {}

        const DbRecord& record;
        friend class DbRecord;
    };

    private:
    std::string key;
    std::unordered_map<std::string, std::string> map;

    template <class T>
    static // 'static' is for calling from ctor
        std::string
        Serialize(const T& data)
    {
        std::ostringstream ss;
        data.Serialize(ss);
        return ss.str();
    }

    bool ParseContents(std::istream& contents);
    void WriteContents(std::ostream& stream) const;
    bool SetValues(const std::string& id, const std::string& values);
    bool GetValues(const std::string& id, std::string& values) const;

    DbRecord(const std::string& key_) : key(key_) {}

    bool ParseContents(const std::string& contents)
    {
        auto ss = std::istringstream(contents);
        return ParseContents(ss);
    }

    public:
    /// T shall provide a db KEY by means of the "void Serialize(std::ostream&) const" member
    /// function.
    template <class T>
    DbRecord(const T& problem_config_) : DbRecord(Serialize(problem_config_))
    {
    }

    auto GetSize() const { return map.size(); }

    const std::string& GetKey() const { return key; }

    /// Merges data from this record to data from that record if their keys are same.
    /// This record would contain all ID:VALUES pairs from that record that are not in this.
    /// E.g. this = {ID1:VALUE1}
    ///      that = {ID1:VALUE3, ID2:VALUE2}
    ///      this.Merge(that) = {ID1:VALUE1, ID2:VALUE2}
    void Merge(const DbRecord& that);

    /// Obtains VALUES from an object of class T and sets it in record (in association with ID,
    /// under the current KEY).
    /// T shall have the "void Serialize(std::ostream&) const" member function available.
    ///
    /// Returns true if records data was changed.
    template <class T>
    bool SetValues(const std::string& id, const T& values)
    {
        return SetValues(id, Serialize(values));
    }

    /// Get VALUES associated with ID under the current KEY and delivers those to a member function
    /// of a class T object. T shall have the "bool Deserialize(const std::string& str)"
    /// member function available.
    ///
    /// Returns false if there is none ID:VALUES in the record or in case of any error, e.g. if
    /// VALUES cannot be deserialized due to incorrect format.
    template <class T>
    bool GetValues(const std::string& id, T& values) const
    {
        std::string s;
        if(!GetValues(id, s))
            return false;

        const bool ok = values.Deserialize(s);
        if(!ok)
            MIOPEN_LOG((MIOPEN_INSTALLABLE ? LoggingLevel::Warning : miopen::LoggingLevel::Error),
                       "Perf db record is obsolete or corrupt: " << s
                                                                 << ". Performance may degrade.");
        return ok;
    }

    /// Removes ID with associated VALUES from this record.
    ///
    /// Returns true if erase was successful. Returns false if this ID was not found.
    bool EraseValues(const std::string& id);

    template <class TValue>
    IterationHelper<TValue> As() const
    {
        return *this;
    }

    friend class Db;
    friend class ReadonlyRamDb;
};

} // namespace miopen

#endif // GUARD_MIOPEN_DB_RECORD_HPP_<|MERGE_RESOLUTION|>--- conflicted
+++ resolved
@@ -106,13 +106,9 @@
 
         const Iterator operator++(int) // NOLINT (readability-const-return-type)
         {
-<<<<<<< HEAD
-            return Iterator{it++};
-=======
             auto ret = *this;
             ++(*this);
             return ret;
->>>>>>> 326bf225
         }
 
         bool operator==(const Iterator& other) const { return it == other.it; }
