/*******************************************************************************
 *
 * MIT License
 *
 * Copyright (c) 2017 Advanced Micro Devices, Inc.
 *
 * Permission is hereby granted, free of charge, to any person obtaining a copy
 * of this software and associated documentation files (the "Software"), to deal
 * in the Software without restriction, including without limitation the rights
 * to use, copy, modify, merge, publish, distribute, sublicense, and/or sell
 * copies of the Software, and to permit persons to whom the Software is
 * furnished to do so, subject to the following conditions:
 *
 * The above copyright notice and this permission notice shall be included in all
 * copies or substantial portions of the Software.
 *
 * THE SOFTWARE IS PROVIDED "AS IS", WITHOUT WARRANTY OF ANY KIND, EXPRESS OR
 * IMPLIED, INCLUDING BUT NOT LIMITED TO THE WARRANTIES OF MERCHANTABILITY,
 * FITNESS FOR A PARTICULAR PURPOSE AND NONINFRINGEMENT. IN NO EVENT SHALL THE
 * AUTHORS OR COPYRIGHT HOLDERS BE LIABLE FOR ANY CLAIM, DAMAGES OR OTHER
 * LIABILITY, WHETHER IN AN ACTION OF CONTRACT, TORT OR OTHERWISE, ARISING FROM,
 * OUT OF OR IN CONNECTION WITH THE SOFTWARE OR THE USE OR OTHER DEALINGS IN THE
 * SOFTWARE.
 *
 *******************************************************************************/
#include <array>
#include <initializer_list>
#include <memory>
#include <miopen/pooling.hpp>
#include <miopen/tensor_ops.hpp>
#include <miopen/convolution.hpp>
#include <miopen/batch_norm.hpp>
#include <miopen/activ.hpp>
#include <miopen/fusion.hpp>
#include <miopen/errors.hpp>
#include <miopen/logger.hpp>
#include <miopen/tensor.hpp>
#include <miopen/tensor_ops.hpp>

// Return an error code that is "NotImplemented", if it exists then return success
// This function should:
//		set up the place descriptor with expected input and ouput edges.
// 		Set up the internal datastructures for the fused kernel.
extern "C" miopenStatus_t miopenCreateFusionPlan(miopenFusionPlanDescriptor_t* fusePlanDesc,
                                                 const miopenFusionDirection_t fuseDirection,
                                                 const miopenTensorDescriptor_t inputDesc)
{
    MIOPEN_LOG_FUNCTION(fusePlanDesc, fuseDirection, inputDesc);
    return miopen::try_([&] {
        miopen::deref(fusePlanDesc) =
            new miopen::FusionPlanDescriptor(fuseDirection, miopen::deref(inputDesc));
    });
}

extern "C" miopenStatus_t
miopenDestroyFusionPlanDescriptor(miopenFusionPlanDescriptor_t fusePlanDesc)
{

    MIOPEN_LOG_FUNCTION(fusePlanDesc)
    return miopen::try_([&] { miopen_destroy_object(fusePlanDesc); });
}

// Return an error code that is "NotImplemented", if it exists then return success
extern "C" miopenStatus_t miopenIsFusionPlanValid(miopenFusionPlanDescriptor_t fusePlanDesc)
{
    MIOPEN_LOG_FUNCTION(fusePlanDesc);
    return miopen::try_([&] { miopen::deref(fusePlanDesc).isValid(); });
}

<<<<<<< HEAD
// Create convolution ops
extern "C" miopenStatus_t miopenCreateOpConvForward(miopenFusionPlanDescriptor_t fusePlanDesc,
                                                    miopenFusionOpDescriptor_t* convOp,
=======
// Create convolution ops with known algorithm
extern "C" miopenStatus_t miopenCreateOpConvForwardAlgo(miopenFusionPlanDescriptor_t fusePlanDesc,
                                                    miopenOperatorDescriptor_t* convOp,
>>>>>>> 01cf7ef7
                                                    miopenConvolutionDescriptor_t convDesc,
                                                    miopenConvFwdAlgorithm_t fwdAlgo,
                                                    const miopenTensorDescriptor_t wDesc)
{
    MIOPEN_LOG_FUNCTION(fusePlanDesc, convOp, convDesc, fwdAlgo, wDesc);
    miopenStatus_t res;
    miopen::try_([&] {
        auto fod = new miopen::ConvForwardOpDescriptor(
            miopen::deref(convDesc), miopen::deref(wDesc), fwdAlgo);
        miopen::deref(convOp) = fod;
        res                   = miopen::deref(fusePlanDesc)
                  .AddOp(std::shared_ptr<miopen::ConvForwardOpDescriptor>(fod));
    });
    return res;
}

extern "C" miopenStatus_t
miopenFusionPlanGetWorkSpaceSize(miopenHandle_t handle,
                                 miopenFusionPlanDescriptor_t fusePlanDesc,
                                 size_t* workSpaceSize,
                                 miopenConvFwdAlgorithm_t algo)
{
    MIOPEN_LOG_FUNCTION(fusePlanDesc, workSpaceSize);
    miopenStatus_t res;
    miopen::try_([&] {
        size_t sz;
        res = miopen::deref(fusePlanDesc).GetWorkspaceSizeImmed(miopen::deref(handle), sz, algo);
        miopen::deref(workSpaceSize) = sz;
    });
    return res;
}

<<<<<<< HEAD
extern "C" miopenStatus_t miopenCreateOpConvBackwardData(miopenFusionPlanDescriptor_t fusePlanDesc,
                                                         miopenFusionOpDescriptor_t* convOp,
=======


extern "C" miopenStatus_t miopenCreateOpConvBackwardDataAlgo(miopenFusionPlanDescriptor_t fusePlanDesc,
                                                         miopenOperatorDescriptor_t* convOp,
>>>>>>> 01cf7ef7
                                                         miopenConvolutionDescriptor_t convDesc,
                                                         miopenConvBwdDataAlgorithm_t bwdDataAlgo,
                                                         const miopenTensorDescriptor_t wDesc)
{
    MIOPEN_LOG_FUNCTION(fusePlanDesc, convOp, convDesc, bwdDataAlgo, wDesc);
    return (miopenStatusSuccess);
}

extern "C" miopenStatus_t
<<<<<<< HEAD
miopenCreateOpConvBackwardWeights(miopenFusionPlanDescriptor_t fusePlanDesc,
                                  miopenFusionOpDescriptor_t* convOp,
=======
miopenCreateOpConvBackwardWeightsAlgo(miopenFusionPlanDescriptor_t fusePlanDesc,
                                  miopenOperatorDescriptor_t* convOp,
>>>>>>> 01cf7ef7
                                  miopenConvolutionDescriptor_t convDesc,
                                  miopenConvBwdWeightsAlgorithm_t bwdWeightsAlgo,
                                  const miopenTensorDescriptor_t wDesc)
{
    MIOPEN_LOG_FUNCTION(fusePlanDesc, convOp, convDesc, bwdWeightsAlgo, wDesc);
    return (miopenStatusSuccess);
}


// Create convolution ops with unknown algorithms
extern "C" miopenStatus_t miopenCreateOpConvForward(miopenFusionPlanDescriptor_t fusePlanDesc,
                                                    miopenOperatorDescriptor_t* convOp,
                                                    miopenConvolutionDescriptor_t convDesc,
                                                    const miopenTensorDescriptor_t wDesc)
{
    MIOPEN_LOG_FUNCTION(fusePlanDesc, convOp, convDesc, wDesc);
    return (miopenStatusSuccess);
}


extern "C" miopenStatus_t miopenCreateOpConvBackwardData(miopenFusionPlanDescriptor_t fusePlanDesc,
                                                         miopenOperatorDescriptor_t* convOp,
                                                         miopenConvolutionDescriptor_t convDesc,
                                                         const miopenTensorDescriptor_t wDesc)
{
    MIOPEN_LOG_FUNCTION(fusePlanDesc, convOp, convDesc, wDesc);
    return (miopenStatusSuccess);
}

extern "C" miopenStatus_t
miopenCreateOpConvBackwardWeights(miopenFusionPlanDescriptor_t fusePlanDesc,
                                  miopenOperatorDescriptor_t* convOp,
                                  miopenConvolutionDescriptor_t convDesc,
                                  const miopenTensorDescriptor_t wDesc)
{
    MIOPEN_LOG_FUNCTION(fusePlanDesc, convOp, convDesc, wDesc);
    return (miopenStatusSuccess);
}


//---

// Activation create ops
extern "C" miopenStatus_t
miopenCreateOpActivationForward(miopenFusionPlanDescriptor_t fusePlanDesc,
                                miopenFusionOpDescriptor_t* activOp,
                                const miopenActivationDescriptor_t activDesc)
{
    // The fusion plan creates the op and makes a note of it in the map
    MIOPEN_LOG_FUNCTION(fusePlanDesc, activOp, activDesc);
    miopenStatus_t res;
    miopen::try_([&] {
        miopen::ActivFusionOpDescriptor* fod =
            new miopen::ActivFusionOpDescriptor(miopen::deref(activDesc));
        miopen::deref(activOp) = fod;
        res                    = miopen::deref(fusePlanDesc)
                  .AddOp(std::shared_ptr<miopen::ActivFusionOpDescriptor>(fod));
    });
    return res;
}

extern "C" miopenStatus_t
miopenCreateOpActivationBackward(miopenFusionPlanDescriptor_t fusePlanDesc,
                                 miopenFusionOpDescriptor_t* activOp,
                                 const miopenActivationDescriptor_t activDesc)
{
    MIOPEN_LOG_FUNCTION(fusePlanDesc, activOp, activDesc);
    return (miopenStatusSuccess);
}
//---

// Batch normalization create op
extern "C" miopenStatus_t
miopenCreateOpBatchNormInference(miopenFusionPlanDescriptor_t fusePlanDesc,
                                 miopenFusionOpDescriptor_t* bnOp,
                                 const miopenBatchNormMode_t bn_mode)
{
    MIOPEN_LOG_FUNCTION(fusePlanDesc, bnOp, bn_mode);
    return (miopenStatusSuccess);
}

extern "C" miopenStatus_t miopenCreateOpBatchNormForward(miopenFusionPlanDescriptor_t fusePlanDesc,
                                                         miopenFusionOpDescriptor_t* bnOp,
                                                         const miopenBatchNormMode_t bn_mode)
{
    MIOPEN_LOG_FUNCTION(fusePlanDesc, bnOp, bn_mode);
    return (miopenStatusSuccess);
}

extern "C" miopenStatus_t miopenCreateOpBatchNormBackward(miopenFusionPlanDescriptor_t fusePlanDesc,
                                                          miopenFusionOpDescriptor_t* bnOp,
                                                          const miopenBatchNormMode_t bn_mode)
{
    MIOPEN_LOG_FUNCTION(fusePlanDesc, bnOp, bn_mode);
    return (miopenStatusSuccess);
}
//---

// Create TensorOps op
extern "C" miopenStatus_t miopenCreateOpTensorOp(miopenFusionPlanDescriptor_t fusePlanDesc,
                                                 miopenFusionOpDescriptor_t* tOp,
                                                 miopenTensorOp_t tensorOp,
                                                 const miopenTensorDescriptor_t bDesc)
{
    MIOPEN_LOG_FUNCTION(fusePlanDesc, tOp, tensorOp, bDesc);
    return (miopenStatusSuccess);
}
//---

// Create pooling ops
extern "C" miopenStatus_t miopenCreateOpPoolingForward(miopenFusionPlanDescriptor_t fusePlanDesc,
                                                       miopenFusionOpDescriptor_t* poolOp,
                                                       const miopenPoolingDescriptor_t poolDesc)
{
    MIOPEN_LOG_FUNCTION(fusePlanDesc, poolOp, poolDesc);
    return (miopenStatusSuccess);
}

extern "C" miopenStatus_t miopenCreateOpPoolingBackward(miopenFusionPlanDescriptor_t fusePlanDesc,
                                                        miopenFusionOpDescriptor_t* poolOp,
                                                        const miopenPoolingDescriptor_t poolDesc)
{
    MIOPEN_LOG_FUNCTION(fusePlanDesc, poolOp, poolDesc);
    return (miopenStatusSuccess);
}

extern "C" miopenStatus_t miopenCreateOperatorArgs(miopenOperatorArgs_t* args)
{
    MIOPEN_LOG_FUNCTION(args);
    return miopen::try_([&] { miopen::deref(args) = new miopen::OperatorArgs(); });
}

extern "C" miopenStatus_t miopenDestroyOperatorArgs(miopenOperatorArgs_t args)
{
    MIOPEN_LOG_FUNCTION(args);
    return miopen::try_([&] { miopen_destroy_object(args); });
}

// Fusion op args for Convolution
extern "C" miopenStatus_t miopenSetOpArgsConvForward(miopenOperatorArgs_t args,
                                                     const miopenFusionOpDescriptor_t convOp,
                                                     const void* alpha,
                                                     const void* beta,
                                                     const void* w)
{
    MIOPEN_LOG_FUNCTION(args, alpha, beta, convOp, w);
    miopen::ConvForwardOpDescriptor& op =
        dynamic_cast<miopen::ConvForwardOpDescriptor&>(miopen::deref(convOp));
    return op.SetArgs(miopen::deref(args), alpha, beta, DataCast(w));
}

extern "C" miopenStatus_t miopenSetOpArgsConvBackwardData(miopenOperatorArgs_t args,
                                                          const miopenFusionOpDescriptor_t convOp,
                                                          const void* alpha,
                                                          const void* beta,
                                                          const void* w,
                                                          void* workSpace,
                                                          size_t workSpaceSize)
{
    MIOPEN_LOG_FUNCTION(args, convOp, alpha, beta, w, workSpace, workSpaceSize);
    return (miopenStatusSuccess);
}

extern "C" miopenStatus_t
miopenSetOpArgsConvBackwardWeights(miopenOperatorArgs_t args,
                                   const miopenFusionOpDescriptor_t convOp,
                                   const void* alpha,
                                   const void* beta,
                                   const void* x,
                                   void* dw,
                                   void* workSpace,
                                   size_t workSpaceSize)
{
    MIOPEN_LOG_FUNCTION(args, convOp, alpha, beta, x, dw, workSpace, workSpaceSize);
    return (miopenStatusSuccess);
}
//----

// Fusion op args for Batch Normalization
extern "C" miopenStatus_t miopenSetOpArgsBatchNormInference(miopenOperatorArgs_t args,
                                                            const miopenFusionOpDescriptor_t bnOp,
                                                            const void* alpha,
                                                            const void* beta,
                                                            const void* bnScale,
                                                            const void* bnBias,
                                                            const void* estimatedMean,
                                                            const void* estimatedVariance,
                                                            double epsilon)
{
    MIOPEN_LOG_FUNCTION(
        args, bnOp, alpha, beta, bnScale, bnBias, estimatedMean, estimatedVariance, epsilon);
    return (miopenStatusSuccess);
}

extern "C" miopenStatus_t miopenSetOpArgsBatchNormForward(miopenOperatorArgs_t args,
                                                          const miopenFusionOpDescriptor_t bnOp,
                                                          const void* alpha,
                                                          const void* beta,
                                                          const void* bnScale,
                                                          const void* bnBias,
                                                          void* savedMean,
                                                          void* savedInvVariance,
                                                          void* runningMean,
                                                          void* runningVariance,
                                                          double epsilon)
{
    MIOPEN_LOG_FUNCTION(args,
                        bnOp,
                        alpha,
                        beta,
                        bnScale,
                        bnBias,
                        savedMean,
                        savedInvVariance,
                        runningMean,
                        runningVariance,
                        epsilon);
    return (miopenStatusSuccess);
}

extern "C" miopenStatus_t miopenSetOpArgsBatchNormBackward(miopenOperatorArgs_t args,
                                                           const miopenFusionOpDescriptor_t bnOp,
                                                           const void* alpha,
                                                           const void* beta,
                                                           const void* x,
                                                           const void* bnScale,
                                                           void* resultBnScaleDiff,
                                                           void* resultBnBiasDiff,
                                                           const void* savedMean,
                                                           const void* savedInvVariance)
{
    MIOPEN_LOG_FUNCTION(args,
                        bnOp,
                        alpha,
                        beta,
                        x,
                        bnScale,
                        resultBnScaleDiff,
                        resultBnBiasDiff,
                        savedMean,
                        savedInvVariance);
    return (miopenStatusSuccess);
}
//---

// Pooling arg ops
extern "C" miopenStatus_t miopenSetOpArgsPoolingForward(miopenOperatorArgs_t args,
                                                        const miopenFusionOpDescriptor_t poolingOp,
                                                        const void* alpha,
                                                        const void* beta,
                                                        bool do_backward,
                                                        void* workSpace,
                                                        size_t workSpaceSize)
{

    MIOPEN_LOG_FUNCTION(args, poolingOp, alpha, beta, do_backward, workSpace, workSpaceSize);
    return (miopenStatusSuccess);
}

extern "C" miopenStatus_t miopenSetOpArgsPoolingBackward(miopenOperatorArgs_t args,
                                                         const miopenFusionOpDescriptor_t poolingOp,
                                                         const void* alpha,
                                                         const void* beta,
                                                         const void* y,
                                                         const void* x,
                                                         const void* workSpace,
                                                         size_t workSpaceSize)
{

    MIOPEN_LOG_FUNCTION(args, poolingOp, alpha, beta, y, x, workSpace, workSpaceSize);
    return (miopenStatusSuccess);
}
//----

extern "C" miopenStatus_t miopenSetOpArgsTensorOp(miopenOperatorArgs_t args,
                                                  const miopenFusionOpDescriptor_t tOp,
                                                  const void* alpha1,
                                                  const void* alpha2,
                                                  const void* B,
                                                  const void* beta)
{
    MIOPEN_LOG_FUNCTION(args, tOp, alpha1, alpha2, B, beta);
    return (miopenStatusSuccess);
}

// Return an error code that is "NotImplemented", if it exists then return success
extern "C" miopenStatus_t miopenExecuteFusionPlan(miopenHandle_t handle,
                                                  const miopenFusionPlanDescriptor_t fusePlanDesc,
                                                  const miopenTensorDescriptor_t inputDesc,
                                                  const void* input,
                                                  const miopenTensorDescriptor_t outputDesc,
                                                  void* output,
                                                  miopenOperatorArgs_t args)
{
    // MIOPEN_LOG_FUNCTION(handle, fusePlanDesc, inputDesc, input, outputDesc, output, args);
    (void)(handle);
    (void)(fusePlanDesc);
    (void)(inputDesc);
    (void)(input);
    (void)(outputDesc);
    (void)(output);
    (void)(args);
    return (miopenStatusSuccess);
}

// Heurtistic based benchmarking.
extern "C" miopenStatus_t miopenGetFusionPlanCostEstimate(
    miopenOpCost_t* opCost, miopenHandle_t handle, const miopenFusionPlanDescriptor_t fusePlanDesc)
{
    // MIOPEN_LOG_FUNCTION(opCost, handle, fusePlanDesc);
    (void)(opCost);
    (void)(handle);
    (void)(fusePlanDesc);
    return (miopenStatusSuccess);
}

// Empirical benchmarking, aka we actually run the fusion plan.
extern "C" miopenStatus_t
miopenGetFusionPlanCostEmpirical(miopenOpCost_t* opCost,
                                 miopenHandle_t handle,
                                 const miopenFusionPlanDescriptor_t fusePlanDesc,
                                 const miopenTensorDescriptor_t inputDesc,
                                 const void* input,
                                 miopenOperatorArgs_t args)
{
    // MIOPEN_LOG_FUNCTION(opCost, handle, fusePlanDesc, inputDesc, input, args);
    (void)(handle);
    (void)(fusePlanDesc);
    (void)(inputDesc);
    (void)(input);
    (void)(args);
    (void)(opCost);
    return (miopenStatusSuccess);
}<|MERGE_RESOLUTION|>--- conflicted
+++ resolved
@@ -67,18 +67,12 @@
     return miopen::try_([&] { miopen::deref(fusePlanDesc).isValid(); });
 }
 
-<<<<<<< HEAD
-// Create convolution ops
-extern "C" miopenStatus_t miopenCreateOpConvForward(miopenFusionPlanDescriptor_t fusePlanDesc,
-                                                    miopenFusionOpDescriptor_t* convOp,
-=======
 // Create convolution ops with known algorithm
 extern "C" miopenStatus_t miopenCreateOpConvForwardAlgo(miopenFusionPlanDescriptor_t fusePlanDesc,
-                                                    miopenOperatorDescriptor_t* convOp,
->>>>>>> 01cf7ef7
-                                                    miopenConvolutionDescriptor_t convDesc,
-                                                    miopenConvFwdAlgorithm_t fwdAlgo,
-                                                    const miopenTensorDescriptor_t wDesc)
+                                                        miopenFusionOpDescriptor_t* convOp,
+                                                        miopenConvolutionDescriptor_t convDesc,
+                                                        miopenConvFwdAlgorithm_t fwdAlgo,
+                                                        const miopenTensorDescriptor_t wDesc)
 {
     MIOPEN_LOG_FUNCTION(fusePlanDesc, convOp, convDesc, fwdAlgo, wDesc);
     miopenStatus_t res;
@@ -108,70 +102,56 @@
     return res;
 }
 
-<<<<<<< HEAD
+extern "C" miopenStatus_t
+miopenCreateOpConvBackwardDataAlgo(miopenFusionPlanDescriptor_t fusePlanDesc,
+                                   miopenFusionOpDescriptor_t* convOp,
+                                   miopenConvolutionDescriptor_t convDesc,
+                                   miopenConvBwdDataAlgorithm_t bwdDataAlgo,
+                                   const miopenTensorDescriptor_t wDesc)
+{
+    MIOPEN_LOG_FUNCTION(fusePlanDesc, convOp, convDesc, bwdDataAlgo, wDesc);
+    return (miopenStatusSuccess);
+}
+
+extern "C" miopenStatus_t
+miopenCreateOpConvBackwardWeightsAlgo(miopenFusionPlanDescriptor_t fusePlanDesc,
+                                      miopenFusionOpDescriptor_t* convOp,
+                                      miopenConvolutionDescriptor_t convDesc,
+                                      miopenConvBwdWeightsAlgorithm_t bwdWeightsAlgo,
+                                      const miopenTensorDescriptor_t wDesc)
+{
+    MIOPEN_LOG_FUNCTION(fusePlanDesc, convOp, convDesc, bwdWeightsAlgo, wDesc);
+    return (miopenStatusSuccess);
+}
+
+// Create convolution ops with unknown algorithms
+extern "C" miopenStatus_t miopenCreateOpConvForward(miopenFusionPlanDescriptor_t fusePlanDesc,
+                                                    miopenFusionOpDescriptor_t* convOp,
+                                                    miopenConvolutionDescriptor_t convDesc,
+                                                    const miopenTensorDescriptor_t wDesc)
+{
+    MIOPEN_LOG_FUNCTION(fusePlanDesc, convOp, convDesc, wDesc);
+    return (miopenStatusSuccess);
+}
+
 extern "C" miopenStatus_t miopenCreateOpConvBackwardData(miopenFusionPlanDescriptor_t fusePlanDesc,
                                                          miopenFusionOpDescriptor_t* convOp,
-=======
-
-
-extern "C" miopenStatus_t miopenCreateOpConvBackwardDataAlgo(miopenFusionPlanDescriptor_t fusePlanDesc,
-                                                         miopenOperatorDescriptor_t* convOp,
->>>>>>> 01cf7ef7
                                                          miopenConvolutionDescriptor_t convDesc,
-                                                         miopenConvBwdDataAlgorithm_t bwdDataAlgo,
                                                          const miopenTensorDescriptor_t wDesc)
 {
-    MIOPEN_LOG_FUNCTION(fusePlanDesc, convOp, convDesc, bwdDataAlgo, wDesc);
-    return (miopenStatusSuccess);
-}
-
-extern "C" miopenStatus_t
-<<<<<<< HEAD
+    MIOPEN_LOG_FUNCTION(fusePlanDesc, convOp, convDesc, wDesc);
+    return (miopenStatusSuccess);
+}
+
+extern "C" miopenStatus_t
 miopenCreateOpConvBackwardWeights(miopenFusionPlanDescriptor_t fusePlanDesc,
                                   miopenFusionOpDescriptor_t* convOp,
-=======
-miopenCreateOpConvBackwardWeightsAlgo(miopenFusionPlanDescriptor_t fusePlanDesc,
-                                  miopenOperatorDescriptor_t* convOp,
->>>>>>> 01cf7ef7
-                                  miopenConvolutionDescriptor_t convDesc,
-                                  miopenConvBwdWeightsAlgorithm_t bwdWeightsAlgo,
-                                  const miopenTensorDescriptor_t wDesc)
-{
-    MIOPEN_LOG_FUNCTION(fusePlanDesc, convOp, convDesc, bwdWeightsAlgo, wDesc);
-    return (miopenStatusSuccess);
-}
-
-
-// Create convolution ops with unknown algorithms
-extern "C" miopenStatus_t miopenCreateOpConvForward(miopenFusionPlanDescriptor_t fusePlanDesc,
-                                                    miopenOperatorDescriptor_t* convOp,
-                                                    miopenConvolutionDescriptor_t convDesc,
-                                                    const miopenTensorDescriptor_t wDesc)
-{
-    MIOPEN_LOG_FUNCTION(fusePlanDesc, convOp, convDesc, wDesc);
-    return (miopenStatusSuccess);
-}
-
-
-extern "C" miopenStatus_t miopenCreateOpConvBackwardData(miopenFusionPlanDescriptor_t fusePlanDesc,
-                                                         miopenOperatorDescriptor_t* convOp,
-                                                         miopenConvolutionDescriptor_t convDesc,
-                                                         const miopenTensorDescriptor_t wDesc)
-{
-    MIOPEN_LOG_FUNCTION(fusePlanDesc, convOp, convDesc, wDesc);
-    return (miopenStatusSuccess);
-}
-
-extern "C" miopenStatus_t
-miopenCreateOpConvBackwardWeights(miopenFusionPlanDescriptor_t fusePlanDesc,
-                                  miopenOperatorDescriptor_t* convOp,
                                   miopenConvolutionDescriptor_t convDesc,
                                   const miopenTensorDescriptor_t wDesc)
 {
     MIOPEN_LOG_FUNCTION(fusePlanDesc, convOp, convDesc, wDesc);
     return (miopenStatusSuccess);
 }
-
 
 //---
 
@@ -181,7 +161,6 @@
                                 miopenFusionOpDescriptor_t* activOp,
                                 const miopenActivationDescriptor_t activDesc)
 {
-    // The fusion plan creates the op and makes a note of it in the map
     MIOPEN_LOG_FUNCTION(fusePlanDesc, activOp, activDesc);
     miopenStatus_t res;
     miopen::try_([&] {
