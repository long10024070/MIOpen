/*
 * Copyright (c) 2017 AMD Inc.
 *
 * Permission is hereby granted, free of charge, to any person obtaining a
 * copy of this software and/or associated documentation files (the
 * "Materials"), to deal in the Materials without restriction, including
 * without limitation the rights to use, copy, modify, merge, publish,
 * distribute, sublicense, and/or sell copies of the Materials, and to
 * permit persons to whom the Materials are furnished to do so, subject to
 * the following conditions:
 *
 * The above copyright notice and this permission notice shall be included
 * in all copies or substantial portions of the Materials.
 *
 * THE MATERIALS ARE PROVIDED "AS IS", WITHOUT WARRANTY OF ANY KIND,
 * EXPRESS OR IMPLIED, INCLUDING BUT NOT LIMITED TO THE WARRANTIES OF
 * MERCHANTABILITY, FITNESS FOR A PARTICULAR PURPOSE AND NONINFRINGEMENT.
 * IN NO EVENT SHALL THE AUTHORS OR COPYRIGHT HOLDERS BE LIABLE FOR ANY
 * CLAIM, DAMAGES OR OTHER LIABILITY, WHETHER IN AN ACTION OF CONTRACT,
 * TORT OR OTHERWISE, ARISING FROM, OUT OF OR IN CONNECTION WITH THE
 * MATERIALS OR THE USE OR OTHER DEALINGS IN THE MATERIALS.
 */


#define _FLOAT					float
#define _FLOAT2					float2
#define _FLOAT4					float4
#define _FLOAT8					float8

#ifndef FLT_MAX
#define FLT_MAX         3.402823466e+38F        /* max value */
#endif

#define UNUSED __attribute__((__unused__))
#define DBG_OUT_OF_RNGE 0

__attribute__((always_inline))
int iDiv(int v, int d)
{
	int r = (int)((float)v *(1.f/ (float)d) + 0.00001f);
	return(r);
}

__attribute__((always_inline))
int iMod(int v, int u, int d)
{
	int r = v - mul24((int)u, (int)d);
	return(r);
}

inline void ReduceKernel(__local _FLOAT * lcl_blob, __private _FLOAT *weights_accum, int lcl_id, int scan_lcl, int sum_stride, int unit_len)
{

	for (int j = (sum_stride >> 1); j > 0; j >>= 1)
	{
		barrier(CLK_LOCAL_MEM_FENCE);
		if (scan_lcl < j)
		{
			for (int i = 0; i < unit_len; ++i)
			{
				weights_accum[i] += lcl_blob[(lcl_id + j) * unit_len + i];

				lcl_blob[lcl_id * unit_len + i] = weights_accum[i];

			}

		}
	}
}





/*********************************************************************************************************
// wrw algorithm for large filters
// idea:
// read MLO_OUT_STACKS output maps into LDS
// read MLO_N_LCL_IN_MAPS per wk_item input maps

// alg


// convolve 
// reduce with transform

// write out 


**********************************************************************************************************/

#define MLO_TOP_DAT_SZ (MLO_N_LCL_OUT_MAPS * MLO_READ_UNIT)
#define MLO_BOT_DAT_SZ (MLO_N_LCL_IN_MAPS * MLO_READ_UNIT)
#define MLO_ACCUM_SZ (MLO_N_LCL_OUT_MAPS* MLO_N_LCL_IN_MAPS)


/*

	Small  maps

*/


__attribute__((reqd_work_group_size(MLO_GRP_SZ0, MLO_GRP_SZ1, MLO_GRP_SZ2)))
__kernel void MIOpenCvBwdWrWSmap(
	const __global _FLOAT * __restrict top_df,
	const __global _FLOAT * __restrict bot,
	__global _FLOAT * __restrict weights_df,
	UNUSED _FLOAT padding_val
)
{
	// reduction memory.

	__local _FLOAT lcl_mem[MLO_LCL_MEM_SZ];

	int lcl_id = get_local_id(0);

	int k_idx = get_group_id(0) * (MLO_N_LCL_OUT_MAPS); // output map index base

	int c_idx = get_group_id(1) * (MLO_N_LCL_IN_MAPS * MLO_N_MAPS_PER_GROUP); // input map index based

	int ib = get_group_id(2); // batch id


	int gbl_in_off = c_idx * MLO_IN_CHANNEL_STRIDE + ib * MLO_IN_BATCH_STRIDE;
	int gbl_out_off = k_idx * MLO_OUT_CHANNEL_STRIDE + ib * MLO_OUT_BATCH_STRIDE;


<<<<<<< HEAD
=======

>>>>>>> 3d2a0fba


	__private _FLOAT bot_dat[MLO_BOT_DAT_SZ];

<<<<<<< HEAD
#define MLO_ACCUM_SZ (MLO_N_LCL_OUT_MAPS* MLO_N_LCL_IN_MAPS)
=======

>>>>>>> 3d2a0fba

	__private _FLOAT pvt_accum[MLO_ACCUM_SZ];

	for (int i = 0; i < MLO_ACCUM_SZ; ++i)
	{
		pvt_accum[i] = 0;
	}

	for (int i = lcl_id; i < MLO_LCL_MEM_SZ; i += MLO_GRP_SZ)
	{
		lcl_mem[i] = 0;
	}

// map id inside the group, super-pixel inside the map
#if (MLO_MAP_WK_SZ &  (MLO_MAP_WK_SZ - 1))

	int m_id = iDiv(lcl_id, MLO_MAP_WK_SZ);  // map
	int p4 = iMod(lcl_id, m_id, MLO_MAP_WK_SZ); // pixel
#else
	int m_id = ((uint)lcl_id / MLO_MAP_WK_SZ);  // map
	int p4 = ((uint)lcl_id & (MLO_MAP_WK_SZ - 1)); // pixel

#endif

	gbl_in_off += p4 * MLO_READ_UNIT;

// input is kept in registers at the start
	gbl_in_off += m_id * MLO_IN_CHANNEL_STRIDE;

// inside input range

#if MLO_N_IN_MAPS_ALIGNED == 0 
	bool inside_map_range = (p4 < MLO_MAP_WK_SZ  && m_id < MLO_N_MAPS_PER_GROUP);

<<<<<<< HEAD
=======
	bool inside_range_input = inside_map_range & ((c_idx + m_id) < MLO_N_INPUTS && m_id < MLO_N_MAPS_PER_GROUP);
#endif

>>>>>>> 3d2a0fba
	for (int b = 0; b < MLO_BATCH_SZ; ++b, gbl_in_off += MLO_IN_BATCH_STRIDE, gbl_out_off += MLO_OUT_BATCH_STRIDE)
	{

		// read all inputs into registers
		int bot_off = gbl_in_off;

#if MLO_N_PIXS_OFF > 0
		bool last_pixel = (p4 == MLO_MAP_WK_SZ - 1);

		if (last_pixel)
		{
				for (int c = 0; c < MLO_N_LCL_IN_MAPS; ++c, bot_off += MLO_N_MAPS_PER_GROUP*MLO_IN_CHANNEL_STRIDE)
				{

					// reading in order per group and jump over maps been read
					// read arbitrary data but inside the range
#if MLO_N_IN_MAPS_ALIGNED == 0
					bot_off = (inside_range_input && ((c_idx + m_id + c*MLO_N_MAPS_PER_GROUP) < MLO_N_INPUTS)) ? bot_off : 0;
#endif

					for (int i = 0; i < MLO_N_PIXS_OFF; ++i)
					{
						bot_dat[c*MLO_READ_UNIT + i] = bot[bot_off + i];
#if DBG_OUT_OF_RNGE
						if (bot_off + i >= MLO_IN_BATCH_STRIDE * MLO_BATCH_SZ)
						{
							printf("k:err:in-off-range\n");
						}
#endif

					}
					for (int i = MLO_N_PIXS_OFF; i < MLO_READ_UNIT; ++i)
					{
						bot_dat[c*MLO_READ_UNIT + i] = 0;
					}


				}

			}
		else
#endif
		{
			// check 
			for (int c = 0; c < MLO_N_LCL_IN_MAPS; ++c, bot_off += MLO_N_MAPS_PER_GROUP*MLO_IN_CHANNEL_STRIDE)
			{
				// reading in order per group and jump over maps been read
				// read arbitrary data but inside the range

<<<<<<< HEAD
				bool inside_range_input2 = inside_range_input && ((c_idx + m_id + c*MLO_N_MAPS_PER_GROUP) < MLO_N_INPUTS);

				bot_off = (inside_range_input2) ? bot_off : 0;
=======
#if MLO_N_IN_MAPS_ALIGNED == 0
					bot_off = (inside_range_input && ((c_idx + m_id + c*MLO_N_MAPS_PER_GROUP) < MLO_N_INPUTS)) ? bot_off : 0;
#endif
>>>>>>> 3d2a0fba

				for (int i = 0; i < MLO_READ_UNIT; ++i)
				{
					bot_dat[c*MLO_READ_UNIT + i] = bot[bot_off + i];
#if DBG_OUT_OF_RNGE
					if (bot_off + i >= MLO_IN_BATCH_STRIDE * MLO_BATCH_SZ)
					{
						printf("k:err:in-off-range\n");
					}
#endif
				}

			}

		} // if (last_pixel)


		int top_off = gbl_out_off;

		// read all outputs
		// assum division by MLO_N_LCL_OUT
		for (int kb = 0; kb < MLO_N_LCL_OUT; kb++, top_off += MLO_OUT_LCL_BLK * MLO_OUT_CHANNEL_STRIDE)
		{

			barrier(CLK_LOCAL_MEM_FENCE);

			for (int p = lcl_id; p < MLO_OUT_LCL_BLK * MLO_MAP_WK_SZ; p += MLO_GRP_SZ)
			{
#if (MLO_MAP_WK_SZ & (MLO_MAP_WK_SZ - 1))
				int m = iDiv(p, MLO_MAP_WK_SZ);
				int pm = iMod(p, m, MLO_MAP_WK_SZ);
#else
				int m = ((uint)p / MLO_MAP_WK_SZ);
				int pm = ((uint)p & (MLO_MAP_WK_SZ - 1));
#endif


				int top_off1 = top_off + m * MLO_OUT_CHANNEL_STRIDE + pm*MLO_READ_UNIT;
#if MLO_N_OUT_MAPS_ALIGNED == 0
				top_off1 = (k_idx + m < MLO_N_OUTPUTS) ? top_off1 : 0;
#endif
#if MLO_N_PIXS_OFF > 0
				if (pm == MLO_MAP_WK_SZ - 1)
				{
					for (int i = 0; i < MLO_N_PIXS_OFF; ++i)
					{
						lcl_mem[p*MLO_READ_UNIT + i] = top_df[top_off1 + i];
#if DBG_OUT_OF_RNGE
						if (top_off1 + i >= MLO_OUT_BATCH_STRIDE * MLO_BATCH_SZ)
						{
							printf("k:err:out-off-range\n");
						}
#endif

					}
					for (int i = MLO_N_PIXS_OFF; i < MLO_READ_UNIT; ++i)
					{
						lcl_mem[p*MLO_READ_UNIT + i] = 0;
					}


				}
				else

#endif
				{
					for (int i = 0; i < MLO_READ_UNIT; ++i)
					{
						lcl_mem[p*MLO_READ_UNIT + i] = top_df[top_off1 + i];
#if DBG_OUT_OF_RNGE
						if (top_off1 + i >= MLO_OUT_BATCH_STRIDE * MLO_BATCH_SZ)
						{
							printf("k:err:out-off-range\n");
						}
#endif

					}
				}


			} // for(int p = 0; p < MLO_OUT_LCL_BLK * MLO_MAP_WK_SZ; p += MLO_GRP_SZ)

			barrier(CLK_LOCAL_MEM_FENCE);

			for (int k = kb*MLO_OUT_LCL_BLK; k < (kb + 1)*MLO_OUT_LCL_BLK; ++k)
			{
				// processing
				for (int c = 0; c < MLO_N_LCL_IN_MAPS; ++c)
				{
					for (int i = 0; i < MLO_READ_UNIT; ++i)
					{
						_FLOAT bot_val = bot_dat[c*MLO_READ_UNIT + i];
						_FLOAT top_val = lcl_mem[((k - kb*MLO_OUT_LCL_BLK) * MLO_MAP_WK_SZ + p4)*MLO_READ_UNIT + i];
						pvt_accum[k * MLO_N_LCL_IN_MAPS + c] += top_val * bot_val;
#if 0
						if (top_val * bot_val !=0  &&  k == 0 && c == 0 && m_id == 0 && get_group_id(0) == 0 && get_group_id(1) == 1 && lcl_id ==0 )
						{

							printf("K:c: %d %d %d %d %f %f %f %f\n",
								c_idx + m_id + c*MLO_N_MAPS_PER_GROUP,
								lcl_id,
								c*MLO_READ_UNIT + i,
								((k - kb*MLO_OUT_LCL_BLK) * MLO_MAP_WK_SZ + p4)*MLO_READ_UNIT + i,
								pvt_accum[k * MLO_N_LCL_IN_MAPS + c],
								top_val * bot_val,
								bot_val,
								top_val

							);
						}

#endif

					}
				}
			}

		} // for(int kb = 0; kb < MLO_N_LCL_OUT; kb++, top_off += MLO_OUT_LCL_BLK * MLO_OUT_CHANNEL_STRIDE)
	} // for (int b = 0; b < MLO_BATCH_SZ; ++b, gbl_in_off += MLO_IN_BATCH_STRIDE, gbl_out_off += MLO_OUT_BATCH_STRIDE)



// FINAL REDUCTION

	// write out 
	// inputs are outputs
	int wei_df_off = ((ib * MLO_N_OUTPUTS + k_idx) * (int)MLO_WEI_BATCH_STRIDE) + (c_idx + m_id) * MLO_WEI_CHANNEL_STRIDE;

#define MLO_N_FIRST_SPLITS  (1 << (MLO_LG2_REDUC_ROUNDS - 1))
// transpose data using MLO_REDUC_LOOP_STEP wk-items from each small map 
	__private _FLOAT final_sum[(MLO_ACCUM_SZ / MLO_REDUC_LOOP_STEP)];

// final log reduction with the initail input not pow2
#if 1
// first round
// transpose and split into sub-group for logar summation
	for (int r = 0; r < (MLO_ACCUM_SZ / MLO_REDUC_LOOP_STEP); ++r)
	{
		final_sum[r] = 0;

		barrier(CLK_LOCAL_MEM_FENCE);
// write out only valid pixels
#if MLO_MAP_WK_SZ < MLO_GRP_SZ
		if (lcl_id < MLO_N_MAPS_PER_GROUP*MLO_MAP_WK_SZ)
#endif

		{

			for (int rr = 0; rr < MLO_REDUC_LOOP_STEP; ++rr)
			{
				lcl_mem[lcl_id*MLO_REDUC_LOOP_STEP + rr] = pvt_accum[r*MLO_REDUC_LOOP_STEP + rr];
			}
		}
		barrier(CLK_LOCAL_MEM_FENCE);

		if (p4 < (MLO_REDUC_LOOP_STEP<< (MLO_LG2_REDUC_ROUNDS - 1)))
		{
			// what split the pix belong to
#if (MLO_REDUC_LOOP_STEP & (MLO_REDUC_LOOP_STEP -1))
			int split = iDiv(p4, MLO_REDUC_LOOP_STEP);
			int split_pix = iMod(p4, split, MLO_REDUC_LOOP_STEP);
#else
			int split = ((uint)p4 / MLO_REDUC_LOOP_STEP);
			int split_pix = ((uint)p4 & (MLO_REDUC_LOOP_STEP - 1));
#endif

			for (int j = 0; j < MLO_FIRST_ROUND; j++)
			{
#if MLO_FIRST_CAN_DIVIDE ==0
				if (split*MLO_FIRST_ROUND + j < MLO_MAP_WK_SZ)
#endif
				{
					final_sum[r] += lcl_mem[(m_id*MLO_MAP_WK_SZ + split*MLO_FIRST_ROUND + j)*MLO_REDUC_LOOP_STEP + split_pix];
				}
			}

		}
	}

#if MLO_LG2_REDUC_ROUNDS > 1
// log summation
	for (int rd = (MLO_LG2_REDUC_ROUNDS - 2); rd >= 0; --rd)
	{

		barrier(CLK_LOCAL_MEM_FENCE);

		if (p4 >= (MLO_REDUC_LOOP_STEP << rd) && p4 < (MLO_REDUC_LOOP_STEP << (rd + 1)) && m_id < MLO_N_MAPS_PER_GROUP)
		{
			for (int rr = 0; rr < (MLO_ACCUM_SZ / MLO_REDUC_LOOP_STEP); ++rr)
			{
				int base_off = (rr*MLO_N_MAPS_PER_GROUP + m_id)*MLO_MAP_WK_SZ;
				lcl_mem[base_off + p4] = final_sum[rr];

			}


		}
		barrier(CLK_LOCAL_MEM_FENCE);

		if (p4 < (MLO_REDUC_LOOP_STEP << rd) && m_id < MLO_N_MAPS_PER_GROUP)
		{
			for (int rr = 0; rr < (MLO_ACCUM_SZ / MLO_REDUC_LOOP_STEP); ++rr)
			{
				int base_off = (rr*MLO_N_MAPS_PER_GROUP + m_id)*MLO_MAP_WK_SZ;
				final_sum[rr] += lcl_mem[base_off + (MLO_REDUC_LOOP_STEP << rd) + p4];
			}
		}
	}


#endif

	if (p4 < MLO_REDUC_LOOP_STEP)
	{
		for (int r = 0; r < (MLO_ACCUM_SZ / MLO_REDUC_LOOP_STEP); ++r)
		{
			int wei_idx = r* (MLO_REDUC_LOOP_STEP)+p4;

#if (MLO_N_LCL_IN_MAPS & (MLO_N_LCL_IN_MAPS - 1))
			int k = iDiv(wei_idx, MLO_N_LCL_IN_MAPS);
			int c = iMod(wei_idx, k, MLO_N_LCL_IN_MAPS);
#else
			int k = ((uint)wei_idx / MLO_N_LCL_IN_MAPS);
			int c = ((uint)wei_idx & (MLO_N_LCL_IN_MAPS - 1));
#endif


			if (m_id < MLO_N_MAPS_PER_GROUP
#if MLO_N_IN_MAPS_ALIGNED == 0
				&& (c_idx + m_id + c*MLO_N_MAPS_PER_GROUP) < MLO_N_INPUTS
#endif
#if MLO_N_OUT_MAPS_ALIGNED == 0
				&& k_idx + k < MLO_N_OUTPUTS
#endif
				)
			{
				int wei_off = wei_df_off + k*MLO_WEI_BATCH_STRIDE + c*MLO_N_MAPS_PER_GROUP*MLO_WEI_CHANNEL_STRIDE;
				weights_df[wei_off] = final_sum[r];
			}


		} // for (int r = 0; r < (MLO_ACCUM_SZ / MLO_REDUC_LOOP_STEP); ++r)
	} // if (p4 < MLO_REDUC_LOOP_STEP)

// naive reduction
#elif 1
//	if (inside_range_input)
	{
		for (int r = 0; r < (MLO_ACCUM_SZ / MLO_REDUC_LOOP_STEP); ++r)
		{
			final_sum[r] = 0;

			barrier(CLK_LOCAL_MEM_FENCE);

			for (int rr = 0; rr < MLO_REDUC_LOOP_STEP; ++rr)
			{
				lcl_mem[lcl_id*MLO_REDUC_LOOP_STEP + rr] = pvt_accum[r*MLO_REDUC_LOOP_STEP + rr];
			}
			barrier(CLK_LOCAL_MEM_FENCE);

			if (p4 < MLO_REDUC_LOOP_STEP)
			{
				for (int j = 0; j < MLO_MAP_WK_SZ; j++)
				{
					final_sum[r] += lcl_mem[(m_id*MLO_MAP_WK_SZ + j)*MLO_REDUC_LOOP_STEP + p4];
				}

			}
		}

		if (p4 < MLO_REDUC_LOOP_STEP)
		{
			for (int r = 0; r < (MLO_ACCUM_SZ / MLO_REDUC_LOOP_STEP); ++r)
			{
				int wei_idx = r* ( MLO_REDUC_LOOP_STEP) + p4;

#if (MLO_N_LCL_IN_MAPS & (MLO_N_LCL_IN_MAPS - 1))
				int k = iDiv(wei_idx, MLO_N_LCL_IN_MAPS);
				int c = iMod(wei_idx, k, MLO_N_LCL_IN_MAPS);
#else
				int k = ((uint)wei_idx / MLO_N_LCL_IN_MAPS);
				int c = ((uint)wei_idx & (MLO_N_LCL_IN_MAPS-1));
#endif


				if (m_id < MLO_N_MAPS_PER_GROUP && (c_idx + m_id + c*MLO_N_MAPS_PER_GROUP) < MLO_N_INPUTS
#if MLO_N_OUT_MAPS_ALIGNED == 0
					&& k_idx + k < MLO_N_OUTPUTS
#endif
					)
				{
					int wei_off = wei_df_off + k*MLO_WEI_BATCH_STRIDE + c*MLO_N_MAPS_PER_GROUP*MLO_WEI_CHANNEL_STRIDE;
					weights_df[wei_off] = final_sum[r];
				}


			} // for (int r = 0; r < (MLO_ACCUM_SZ / MLO_REDUC_LOOP_STEP); ++r)
		} // if (p4 < MLO_REDUC_LOOP_STEP)
	} // if (inside_range_input)

// verification
#else


	for (int r = 0; r < (MLO_ACCUM_SZ / MLO_REDUC_LOOP_STEP); ++r)
	{
		barrier(CLK_LOCAL_MEM_FENCE);

		for (int rr = 0; rr < MLO_REDUC_LOOP_STEP; ++rr)
		{
			lcl_mem[lcl_id*MLO_REDUC_LOOP_STEP + rr] = pvt_accum[r*MLO_REDUC_LOOP_STEP + rr];
		}
		barrier(CLK_LOCAL_MEM_FENCE);

		if (p4 == 0 && inside_range_input)
		{
			for (int j = 1; j < MLO_MAP_WK_SZ; j++)
			{
				for (int rr = 0; rr < MLO_REDUC_LOOP_STEP; ++rr)
				{
					pvt_accum[r*MLO_REDUC_LOOP_STEP + rr] += lcl_mem[(lcl_id + j)*MLO_REDUC_LOOP_STEP + rr];
				}
			}
		}
	}



	if (p4 == 0)
	{
		for (int kb = 0; kb < MLO_N_LCL_OUT; kb++)
		{
			for (int k = kb*MLO_OUT_LCL_BLK; k < (kb + 1)*MLO_OUT_LCL_BLK; ++k)
			{
				for (int c = 0; c < MLO_N_LCL_IN_MAPS; ++c)
				{
					if ( (c_idx + m_id + c*MLO_N_MAPS_PER_GROUP) < MLO_N_INPUTS
#if MLO_N_OUT_MAPS_ALIGNED == 0
						  && k_idx + k < MLO_N_OUTPUTS
#endif
						)
					{
						int wei_off = wei_df_off + k*MLO_WEI_BATCH_STRIDE + c*MLO_N_MAPS_PER_GROUP*MLO_WEI_CHANNEL_STRIDE;
						weights_df[wei_off] = pvt_accum[k*MLO_N_LCL_IN_MAPS + c];
					}

				}

			}
		}

	}

#endif


}



/*

  Large maps

*/

#undef MLO_N_MAPS_PER_GROUP


__attribute__((reqd_work_group_size(MLO_GRP_SZ0, MLO_GRP_SZ1, MLO_GRP_SZ2)))
__kernel void MLOpenCvBwdWrWLmap(
	const __global _FLOAT * __restrict top_df,
	const __global _FLOAT * __restrict bot,
	__global _FLOAT * __restrict weights_df,
	UNUSED _FLOAT padding_val
)
{
	// reduction memory.

	__local _FLOAT lcl_mem[MLO_LCL_MEM_SZ];

	int lcl_id = get_local_id(0);

	int k_idx = get_group_id(0) * (MLO_N_LCL_OUT_MAPS); // output map index base

	int c_idx = get_group_id(1) * (MLO_N_LCL_IN_MAPS); // input map index based


	int gbl_in_off0 = c_idx * MLO_IN_CHANNEL_STRIDE;
	int gbl_out_off0 = k_idx * MLO_OUT_CHANNEL_STRIDE;


	__private _FLOAT top_dat[MLO_TOP_DAT_SZ];

	__private _FLOAT bot_dat[MLO_BOT_DAT_SZ];

	__private _FLOAT pvt_accum[MLO_ACCUM_SZ];

	for (int i = 0; i < MLO_ACCUM_SZ; ++i)
	{
		pvt_accum[i] = 0;
	}

	for (int i = lcl_id; i < MLO_LCL_MEM_SZ; i += MLO_GRP_SZ)
	{
		lcl_mem[i] = 0;
	}


	for (int pix4 = lcl_id; pix4 < MLO_MAP_WK_SZ * MLO_BATCH_SZ; pix4 += MLO_GRP_SZ)
	{

#if (MLO_MAP_WK_SZ) &  (MLO_MAP_WK_SZ - 1)

		int b = iDiv(pix4, MLO_MAP_WK_SZ);  // batch
		int p4 = iMod(pix4, b, MLO_MAP_WK_SZ); // pixel block
#else
		int b = ((uint)pix4 / MLO_MAP_WK_SZ);  // batch
		int p4 = ((uint)pix4 & (MLO_MAP_WK_SZ - 1)); // pixel block

#endif
		int gbl_in_off = gbl_in_off0 + b * MLO_IN_BATCH_STRIDE + p4*MLO_READ_UNIT;
		int gbl_out_off = gbl_out_off0 + b * MLO_OUT_BATCH_STRIDE + p4*MLO_READ_UNIT;


#if MLO_N_PIXS_OFF > 0
		bool last_pixel = (p4 == MLO_MAP_WK_SZ - 1);

		if (last_pixel)
		{
			for (int i = 0; i < MLO_TOP_DAT_SZ; ++i)
			{
				top_dat[i] = 0;
			}
			for (int i = 0; i < MLO_BOT_DAT_SZ; ++i)
			{
				bot_dat[i] = 0;
			}
			for (int c = 0; c < MLO_N_LCL_IN_MAPS; ++c)
			{
				int bot_off = gbl_in_off + c*MLO_IN_CHANNEL_STRIDE;

#if MLO_N_IN_MAPS_ALIGNED == 0
// reading garbage, will be thrown away on the way output
				bot_off = (c_idx + c < MLO_N_INPUTS) ? bot_off : 0;
#endif
				for (int i = 0; i < MLO_N_PIXS_OFF; ++i)
				{
					bot_dat[c*MLO_READ_UNIT + i] = bot[bot_off + i];
#if DBG_OUT_OF_RNGE
					if (bot_off + i >= MLO_IN_BATCH_STRIDE * MLO_BATCH_SZ)
					{
						printf("k:err:in-off-range\n");
					}
#endif

				}

			}
			for (int k = 0; k < MLO_N_LCL_OUT_MAPS; ++k)
			{
				int top_off = gbl_out_off + k*MLO_OUT_CHANNEL_STRIDE;
#if MLO_N_OUT_MAPS_ALIGNED == 0
				top_off = (k_idx + k < MLO_N_OUTPUTS) ? top_off : 0;
#endif
				for (int i = 0; i < MLO_N_PIXS_OFF; ++i)
				{
					top_dat[k*MLO_READ_UNIT + i] = top_df[top_off + i];
#if DBG_OUT_OF_RNGE
					if (top_off + i >= MLO_OUT_BATCH_STRIDE * MLO_BATCH_SZ)
					{
						printf("k:err:out-off-range\n");
					}
#endif

				}
			}

		}
		else
#endif
		{
			for (int c = 0; c < MLO_N_LCL_IN_MAPS; ++c)
			{
				int bot_off = gbl_in_off + c*MLO_IN_CHANNEL_STRIDE;
#if MLO_N_IN_MAPS_ALIGNED == 0
				// reading garbage, will be thrown away on the way output
				bot_off = (c_idx + c < MLO_N_INPUTS) ? bot_off : 0;
#endif
				for (int i = 0; i < MLO_READ_UNIT; ++i)
				{
					bot_dat[c*MLO_READ_UNIT + i] = bot[bot_off + i];
#if DBG_OUT_OF_RNGE
					if (bot_off + i >= MLO_IN_BATCH_STRIDE * MLO_BATCH_SZ)
					{
						printf("k:err:in-off-range\n");
					}
#endif
				}

			}
			for (int k = 0; k < MLO_N_LCL_OUT_MAPS; ++k)
			{
				int top_off = gbl_out_off + k*MLO_OUT_CHANNEL_STRIDE;
#if MLO_N_OUT_MAPS_ALIGNED == 0
				top_off = (k_idx + k < MLO_N_OUTPUTS) ? top_off : 0;
#endif
				for (int i = 0; i < MLO_READ_UNIT; ++i)
				{
					top_dat[k*MLO_READ_UNIT + i] = top_df[top_off + i];
#if DBG_OUT_OF_RNGE
					if (top_off + i >= MLO_OUT_BATCH_STRIDE * MLO_BATCH_SZ)
					{
						printf("k:err:out-off-range\n");
					}
#endif
				}
			}
		}

		// processing
		for (int k = 0; k < MLO_N_LCL_OUT_MAPS; ++k)
		{
			for (int c = 0; c < MLO_N_LCL_IN_MAPS; ++c)
			{
				for (int i = 0; i < MLO_READ_UNIT; ++i)
				{
					pvt_accum[k * MLO_N_LCL_IN_MAPS + c] += bot_dat[c*MLO_READ_UNIT + i] * top_dat[k*MLO_READ_UNIT + i];

#if 0
					if (get_group_id(0) == 1 && lcl_id == 0 && k == 0 )
					{
						printf("K:c: %f %f %f %f\n",
							pvt_accum[k * MLO_N_LCL_IN_MAPS + c],
							bot_dat[c*MLO_READ_UNIT + i] * top_dat[k*MLO_READ_UNIT + i],
							bot_dat[c*MLO_READ_UNIT + i],
							top_dat[k*MLO_READ_UNIT + i]
							);
					}
#endif
				}
			}
		}

	}



// FINAL REDUCTION
	// write out 
	// inputs are outputs
	int wei_df_off = k_idx * MLO_WEI_BATCH_STRIDE + c_idx * MLO_WEI_CHANNEL_STRIDE;

	// transpose data using MLO_REDUC_LOOP_STEP wk-items from each small map 
	__private _FLOAT final_sum[(MLO_ACCUM_SZ / MLO_REDUC_LOOP_STEP)];

// final log reduction with the initail input not pow2
#if 1 

	// first round
	// transpose and split into sub-group for logar summation
	for (int r = 0; r < (MLO_ACCUM_SZ / MLO_REDUC_LOOP_STEP); ++r)
	{
		final_sum[r] = 0;

		barrier(CLK_LOCAL_MEM_FENCE);
		// write out only valid pixels

		for (int rr = 0; rr < MLO_REDUC_LOOP_STEP; ++rr)
		{
			lcl_mem[lcl_id*MLO_REDUC_LOOP_STEP + rr] = pvt_accum[r*MLO_REDUC_LOOP_STEP + rr];
		}
		barrier(CLK_LOCAL_MEM_FENCE);

		if (lcl_id < (MLO_REDUC_LOOP_STEP << (MLO_LG2_REDUC_ROUNDS - 1)))
		{
			// what split the pix belong to
#if (MLO_REDUC_LOOP_STEP & (MLO_REDUC_LOOP_STEP -1))
			int split = iDiv(lcl_id, MLO_REDUC_LOOP_STEP);
			int split_pix = iMod(lcl_id, split, MLO_REDUC_LOOP_STEP);
#else
			int split = ((uint)lcl_id / MLO_REDUC_LOOP_STEP);
			int split_pix = ((uint)lcl_id & (MLO_REDUC_LOOP_STEP - 1));
#endif

			for (int j = 0; j < MLO_FIRST_ROUND; j++)
			{
#if MLO_FIRST_CAN_DIVIDE ==0
				if (split*MLO_FIRST_ROUND + j < MLO_GRP_SZ)
#endif
				{
					final_sum[r] += lcl_mem[(split*MLO_FIRST_ROUND + j)*MLO_REDUC_LOOP_STEP + split_pix];
				}
			}

		}
	}

	// log summation
	for (int rd = (MLO_LG2_REDUC_ROUNDS - 2); rd >= 0; --rd)
	{

		barrier(CLK_LOCAL_MEM_FENCE);

		if (lcl_id >= (MLO_REDUC_LOOP_STEP << rd) && lcl_id < (MLO_REDUC_LOOP_STEP << (rd + 1)))
		{
			for (int rr = 0; rr < (MLO_ACCUM_SZ / MLO_REDUC_LOOP_STEP); ++rr)
			{
				int base_off = rr*MLO_GRP_SZ;
				lcl_mem[base_off + lcl_id] = final_sum[rr];

			}


		}
		barrier(CLK_LOCAL_MEM_FENCE);

		if (lcl_id < (MLO_REDUC_LOOP_STEP << rd))
		{
			for (int rr = 0; rr < (MLO_ACCUM_SZ / MLO_REDUC_LOOP_STEP); ++rr)
			{
				int base_off = rr*MLO_GRP_SZ;
				final_sum[rr] += lcl_mem[base_off + (MLO_REDUC_LOOP_STEP << rd) + lcl_id];
			}
		}
	}


	if (lcl_id < MLO_REDUC_LOOP_STEP)
	{
		for (int r = 0; r < (MLO_ACCUM_SZ / MLO_REDUC_LOOP_STEP); ++r)
		{
			int wei_idx = r* (MLO_REDUC_LOOP_STEP)+ lcl_id;

#if (MLO_N_LCL_IN_MAPS & (MLO_N_LCL_IN_MAPS - 1))
			int k = iDiv(wei_idx, MLO_N_LCL_IN_MAPS);
			int c = iMod(wei_idx, k, MLO_N_LCL_IN_MAPS);
#else
			int k = ((uint)wei_idx / MLO_N_LCL_IN_MAPS);
			int c = ((uint)wei_idx & (MLO_N_LCL_IN_MAPS - 1));
#endif


			if (true
#if MLO_N_IN_MAPS_ALIGNED == 0
				&& c_idx + c < MLO_N_INPUTS
#endif
#if MLO_N_OUT_MAPS_ALIGNED == 0
				&& k_idx + k < MLO_N_OUTPUTS
#endif
				)
			{
				int wei_off = wei_df_off + k*MLO_WEI_BATCH_STRIDE + c*MLO_WEI_CHANNEL_STRIDE;
				weights_df[wei_off] = final_sum[r];
			}


		} // for (int r = 0; r < (MLO_ACCUM_SZ / MLO_REDUC_LOOP_STEP); ++r)
	} // if (p4 < MLO_REDUC_LOOP_STEP)

// naive
#elif 1
	//	if (inside_range_input)
	{
		for (int r = 0; r < (MLO_ACCUM_SZ / MLO_REDUC_LOOP_STEP); ++r)
		{
			final_sum[r] = 0;

			barrier(CLK_LOCAL_MEM_FENCE);

			for (int rr = 0; rr < MLO_REDUC_LOOP_STEP; ++rr)
			{
				lcl_mem[lcl_id*MLO_REDUC_LOOP_STEP + rr] = pvt_accum[r*MLO_REDUC_LOOP_STEP + rr];
			}
			barrier(CLK_LOCAL_MEM_FENCE);

			if (lcl_id < MLO_REDUC_LOOP_STEP)
			{
				for (int j = 0; j < MLO_GRP_SZ; j++)
				{
					final_sum[r] += lcl_mem[j*MLO_REDUC_LOOP_STEP + lcl_id];
				}

			}
		}

		if (lcl_id < MLO_REDUC_LOOP_STEP)
		{
			for (int r = 0; r < (MLO_ACCUM_SZ / MLO_REDUC_LOOP_STEP); ++r)
			{
				int wei_idx = r* (MLO_REDUC_LOOP_STEP)+lcl_id;

#if (MLO_N_LCL_IN_MAPS & (MLO_N_LCL_IN_MAPS - 1))
				int k = iDiv(wei_idx, MLO_N_LCL_IN_MAPS);
				int c = iMod(wei_idx, k, MLO_N_LCL_IN_MAPS);
#else
				int k = ((uint)wei_idx / MLO_N_LCL_IN_MAPS);
				int c = ((uint)wei_idx & (MLO_N_LCL_IN_MAPS - 1));
#endif


				if (true
#if MLO_N_IN_MAPS_ALIGNED == 0
					&& c_idx + c < MLO_N_INPUTS
#endif
#if MLO_N_OUT_MAPS_ALIGNED == 0
					&& k_idx + k < MLO_N_OUTPUTS
#endif
					)
				{
					int wei_off = wei_df_off + k*MLO_WEI_BATCH_STRIDE + c*MLO_WEI_CHANNEL_STRIDE;
					weights_df[wei_off] = final_sum[r];
				}


			} // for (int r = 0; r < (MLO_ACCUM_SZ / MLO_REDUC_LOOP_STEP); ++r)
		} // if (p4 < MLO_REDUC_LOOP_STEP)
	} // if (inside_range_input)
#else
	for (int r = 0; r < (MLO_ACCUM_SZ / MLO_REDUC_LOOP_STEP); ++r)
	{
		barrier(CLK_LOCAL_MEM_FENCE);

		for (int rr = 0; rr < MLO_REDUC_LOOP_STEP; ++rr)
		{
			lcl_mem[lcl_id*MLO_REDUC_LOOP_STEP + rr] = pvt_accum[r*MLO_REDUC_LOOP_STEP + rr];
		}
		barrier(CLK_LOCAL_MEM_FENCE);

		if (lcl_id == 0)
		{
			for (int j = 1; j < MLO_GRP_SZ; j++)
			{
				for (int rr = 0; rr < MLO_REDUC_LOOP_STEP; ++rr)
				{
					pvt_accum[r*MLO_REDUC_LOOP_STEP + rr] += lcl_mem[(lcl_id + j)*MLO_REDUC_LOOP_STEP + rr];
				}
			}
		}
	}



	if (lcl_id == 0)
	{
		for (int k = 0; k < MLO_N_LCL_OUT_MAPS; ++k)
		{
			for (int c = 0; c < MLO_N_LCL_IN_MAPS; ++c)
			{
				if (true
#if MLO_N_IN_MAPS_ALIGNED == 0
				 && c_idx + c < MLO_N_INPUTS
#endif
#if MLO_N_OUT_MAPS_ALIGNED == 0
					&& k_idx + k < MLO_N_OUTPUTS
#endif
					)
				{
					int wei_off = wei_df_off + k*MLO_WEI_BATCH_STRIDE + c*MLO_WEI_CHANNEL_STRIDE;
					weights_df[wei_off] = pvt_accum[k*MLO_N_LCL_IN_MAPS + c];
				}

			}

		}

	}

#endif

}<|MERGE_RESOLUTION|>--- conflicted
+++ resolved
@@ -126,19 +126,7 @@
 	int gbl_out_off = k_idx * MLO_OUT_CHANNEL_STRIDE + ib * MLO_OUT_BATCH_STRIDE;
 
 
-<<<<<<< HEAD
-=======
-
->>>>>>> 3d2a0fba
-
-
 	__private _FLOAT bot_dat[MLO_BOT_DAT_SZ];
-
-<<<<<<< HEAD
-#define MLO_ACCUM_SZ (MLO_N_LCL_OUT_MAPS* MLO_N_LCL_IN_MAPS)
-=======
-
->>>>>>> 3d2a0fba
 
 	__private _FLOAT pvt_accum[MLO_ACCUM_SZ];
 
@@ -172,13 +160,9 @@
 
 #if MLO_N_IN_MAPS_ALIGNED == 0 
 	bool inside_map_range = (p4 < MLO_MAP_WK_SZ  && m_id < MLO_N_MAPS_PER_GROUP);
-
-<<<<<<< HEAD
-=======
 	bool inside_range_input = inside_map_range & ((c_idx + m_id) < MLO_N_INPUTS && m_id < MLO_N_MAPS_PER_GROUP);
 #endif
 
->>>>>>> 3d2a0fba
 	for (int b = 0; b < MLO_BATCH_SZ; ++b, gbl_in_off += MLO_IN_BATCH_STRIDE, gbl_out_off += MLO_OUT_BATCH_STRIDE)
 	{
 
@@ -228,15 +212,10 @@
 				// reading in order per group and jump over maps been read
 				// read arbitrary data but inside the range
 
-<<<<<<< HEAD
-				bool inside_range_input2 = inside_range_input && ((c_idx + m_id + c*MLO_N_MAPS_PER_GROUP) < MLO_N_INPUTS);
-
-				bot_off = (inside_range_input2) ? bot_off : 0;
-=======
 #if MLO_N_IN_MAPS_ALIGNED == 0
 					bot_off = (inside_range_input && ((c_idx + m_id + c*MLO_N_MAPS_PER_GROUP) < MLO_N_INPUTS)) ? bot_off : 0;
 #endif
->>>>>>> 3d2a0fba
+
 
 				for (int i = 0; i < MLO_READ_UNIT; ++i)
 				{
