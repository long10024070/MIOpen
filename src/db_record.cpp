/*******************************************************************************
*
* MIT License
*
* Copyright (c) 2017 Advanced Micro Devices, Inc.
*
* Permission is hereby granted, free of charge, to any person obtaining a copy
* of this software and associated documentation files (the "Software"), to deal
* in the Software without restriction, including without limitation the rights
* to use, copy, modify, merge, publish, distribute, sublicense, and/or sell
* copies of the Software, and to permit persons to whom the Software is
* furnished to do so, subject to the following conditions:
*
* The above copyright notice and this permission notice shall be included in all
* copies or substantial portions of the Software.
*
* THE SOFTWARE IS PROVIDED "AS IS", WITHOUT WARRANTY OF ANY KIND, EXPRESS OR
* IMPLIED, INCLUDING BUT NOT LIMITED TO THE WARRANTIES OF MERCHANTABILITY,
* FITNESS FOR A PARTICULAR PURPOSE AND NONINFRINGEMENT. IN NO EVENT SHALL THE
* AUTHORS OR COPYRIGHT HOLDERS BE LIABLE FOR ANY CLAIM, DAMAGES OR OTHER
* LIABILITY, WHETHER IN AN ACTION OF CONTRACT, TORT OR OTHERWISE, ARISING FROM,
* OUT OF OR IN CONNECTION WITH THE SOFTWARE OR THE USE OR OTHER DEALINGS IN THE
* SOFTWARE.
*
*******************************************************************************/
#include <algorithm>
#include <cassert>
#include <fstream>
#include <iostream>
#include <sstream>
#include <numeric>

#include <miopen/errors.hpp>
#include <miopen/db_record.hpp>
#include <miopen/logger.hpp>

namespace miopen {

bool DbRecord::SetValues(const std::string& id, const std::string& values)
{
    // No need to update the file if values are the same:
    const auto it = map.find(id);
    if(it == map.end() || it->second != values)
    {
        MIOPEN_LOG_I("Record under key: " << key << ", content "
                                          << (it == map.end() ? "inserted" : "overwritten") << ": "
                                          << id << ":" << values);
        map[id] = values;
        return true;
    }
    MIOPEN_LOG_I("Record under key: " << key << ", content is the same, not changed:" << id << ":"
                                      << values);
    return false;
}

bool DbRecord::GetValues(const std::string& id, std::string& values) const
{
    const auto it = map.find(id);

    if(it == map.end())
        return false;

    values = it->second;
    MIOPEN_LOG_I("Read record " << key << "=" << id << ":" << values);
    return true;
}

bool DbRecord::ParseContents(const std::string& contents)
{
    std::istringstream ss(contents);
    std::string id_and_values;
    int found = 0;

    map.clear();

    while(std::getline(ss, id_and_values, ';'))
    {
        const auto id_size = id_and_values.find(':');

        // Empty VALUES is ok, empty ID is not:
        if(id_size == std::string::npos)
        {
            MIOPEN_LOG_E("Ill-formed file: ID not found; skipped; key: " << key);
            continue;
        }

        const auto id     = id_and_values.substr(0, id_size);
        const auto values = id_and_values.substr(id_size + 1);

        if(map.find(id) != map.end())
        {
            MIOPEN_LOG_E("Duplicate ID (ignored): " << id << "; key: " << key);
            continue;
        }

        map.emplace(id, values);
        ++found;
    }

    return (found > 0);
}

void DbRecord::WriteContents(std::ostream &stream) const
{
    stream << key << '=';

    const auto pairsJoiner = [](const std::string& sum,
                                const std::pair<std::string, std::string>& pair) {
        const auto pair_str = pair.first + ":" + pair.second;
        return sum.empty() ? pair_str : sum + ";" + pair_str;
    };

    stream << std::accumulate(map.begin(), map.end(), std::string(), pairsJoiner) << std::endl;
}

void DbRecord::Merge(const DbRecord& that)
{
<<<<<<< HEAD
    if (key != that.key)
        return;

    for (const auto& that_pair: that.map)
    {
        if (map.find(that_pair.first) != map.end())
            continue;
        map[that_pair.first] = that_pair.second;
    }
}

boost::optional<DbRecord> Db::FindRecord(const std::string& key, RecordPositions* pos) const
=======
#if MIOPEN_PERFDB_CONV_LEGACY_SUPPORT
    assert(record_format != RecordFormat::CurrentOrMixed);
    if((record_format == RecordFormat::Legacy || record_format == RecordFormat::Mixed) &&
       isLegacySolver(id))
    {
        // "__LEGACY__" id shall be replaced by actual legacy SolverId.
        // Values shall be replaced too (we do not want to cope with
        // comparison of legacy values with values in the current format).
        // That is, the whole map entry shall be replaced.
        // Record format becomes Current after that.
        const auto it = map.find(MIOPEN_PERFDB_CONV_LEGACY_ID);
        assert(it != map.end());
        map.erase(it);
        map.emplace(id, values);
        record_format = RecordFormat::Current;
        MIOPEN_LOG_I("Legacy content under key: " << key << " replaced by " << id << ':' << values);
        return true;
    }
    else if(record_format == RecordFormat::Legacy && !isLegacySolver(id))
    {
        // Non-legacy SolverId cannot reside in the legacy record by definition.
        // Just add a content to the map and mark record as Mixed.
        assert(map.find(id) == map.end());
        map.emplace(id, values);
        record_format = RecordFormat::Mixed;
        MIOPEN_LOG_I("Legacy record under key: " << key << " appended by " << id << ':' << values
                                                 << " and becomes Mixed");
        return true;
    }
    assert((record_format == RecordFormat::Mixed && !isLegacySolver(id)) ||
           record_format == RecordFormat::Current);
#endif
    // No need to update the file if values are the same:
    const auto it = map.find(id);
    if(it == map.end() || it->second != values)
    {
        MIOPEN_LOG_I("Record under key: " << key << ", content "
                                          << (it == map.end() ? "inserted" : "overwritten")
                                          << ": "
                                          << id
                                          << ':'
                                          << values);
        map[id] = values;
        return true;
    }
    MIOPEN_LOG_I("Record under key: " << key << ", content is the same, not saved:" << id << ':'
                                      << values);
    return false;
}

bool DbRecord::Erase(const std::string& id)
{
#if MIOPEN_PERFDB_CONV_LEGACY_SUPPORT
    assert(record_format != RecordFormat::CurrentOrMixed);
    if((record_format == RecordFormat::Legacy || record_format == RecordFormat::Mixed) &&
       isLegacySolver(id))
    {
        const auto it = map.find(MIOPEN_PERFDB_CONV_LEGACY_ID);
        assert(it != map.end());
        MIOPEN_LOG_I(
            "Legacy content under key: " << key << " removed:" << it->second << ", id: " << id);
        map.erase(it);
        record_format = RecordFormat::Current;
        return true;
    }
    else if(record_format == RecordFormat::Legacy && !isLegacySolver(id))
    {
        // Non-legacy SolverId cannot reside in the legacy record by definition.
        assert(map.find(id) == map.end());
        MIOPEN_LOG_W("Legacy record under key: " << key << ", not found: " << id);
        return false;
    }
    assert((record_format == RecordFormat::Mixed && !isLegacySolver(id)) ||
           record_format == RecordFormat::Current);
#endif
    const auto it = map.find(id);
    if(it != map.end())
    {
        MIOPEN_LOG_I("Record under key: " << key << ", removed: " << id << ':' << it->second);
        map.erase(it);
        return true;
    }
    MIOPEN_LOG_W("Record under key: " << key << ", not found: " << id);
    return false;
}

#if MIOPEN_PERFDB_CONV_LEGACY_SUPPORT
bool DbRecord::LoadValues(const std::string& id,
                          std::string& values,
                          DbRecord::ContentFormat& content_format)
#else
bool DbRecord::LoadValues(const std::string& id, std::string& values)
#endif
>>>>>>> a4cddcb6
{
    if(pos)
    {
        pos->begin = -1;
        pos->end   = -1;
    }

    MIOPEN_LOG_I("Looking for key: " << key);

    std::ifstream file(filename);

    if(!file)
    {
        MIOPEN_LOG_W("File is unreadable.");
        return boost::none;
    }

    int n_line = 0;
    while(true)
    {
        std::string line;
        std::streamoff line_begin = file.tellg();
        if(!std::getline(file, line))
            break;
        ++n_line;
        std::streamoff next_line_begin = file.tellg();

        const auto key_size = line.find('=');
        const bool is_key   = (key_size != std::string::npos && key_size != 0);
        if(!is_key)
        {
            if(!line.empty()) // Do not blame empty lines.
            {
<<<<<<< HEAD
                MIOPEN_LOG_E("Ill-formed record: key not found.");
                MIOPEN_LOG_E(filename << "#" << n_line);
=======
                values         = it->second;
                content_format = ContentFormat::Legacy;
                MIOPEN_LOG_I("Read record (Mixed): " << key << '=' << MIOPEN_PERFDB_CONV_LEGACY_ID
                                                     << ':'
                                                     << values
                                                     << " for id: "
                                                     << id);
                return true;
>>>>>>> a4cddcb6
            }
            continue;
        }
        const auto current_key = line.substr(0, key_size);

<<<<<<< HEAD
        if(current_key != key)
        {
            continue;
        }
        MIOPEN_LOG_I("Key match: " << current_key);
        const auto contents = line.substr(key_size + 1);

        if(contents.empty())
        {
            MIOPEN_LOG_E("None contents under the key: " << current_key);
            continue;
        }
        MIOPEN_LOG_I("Contents found: " << contents);

        DbRecord record(key);
        const bool is_parse_ok = record.ParseContents(contents);
=======
    values = it->second;
#if MIOPEN_PERFDB_CONV_LEGACY_SUPPORT
    content_format = ContentFormat::Current;
    MIOPEN_LOG_I(
        "Read record " << ((record_format == RecordFormat::Mixed) ? "(Mixed) " : "(Current) ")
                       << key
                       << '='
                       << id
                       << ':'
                       << values);
#else
    MIOPEN_LOG_I("Read record " << key << '=' << id << ':' << values);
#endif
    return true;
}

static void Write(std::ostream& stream,
                  const std::string& key,
                  std::unordered_map<std::string, std::string>& map)
{
    if(map.empty())
        return;

    stream << key << '=';

    const auto pairsJoiner = [](const std::string& sum,
                                const std::pair<std::string, std::string>& pair) {
        const auto pair_str = pair.first + ':' + pair.second;
        return sum.empty() ? pair_str : sum + ';' + pair_str;
    };
>>>>>>> a4cddcb6

        if(!is_parse_ok)
        {
            MIOPEN_LOG_E("Error parsing payload under the key: " << current_key);
            MIOPEN_LOG_E(filename << "#" << n_line);
            MIOPEN_LOG_E(contents);
        }
        // A record with matching key have been found.
        if(pos)
        {
            pos->begin = line_begin;
            pos->end   = next_line_begin;
        }
        return record;
    }
    // Record was not found
    return boost::none;
}

static void Copy(std::istream& from, std::ostream& to, std::streamoff count)
{
    constexpr auto buffer_size = 4 * 1024 * 1024;
    char buffer[buffer_size];
    auto left = count;

    while(left > 0 && !from.eof())
    {
        const auto to_read = std::min<std::streamoff>(left, buffer_size);
        from.read(buffer, to_read);
        const auto read = from.gcount();
        to.write(buffer, read);
        left -= read;
    }
}

bool Db::Flush(const DbRecord& record, const RecordPositions* pos) const
{
    assert(pos);
    if(pos->begin < 0 || pos->end < 0)
    {
        std::ofstream file(filename, std::ios::app);

        if(!file)
        {
            MIOPEN_LOG_E("File is unwritable.");
            return false;
        }

        (void)file.tellp();
        record.WriteContents(file);
    }
    else
    {
        const auto temp_name = filename + ".temp";
        std::ifstream from(filename, std::ios::ate);

        if(!from)
        {
            MIOPEN_LOG_E("File is unreadable.");
            return false;
        }

        std::ofstream to(temp_name);

        if(!to)
        {
            MIOPEN_LOG_E("Temp file is unwritable.");
            return false;
        }

        const auto from_size = from.tellg();
        from.seekg(std::ios::beg);

        Copy(from, to, pos->begin);
        record.WriteContents(to);
        from.seekg(pos->end);
        Copy(from, to, from_size - pos->end);

        from.close();
        to.close();

        std::remove(filename.c_str());
        std::rename(temp_name.c_str(), filename.c_str());
        /// \todo What if rename fails? Thou shalt not loose the original file.
    }
    return true;
}

bool Db::StoreRecord(const DbRecord& record) const
{
    MIOPEN_LOG_I("Storing record: " << record.key);
    RecordPositions pos;
    auto old_record = FindRecord(record.key, &pos);
    return Flush(record, &pos);
}

bool Db::UpdateRecord(DbRecord& record) const
{
    RecordPositions pos;
    auto old_record = FindRecord(record.key, &pos);
    DbRecord new_record(record);
    if(old_record)
    {
        new_record.Merge(*old_record);
        MIOPEN_LOG_I("Updating record: " << record.key);
    }
    else
    {
        MIOPEN_LOG_I("Storing record: " << record.key);
    }
    bool result = Flush(new_record, &pos);
    if (result)
        record = std::move(new_record);
    return result;
}

} // namespace miopen<|MERGE_RESOLUTION|>--- conflicted
+++ resolved
@@ -115,7 +115,6 @@
 
 void DbRecord::Merge(const DbRecord& that)
 {
-<<<<<<< HEAD
     if (key != that.key)
         return;
 
@@ -128,101 +127,6 @@
 }
 
 boost::optional<DbRecord> Db::FindRecord(const std::string& key, RecordPositions* pos) const
-=======
-#if MIOPEN_PERFDB_CONV_LEGACY_SUPPORT
-    assert(record_format != RecordFormat::CurrentOrMixed);
-    if((record_format == RecordFormat::Legacy || record_format == RecordFormat::Mixed) &&
-       isLegacySolver(id))
-    {
-        // "__LEGACY__" id shall be replaced by actual legacy SolverId.
-        // Values shall be replaced too (we do not want to cope with
-        // comparison of legacy values with values in the current format).
-        // That is, the whole map entry shall be replaced.
-        // Record format becomes Current after that.
-        const auto it = map.find(MIOPEN_PERFDB_CONV_LEGACY_ID);
-        assert(it != map.end());
-        map.erase(it);
-        map.emplace(id, values);
-        record_format = RecordFormat::Current;
-        MIOPEN_LOG_I("Legacy content under key: " << key << " replaced by " << id << ':' << values);
-        return true;
-    }
-    else if(record_format == RecordFormat::Legacy && !isLegacySolver(id))
-    {
-        // Non-legacy SolverId cannot reside in the legacy record by definition.
-        // Just add a content to the map and mark record as Mixed.
-        assert(map.find(id) == map.end());
-        map.emplace(id, values);
-        record_format = RecordFormat::Mixed;
-        MIOPEN_LOG_I("Legacy record under key: " << key << " appended by " << id << ':' << values
-                                                 << " and becomes Mixed");
-        return true;
-    }
-    assert((record_format == RecordFormat::Mixed && !isLegacySolver(id)) ||
-           record_format == RecordFormat::Current);
-#endif
-    // No need to update the file if values are the same:
-    const auto it = map.find(id);
-    if(it == map.end() || it->second != values)
-    {
-        MIOPEN_LOG_I("Record under key: " << key << ", content "
-                                          << (it == map.end() ? "inserted" : "overwritten")
-                                          << ": "
-                                          << id
-                                          << ':'
-                                          << values);
-        map[id] = values;
-        return true;
-    }
-    MIOPEN_LOG_I("Record under key: " << key << ", content is the same, not saved:" << id << ':'
-                                      << values);
-    return false;
-}
-
-bool DbRecord::Erase(const std::string& id)
-{
-#if MIOPEN_PERFDB_CONV_LEGACY_SUPPORT
-    assert(record_format != RecordFormat::CurrentOrMixed);
-    if((record_format == RecordFormat::Legacy || record_format == RecordFormat::Mixed) &&
-       isLegacySolver(id))
-    {
-        const auto it = map.find(MIOPEN_PERFDB_CONV_LEGACY_ID);
-        assert(it != map.end());
-        MIOPEN_LOG_I(
-            "Legacy content under key: " << key << " removed:" << it->second << ", id: " << id);
-        map.erase(it);
-        record_format = RecordFormat::Current;
-        return true;
-    }
-    else if(record_format == RecordFormat::Legacy && !isLegacySolver(id))
-    {
-        // Non-legacy SolverId cannot reside in the legacy record by definition.
-        assert(map.find(id) == map.end());
-        MIOPEN_LOG_W("Legacy record under key: " << key << ", not found: " << id);
-        return false;
-    }
-    assert((record_format == RecordFormat::Mixed && !isLegacySolver(id)) ||
-           record_format == RecordFormat::Current);
-#endif
-    const auto it = map.find(id);
-    if(it != map.end())
-    {
-        MIOPEN_LOG_I("Record under key: " << key << ", removed: " << id << ':' << it->second);
-        map.erase(it);
-        return true;
-    }
-    MIOPEN_LOG_W("Record under key: " << key << ", not found: " << id);
-    return false;
-}
-
-#if MIOPEN_PERFDB_CONV_LEGACY_SUPPORT
-bool DbRecord::LoadValues(const std::string& id,
-                          std::string& values,
-                          DbRecord::ContentFormat& content_format)
-#else
-bool DbRecord::LoadValues(const std::string& id, std::string& values)
-#endif
->>>>>>> a4cddcb6
 {
     if(pos)
     {
@@ -256,25 +160,13 @@
         {
             if(!line.empty()) // Do not blame empty lines.
             {
-<<<<<<< HEAD
                 MIOPEN_LOG_E("Ill-formed record: key not found.");
                 MIOPEN_LOG_E(filename << "#" << n_line);
-=======
-                values         = it->second;
-                content_format = ContentFormat::Legacy;
-                MIOPEN_LOG_I("Read record (Mixed): " << key << '=' << MIOPEN_PERFDB_CONV_LEGACY_ID
-                                                     << ':'
-                                                     << values
-                                                     << " for id: "
-                                                     << id);
-                return true;
->>>>>>> a4cddcb6
             }
             continue;
         }
         const auto current_key = line.substr(0, key_size);
 
-<<<<<<< HEAD
         if(current_key != key)
         {
             continue;
@@ -291,38 +183,7 @@
 
         DbRecord record(key);
         const bool is_parse_ok = record.ParseContents(contents);
-=======
-    values = it->second;
-#if MIOPEN_PERFDB_CONV_LEGACY_SUPPORT
-    content_format = ContentFormat::Current;
-    MIOPEN_LOG_I(
-        "Read record " << ((record_format == RecordFormat::Mixed) ? "(Mixed) " : "(Current) ")
-                       << key
-                       << '='
-                       << id
-                       << ':'
-                       << values);
-#else
-    MIOPEN_LOG_I("Read record " << key << '=' << id << ':' << values);
-#endif
-    return true;
-}
-
-static void Write(std::ostream& stream,
-                  const std::string& key,
-                  std::unordered_map<std::string, std::string>& map)
-{
-    if(map.empty())
-        return;
-
-    stream << key << '=';
-
-    const auto pairsJoiner = [](const std::string& sum,
-                                const std::pair<std::string, std::string>& pair) {
-        const auto pair_str = pair.first + ':' + pair.second;
-        return sum.empty() ? pair_str : sum + ';' + pair_str;
-    };
->>>>>>> a4cddcb6
+
 
         if(!is_parse_ok)
         {
