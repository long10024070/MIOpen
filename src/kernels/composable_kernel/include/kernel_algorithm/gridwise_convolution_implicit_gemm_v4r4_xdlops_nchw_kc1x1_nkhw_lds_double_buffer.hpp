#ifndef CK_GRIDWISE_CONVOLUTION_IMPLICIT_GEMM_V4R4_NCHW_KC1X1_NKHW_HPP_LDS_DOUBLE_BUFFER_HPP
#define CK_GRIDWISE_CONVOLUTION_IMPLICIT_GEMM_V4R4_NCHW_KC1X1_NKHW_HPP_LDS_DOUBLE_BUFFER_HPP

#include "common_header.hpp"
#include "ConstantTensorDescriptor_deprecated.hpp"
#include "ConstantMergedTensorDescriptor_deprecated.hpp"
#include "ConstantMatrixDescriptor.hpp"
#include "blockwise_generic_tensor_slice_copy_deprecated.hpp"
#include "blockwise_gemm_xdlops.hpp"
#include "threadwise_generic_tensor_slice_copy_deprecated.hpp"
#include "implicitgemm_params.hpp"

namespace ck {

// B = merge(N, Ho, Wo)
template <index_t GridSize,
          index_t BlockSize,
          class Float,
          class InGlobalDesc,
          class WeiGlobalDesc,
          class OutGlobalDesc,
          class ConvStrides,
          ImplicitGemmDirection Direction,
          index_t BPerBlock,
          index_t KPerBlock,
          index_t EPerBlock,
          index_t GemmMPerWave,
          index_t GemmNPerWave,
          index_t GemmMWaves,
          index_t GemmNWaves,
          index_t GemmDataPerReadA,
          index_t GemmDataPerReadB,
          class InBlockCopySubLengths_E_B,
          class InBlockCopyClusterLengths_E_B,
          class InBlockCopyThreadClusterArrangeOrder,
          class InBlockCopySrcAccessOrder,
          class InBlockCopyDstAccessOrder,
          index_t InBlockCopyDataPerAccess_B,
          class WeiBlockCopySubLengths_E_K,
          class WeiBlockCopyClusterLengths_E_K,
          class WeiBlockCopyThreadClusterArrangeOrder,
          class WeiBlockCopySrcAccessOrder,
          class WeiBlockCopyDstAccessOrder,
          index_t WeiBlockCopySrcDataPerRead_E,
          index_t WeiBlockCopyDstDataPerWrite_K,
          index_t OutThreadCopyDataPerAccess_B>
struct GridwiseConvolutionImplicitGemm_v4r4_xdlops_nchw_kc1x1_nkhw_lds_double_buffer
{
    __device__ void Run(const Float* const __restrict__ p_in_global,
                        const Float* const __restrict__ p_wei_global,
                        Float* const __restrict__ p_out_global) const
    {
        constexpr auto I0 = Number<0>{};
        constexpr auto I1 = Number<1>{};
        constexpr auto I2 = Number<2>{};
        constexpr auto I3 = Number<3>{};

        constexpr auto True = integral_constant<bool, true>{};

        constexpr auto in_n_c_h_w_global_desc  = InGlobalDesc{};
        constexpr auto wei_c_k_global_desc     = WeiGlobalDesc{};
        constexpr auto out_n_k_h_w_global_desc = OutGlobalDesc{};

        constexpr index_t N = in_n_c_h_w_global_desc.GetLengths()[0];
        constexpr index_t C = in_n_c_h_w_global_desc.GetLengths()[1];

        constexpr bool isForward = Direction == ImplicitGemmDirection::ForwardData;

        constexpr index_t K = out_n_k_h_w_global_desc.GetLengths()[1];

        constexpr index_t Ho =
            std::conditional<isForward,
                             decltype(out_n_k_h_w_global_desc),
                             decltype(in_n_c_h_w_global_desc)>::type::GetLength(I2);
        constexpr index_t Wo =
            std::conditional<isForward,
                             decltype(out_n_k_h_w_global_desc),
                             decltype(in_n_c_h_w_global_desc)>::type::GetLength(I3);

        constexpr index_t ConvStrideH = ConvStrides{}[0];
        constexpr index_t ConvStrideW = ConvStrides{}[1];

        constexpr index_t E = C;
        constexpr index_t B = N * Ho * Wo;

        // divide block work by [K, B]
        static_assert(K % KPerBlock == 0 && B % BPerBlock == 0 && E % EPerBlock == 0,
                      "wrong! cannot divide work evenly among block");

        constexpr index_t KBlockWork = K / KPerBlock;
        constexpr index_t BBlockWork = B / BPerBlock;

        constexpr auto block_work_desc =
            make_ConstantTensorDescriptor_packed(Sequence<KBlockWork, BBlockWork>{});

        const auto block_work_multi_id =
            block_work_desc.GetMultiIndexFrom1dIndex(get_block_1d_id());

        const index_t k_block_data_on_global = block_work_multi_id[0] * KPerBlock;
        const index_t b_block_data_on_global = block_work_multi_id[1] * BPerBlock;

        // input tensor
        //     tensor descriptor in device memory [N, Ho, Wo]
        constexpr auto in_n_ho_wo_global_desc_forw =
            in_n_c_h_w_global_desc.Extract(I0, I2, I3)
                .StridedSlice(I1, Number<Ho>{}, Number<ConvStrideH>{})
                .StridedSlice(I2, Number<Wo>{}, Number<ConvStrideW>{});

        constexpr auto in_n_ho_wo_global_desc_back = in_n_c_h_w_global_desc.Extract(I0, I2, I3);

        constexpr auto in_n_ho_wo_global_desc =
            typename std::conditional<isForward,
                                      decltype(in_n_ho_wo_global_desc_forw),
                                      decltype(in_n_ho_wo_global_desc_back)>::type{};

        //     batch descritpor for device memory
        constexpr auto in_c_global_desc = in_n_c_h_w_global_desc.Extract(I1);

        //     merged tensor descriptor in device memory [E, B], src of blockwise copy
        constexpr auto in_e_b_global_desc = make_ConstantMergedTensorDescriptor(
            in_c_global_desc.Embed(in_n_ho_wo_global_desc), Sequence<0>{}, Sequence<1, 2, 3>{});

        //     memory layout descriptor in LDS [E, B], dst of blockwise copy
        //     be careful of LDS alignment
        constexpr auto in_e_b_block_desc = make_ConstantTensorDescriptor_aligned(
            Sequence<EPerBlock, BPerBlock>{},
            Number<math::lcm(InBlockCopyDataPerAccess_B, GemmDataPerReadB)>{});

        // input blockwise copy
        //     slice a merged tensor, reorder and copy to a normal tensor
        //     this copy operator already has blockwise offset built-in
        auto blockwise_in_copy =
            BlockwiseGenericTensorSliceCopy_v2_deprecated<BlockSize,
                                                          decltype(in_e_b_global_desc),
                                                          decltype(in_e_b_block_desc),
                                                          decltype(in_e_b_block_desc.GetLengths()),
                                                          InBlockCopySubLengths_E_B,
                                                          InBlockCopyClusterLengths_E_B,
                                                          InBlockCopyThreadClusterArrangeOrder,
                                                          InBlockCopySrcAccessOrder,
                                                          InBlockCopyDstAccessOrder,
                                                          1,
                                                          1,
                                                          InBlockCopyDataPerAccess_B,
                                                          InBlockCopyDataPerAccess_B>(
                {0, b_block_data_on_global}, {0, 0});

        // weight tensor
        //     tensor descriptor in device memory, src of blockwise copy
        constexpr auto wei_e_k_global_desc_forw = wei_c_k_global_desc;
        constexpr auto wei_e_k_global_desc_back =
            make_ConstantTensorDescriptor_packed(Sequence<C, K>{});
        constexpr auto wei_e_k_global_desc =
            typename std::conditional<isForward,
                                      decltype(wei_e_k_global_desc_forw),
                                      decltype(wei_e_k_global_desc_back)>::type{};

        //     tensor descriptor in LDS, dst of blockwise copy
        //     be careful of LDS alignment
        constexpr auto wei_e_k_block_desc = make_ConstantTensorDescriptor_aligned(
            Sequence<EPerBlock, KPerBlock>{},
            Number<math::lcm(WeiBlockCopyDstDataPerWrite_K, GemmDataPerReadA)>{});

        // operator for blockwise copy of weight into LDS
        //     slice a tensor, and copy it into another tensor
        //     this copy operator already have blockwise offset built-in
        auto blockwise_wei_copy =
            BlockwiseGenericTensorSliceCopy_v2_deprecated<BlockSize,
                                                          decltype(wei_e_k_global_desc),
                                                          decltype(wei_e_k_block_desc),
                                                          decltype(wei_e_k_block_desc.GetLengths()),
                                                          WeiBlockCopySubLengths_E_K,
                                                          WeiBlockCopyClusterLengths_E_K,
                                                          WeiBlockCopyThreadClusterArrangeOrder,
                                                          WeiBlockCopySrcAccessOrder,
                                                          WeiBlockCopyDstAccessOrder,
                                                          0,
                                                          1,
                                                          WeiBlockCopySrcDataPerRead_E,
                                                          WeiBlockCopyDstDataPerWrite_K>(
                {0, k_block_data_on_global}, {0, 0});

        // GEMM definition
        constexpr auto a_e_k_block_mtx_desc = make_ConstantMatrixDescriptor(wei_e_k_block_desc);

        constexpr auto b_e_b_block_mtx_desc = make_ConstantMatrixDescriptor(in_e_b_block_desc);

        const auto blockwise_gemm = BlockwiseGemmBlockABlockBThreadCTransANormalBNormalC_xdlops<
            BlockSize,
            decltype(a_e_k_block_mtx_desc),
            decltype(b_e_b_block_mtx_desc),
            Float,
            GemmMPerWave,
            GemmNPerWave,
            GemmMWaves,
            GemmNWaves,
            GemmDataPerReadA,
            GemmDataPerReadB>{};

        constexpr auto c_k_thread_mtx_desc = blockwise_gemm.GetThreadMatrixCDescriptor();

        constexpr index_t max_align = math::lcm(InBlockCopyDataPerAccess_B,
                                                WeiBlockCopyDstDataPerWrite_K,
                                                GemmDataPerReadA,
                                                GemmDataPerReadB);

        constexpr index_t in_block_space =
            math::integer_least_multiple(in_e_b_block_desc.GetElementSpace(), max_align);

        constexpr index_t wei_block_space =
            math::integer_least_multiple(wei_e_k_block_desc.GetElementSpace(), max_align);

        __shared__ Float p_in_block_double[2 * in_block_space];
        __shared__ Float p_wei_block_double[2 * wei_block_space];

        // register allocation for output
        Float p_out_thread[c_k_thread_mtx_desc.GetElementSpace()];

        // zero out threadwise output
        threadwise_matrix_set_zero(c_k_thread_mtx_desc, p_out_thread);
        blockwise_gemm.XdlopsMatrixCSetZero();
<<<<<<< HEAD

        const Float* p_wei_block_on_global = p_wei_global;
=======
>>>>>>> ef17912f

        // LDS double buffer: preload data into LDS
        {
            blockwise_in_copy.Run(p_in_global, p_in_block_double);
            blockwise_wei_copy.Run(p_wei_global, p_wei_block_double);
        }

        // LDS double buffer: main body
        for(index_t e_block_data_begin = 0; e_block_data_begin + 2 * EPerBlock < E;
            e_block_data_begin += 2 * EPerBlock)
        {
#pragma unroll
            for(index_t iloop = 0; iloop < 2; ++iloop)
            {
                const bool even_loop = (iloop % 2 == 0);

                Float* p_in_block_now =
                    even_loop ? p_in_block_double : p_in_block_double + in_block_space;
                Float* p_wei_block_now =
                    even_loop ? p_wei_block_double : p_wei_block_double + wei_block_space;

                Float* p_in_block_next =
                    even_loop ? p_in_block_double + in_block_space : p_in_block_double;
                Float* p_wei_block_next =
                    even_loop ? p_wei_block_double + wei_block_space : p_wei_block_double;

                Float p_in_thread_buffer[blockwise_in_copy.GetThreadBufferSize()];
                Float p_wei_thread_buffer[blockwise_wei_copy.GetThreadBufferSize()];

                blockwise_in_copy.MoveSrcSliceWindow(Sequence<EPerBlock, 0>{}, True);
                blockwise_wei_copy.MoveSrcSliceWindow(Sequence<EPerBlock, 0>{}, True);

                __syncthreads();

                // LDS doubel buffer: load next data from device mem
                blockwise_in_copy.RunLoadThreadBuffer(p_in_global, p_in_thread_buffer);
                blockwise_wei_copy.RunLoadThreadBuffer(p_wei_global, p_wei_thread_buffer);

                // LDS double buffer: GEMM on current data
                blockwise_gemm.Run(p_wei_block_now, p_in_block_now, p_out_thread);

                // LDS double buffer: store next data to LDS
                blockwise_in_copy.RunStoreThreadBuffer(p_in_thread_buffer, p_in_block_next);
                blockwise_wei_copy.RunStoreThreadBuffer(p_wei_thread_buffer, p_wei_block_next);
            }
        }

        // LDS double buffer: tail
        {
            constexpr bool has_two_iteration_left = (E % (2 * EPerBlock) == 0);

            if(has_two_iteration_left) // if has 2 iteration left
            {

                Float p_in_thread_buffer[blockwise_in_copy.GetThreadBufferSize()];
                Float p_wei_thread_buffer[blockwise_wei_copy.GetThreadBufferSize()];

                // even iteration
                blockwise_in_copy.MoveSrcSliceWindow(Sequence<EPerBlock, 0>{}, True);
                blockwise_wei_copy.MoveSrcSliceWindow(Sequence<EPerBlock, 0>{}, True);

                __syncthreads();

                // LDS doubel buffer: load next data from device mem
                blockwise_in_copy.RunLoadThreadBuffer(p_in_global, p_in_thread_buffer);
                blockwise_wei_copy.RunLoadThreadBuffer(p_wei_global, p_wei_thread_buffer);

                // LDS double buffer: GEMM on current data
                blockwise_gemm.Run(p_wei_block_double, p_in_block_double, p_out_thread);

                // LDS double buffer: store next data to LDS
                blockwise_in_copy.RunStoreThreadBuffer(p_in_thread_buffer,
                                                       p_in_block_double + in_block_space);
                blockwise_wei_copy.RunStoreThreadBuffer(p_wei_thread_buffer,
                                                        p_wei_block_double + wei_block_space);

                // odd iteration
                __syncthreads();

                // LDS double buffer: GEMM on current data
                blockwise_gemm.Run(p_wei_block_double + wei_block_space,
                                   p_in_block_double + in_block_space,
                                   p_out_thread);
            }
            else // if has 1 iteration left
            {
                __syncthreads();

                // LDS double buffer: GEMM on last data
                blockwise_gemm.Run(p_wei_block_double, p_in_block_double, p_out_thread);
            }
        }

        // load data from xldop_acc_regs
        blockwise_gemm.XdlopsMatrixCRead(p_out_thread);

        // copy output: register to global memory
        {
            constexpr auto OutputLayout = blockwise_gemm.GetOutputLayout();
<<<<<<< HEAD
            constexpr index_t K2        = OutputLayout.M1();
            constexpr index_t K1        = OutputLayout.N1();
            constexpr index_t K0        = OutputLayout.M0();
=======
            constexpr index_t K0        = OutputLayout.M1();
            constexpr index_t K1        = OutputLayout.N1();
            constexpr index_t K2        = OutputLayout.M0();
>>>>>>> ef17912f

            constexpr auto out_n_k_h_w_global_desc_forw = out_n_k_h_w_global_desc;

            constexpr auto out_lengths_back =
                Sequence<out_n_k_h_w_global_desc.GetLength(I0),
                         out_n_k_h_w_global_desc.GetLength(I1),
                         math::integer_divide_ceil(out_n_k_h_w_global_desc.GetLength(I2),
                                                   ConvStrides{}.Get(I0)),
                         math::integer_divide_ceil(out_n_k_h_w_global_desc.GetLength(I3),
                                                   ConvStrides{}.Get(I1))>{};

            constexpr auto out_strides_back =
                Sequence<out_n_k_h_w_global_desc.GetStride(I0),
                         out_n_k_h_w_global_desc.GetStride(I1),
                         out_n_k_h_w_global_desc.GetStride(I2) * ConvStrides{}.Get(I0),
                         out_n_k_h_w_global_desc.GetStride(I3) * ConvStrides{}.Get(I1)>{};

            constexpr auto out_n_k_h_w_global_desc_back =
                make_ConstantTensorDescriptor(out_lengths_back, out_strides_back);

            constexpr auto out_n_k_h_w_global_desc_new =
                typename std::conditional<isForward,
                                          decltype(out_n_k_h_w_global_desc_forw),
                                          decltype(out_n_k_h_w_global_desc_back)>::type{};

            // This is a hack, because slicing a merged dimension is not supported yet.
            //     dst descriptor
            constexpr auto out_k0_k1_k2_b_global_desc = make_ConstantMergedTensorDescriptor(
                out_n_k_h_w_global_desc_new.Fold(I1, Number<K1>{}, Number<K2>{}),
                Sequence<1>{},
                Sequence<2>{},
                Sequence<3>{},
                Sequence<0, 4, 5>{});

            //     src descriptor
            constexpr auto out_k0_k1_k2_b_thread_desc =
                make_ConstantTensorDescriptor_packed(Sequence<K0, 1, K2, 1>{});

            using OutThreadCopySliceLengths = Sequence<K0, 1, K2, 1>;

<<<<<<< HEAD
            constexpr index_t NumKPerBlk = OutputLayout.GetSizeM();
            static_assert(OutputLayout.GetSizeM() == 16, "MSize != 16");
            constexpr index_t NumBlks = c_k_thread_mtx_desc.GetElementSpace() / NumKPerBlk;
=======
            constexpr index_t BlkSize = OutputLayout.GetBlkSize();
            constexpr index_t NumBlks = OutputLayout.GetNumBlks();
>>>>>>> ef17912f

            for(index_t i = 0; i < NumBlks; ++i)
            {
                // calculate origin of thread output tensor on global memory
                //     blockwise GEMM c matrix starting index
                const auto c_thread_mtx_on_block = blockwise_gemm.GetBeginOfThreadMatrixC(i);

                const index_t k_thread_data_on_global =
                    k_block_data_on_global + c_thread_mtx_on_block.row;

                const index_t b_thread_data_on_global =
                    b_block_data_on_global + c_thread_mtx_on_block.col;

                auto threadwise_out_copy = ThreadwiseGenericTensorSliceCopy_v2r1_deprecated<
                    decltype(out_k0_k1_k2_b_thread_desc),
                    decltype(out_k0_k1_k2_b_global_desc),
                    OutThreadCopySliceLengths,
                    arithmetic_sequence_gen<0, 4, 1>::type,
                    arithmetic_sequence_gen<0, 4, 1>::type,
                    3,
                    3,
                    OutThreadCopyDataPerAccess_B,
                    OutThreadCopyDataPerAccess_B>({0, 0, 0, 0},
                                                  {k_thread_data_on_global / (K2 * K1),
                                                   k_thread_data_on_global % (K2 * K1) / K2,
                                                   k_thread_data_on_global % K2,
                                                   b_thread_data_on_global});

                threadwise_out_copy.Run(p_out_thread + i * BlkSize, p_out_global);
            }
        }
    }
};

} // namespace ck
#endif<|MERGE_RESOLUTION|>--- conflicted
+++ resolved
@@ -219,11 +219,6 @@
         // zero out threadwise output
         threadwise_matrix_set_zero(c_k_thread_mtx_desc, p_out_thread);
         blockwise_gemm.XdlopsMatrixCSetZero();
-<<<<<<< HEAD
-
-        const Float* p_wei_block_on_global = p_wei_global;
-=======
->>>>>>> ef17912f
 
         // LDS double buffer: preload data into LDS
         {
@@ -323,15 +318,9 @@
         // copy output: register to global memory
         {
             constexpr auto OutputLayout = blockwise_gemm.GetOutputLayout();
-<<<<<<< HEAD
-            constexpr index_t K2        = OutputLayout.M1();
-            constexpr index_t K1        = OutputLayout.N1();
-            constexpr index_t K0        = OutputLayout.M0();
-=======
             constexpr index_t K0        = OutputLayout.M1();
             constexpr index_t K1        = OutputLayout.N1();
             constexpr index_t K2        = OutputLayout.M0();
->>>>>>> ef17912f
 
             constexpr auto out_n_k_h_w_global_desc_forw = out_n_k_h_w_global_desc;
 
@@ -372,14 +361,8 @@
 
             using OutThreadCopySliceLengths = Sequence<K0, 1, K2, 1>;
 
-<<<<<<< HEAD
-            constexpr index_t NumKPerBlk = OutputLayout.GetSizeM();
-            static_assert(OutputLayout.GetSizeM() == 16, "MSize != 16");
-            constexpr index_t NumBlks = c_k_thread_mtx_desc.GetElementSpace() / NumKPerBlk;
-=======
             constexpr index_t BlkSize = OutputLayout.GetBlkSize();
             constexpr index_t NumBlks = OutputLayout.GetNumBlks();
->>>>>>> ef17912f
 
             for(index_t i = 0; i < NumBlks; ++i)
             {
