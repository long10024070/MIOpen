/*******************************************************************************
 *
 * MIT License
 *
 * Copyright (c) 2017 Advanced Micro Devices, Inc.
 *
 * Permission is hereby granted, free of charge, to any person obtaining a copy
 * of this software and associated documentation files (the "Software"), to deal
 * in the Software without restriction, including without limitation the rights
 * to use, copy, modify, merge, publish, distribute, sublicense, and/or sell
 * copies of the Software, and to permit persons to whom the Software is
 * furnished to do so, subject to the following conditions:
 *
 * The above copyright notice and this permission notice shall be included in all
 * copies or substantial portions of the Software.
 *
 * THE SOFTWARE IS PROVIDED "AS IS", WITHOUT WARRANTY OF ANY KIND, EXPRESS OR
 * IMPLIED, INCLUDING BUT NOT LIMITED TO THE WARRANTIES OF MERCHANTABILITY,
 * FITNESS FOR A PARTICULAR PURPOSE AND NONINFRINGEMENT. IN NO EVENT SHALL THE
 * AUTHORS OR COPYRIGHT HOLDERS BE LIABLE FOR ANY CLAIM, DAMAGES OR OTHER
 * LIABILITY, WHETHER IN AN ACTION OF CONTRACT, TORT OR OTHERWISE, ARISING FROM,
 * OUT OF OR IN CONNECTION WITH THE SOFTWARE OR THE USE OR OTHER DEALINGS IN THE
 * SOFTWARE.
 *
 *******************************************************************************/
#define PPCAT_NX(A, B) A##B
#define PPCAT(A, B) PPCAT_NX(A, B)
#define TWO 2
#define FOUR 4
#define EIGHT 8

#if MIOPEN_USE_FP16 == 1
#pragma OPENCL EXTENSION cl_khr_fp16 : enable
#define _FLOAT half
#endif
#if MIOPEN_USE_FP32 == 1
#define _FLOAT float
#endif

#define _FLOAT2 PPCAT(_FLOAT, TWO)
#define _FLOAT4 PPCAT(_FLOAT, FOUR)
#define _FLOAT8 PPCAT(_FLOAT, EIGHT)

#define UNUSED __attribute__((__unused__))

#define MLO_NRN_GROUP_SZ2 1

#define MLO_NEURON_PASTHRU 0                       // x
#define MLO_NEURON_LOGISTIC MLO_NEURON_PASTHRU + 1 //	1 / (1 + e^-x)	//Sigmoid
#define MLO_NEURON_TANH MLO_NEURON_LOGISTIC + 1    //	a * tanh( b * x)
#define MLO_NEURON_RELU MLO_NEURON_TANH + 1        //	max(0, x)
#define MLO_NEURON_SOFTRELU \
    MLO_NEURON_RELU + 1                        //	log(1 + e^x)   // bonomial normal log likelihood
#define MLO_NEURON_ABS MLO_NEURON_SOFTRELU + 1 //	abs(x)
#define MLO_NEURON_POWER MLO_NEURON_ABS + 1    // (a + b * x ) ^power
//#define MLO_NEURON_BRELU		MLO_NEURON_POWER + 1		//	min(a, max(0, x))
//#define MLO_NEURON_SQUARE		BRELU + 1			//	x^2
//#define MLO_NEURON_SQR			MLO_NEURON_SQUARE + 1		//	sqr(x)
//#define MLO_NEURON_LINEAR		MLO_NEURON_SQR	+ 1			//	a + b * x
#define MLO_NEURON_TOTAL MLO_NEURON_POWER + 1

struct ActivationForwardParam
{
    _FLOAT power;
    _FLOAT scale;
    _FLOAT shift;
};

struct ActivationBackwardParam
{
    _FLOAT diff_scale;
    _FLOAT power;
    _FLOAT scale;
    _FLOAT shift;
};

__attribute__((always_inline)) void ActivationFunction_PassThru(_FLOAT* res, const _FLOAT* data)
{
    for(int i = 0; i < 4; i++)
    {
        res[i] = data[i];
    }
}

__attribute__((always_inline)) void
ActivationFunction_ReLU(int n, _FLOAT* res, const _FLOAT* data, _FLOAT slope)
{
    for(int i = 0; i < n; ++i)
    {
        res[i] = (data[i] > 0) ? data[i] : data[i] * slope;
    }
}

__attribute__((always_inline)) void
ActivationFunction_BReLU(int n, _FLOAT* res, const _FLOAT* data, _FLOAT alpha)
{

    for(int i = 0; i < n; ++i)
    {
        res[i] = fmin(alpha, fmax(data[i], 0));
    }
}

__attribute__((always_inline)) void
ActivationFunction_Sigmoid(int n, _FLOAT* res, const _FLOAT* data)
{
    for(int i = 0; i < n; i++)
    {
        // 1/(1 + exp(-x))
        res[i] = (_FLOAT)1.f / ((_FLOAT)1.f + exp(-data[i]));
    }
}

__attribute__((always_inline)) void
ActivationFunction_TanH(int n, _FLOAT* res, const _FLOAT* data, _FLOAT alpha, _FLOAT beta)
{
    for(int i = 0; i < n; i++)
    {
        // (exp(2x) -1) / (exp(2x) + 1)
        res[i] = alpha * tanh(beta * data[i]);
    }
}
__attribute__((always_inline)) void ActivationFunction_Abs(int n, _FLOAT* res, const _FLOAT* data)
{
    for(int i = 0; i < n; i++)
    {
        res[i] = fabs(data[i]);
    }
}

__attribute__((always_inline)) void
ActivationFunction_Square(int n, _FLOAT* res, const _FLOAT* data)
{
    for(int i = 0; i < n; i++)
    {

        res[i] = data[i] * data[i];
    }
}

__attribute__((always_inline)) void ActivationFunction_Sqrt(int n, _FLOAT* res, const _FLOAT* data)
{
    for(int i = 0; i < n; i++)
    {

        res[i] = sqrt(data[i]);
    }
}

__attribute__((always_inline)) void
ActivationFunction_Linear(int n, _FLOAT* res, const _FLOAT* data, _FLOAT alpha, _FLOAT beta)
{
    for(int i = 0; i < n; i++)
    {
        // (exp(2x) -1) / (exp(2x) + 1)
        res[i] = alpha + beta * data[i];
    }
}

__attribute__((always_inline)) void ActivationFunction_Power(
    int n, _FLOAT* res, const _FLOAT* data, _FLOAT power, _FLOAT alpha, _FLOAT beta)
{
    for(int i = 0; i < n; i++)
    {
        // (shift + scale * x ) ^power
<<<<<<< HEAD
        _FLOAT arg = alpha + data[i] * beta;
//		_FLOAT run_arg = (arg == (_FLOAT)0) ? (_FLOAT)1 : arg;
//		res[i] = (arg == (_FLOAT)0) ? (_FLOAT)0 : pow(run_arg, power);
#if MIOPEN_USE_FP16 == 1
        res[i] = (fabs(arg) < (_FLOAT)(0.0001)) ? (_FLOAT)(0) : pow(arg, power);
#endif
#if MIOPEN_USE_FP32 == 1
        res[i] = (fabs(arg) < (_FLOAT)(0.000001)) ? (_FLOAT)(0) : pow(arg, power);
#endif
=======
        _FLOAT arg     = alpha + data[i] * beta;
        _FLOAT run_arg = (arg == (_FLOAT)0) ? (_FLOAT)1 : arg;
        res[i]         = (arg == (_FLOAT)0) ? (_FLOAT)0 : pow(run_arg, power);
>>>>>>> 7c550747
    }
}

__attribute__((always_inline)) void ActivationFunction_BNLL(int n, _FLOAT* res, const _FLOAT* data)

{
    for(int i = 0; i < n; i++)
    {
        //	log(1 + exp(x))
        res[i] = (data[i] > 0) ? data[i] + log((_FLOAT)1.f + exp(-data[i]))
                               : log((_FLOAT)(1.f) + exp(data[i]));
    }
}

void ActivationFunction(
    int n, _FLOAT* res, const _FLOAT* data, _FLOAT power, _FLOAT alpha, _FLOAT beta)
{
    (void)power;
    (void)alpha;
    (void)beta;
#if MLO_NRN_OP_ID == MLO_NEURON_PASTHRU
    (void)n;
    ActivationFunction_PassThru(res, data);

#elif MLO_NRN_OP_ID == MLO_NEURON_LOGISTIC
    // 1/(1 + exp(-x))
    ActivationFunction_Sigmoid(n, res, data);

#elif MLO_NRN_OP_ID == MLO_NEURON_TANH
    // (exp(2x) -1) / (exp(2x) + 1)
    ActivationFunction_TanH(n, res, data, alpha, beta);

#elif MLO_NRN_OP_ID == MLO_NEURON_RELU
    ActivationFunction_ReLU(n, res, data, alpha);

//#elif	MLO_NRN_OP_ID==MLO_NEURON_BRELU
//	ActivationFunction_BReLU(n, res, data, alpha);

#elif MLO_NRN_OP_ID == MLO_NEURON_SOFTRELU
    //	log(1 + exp(x))
    ActivationFunction_BNLL(n, res, data);
#elif MLO_NRN_OP_ID == MLO_NEURON_ABS
    ActivationFunction_Abs(n, res, data);

//#elif	MLO_NRN_OP_ID==MLO_NEURON_SQUARE
//	ActivationFunction_Square(res, data);

//#elif	MLO_NRN_OP_ID==MLO_NEURON_SQR
//	ActivationFunction_Sqrt(n, res, data);

#elif MLO_NRN_OP_ID == MLO_NEURON_POWER
    // (shift + scale * x ) ^power

    ActivationFunction_Power(n, res, data, power, alpha, beta);

#endif
}

/******************************************************************************/
/*                                  DIFF                                      */
/******************************************************************************/

static __constant _FLOAT kBNLL_THRESHOLD = (_FLOAT)50.;

__attribute__((always_inline)) void ActivationFunction_ReLU_Diff(int n,
                                                                 _FLOAT* bot_diff,
                                                                 const _FLOAT* top_diff,
                                                                 const _FLOAT* bot_data,
                                                                 UNUSED _FLOAT negative_slope)
{

    for(int i = 0; i < n; ++i)
    {
        bot_diff[i] = top_diff[i] * (bot_data[i] > 0);
    }
}

__attribute__((always_inline)) void ActivationFunction_TanH_Diff(int n,
                                                                 _FLOAT* bot_diff,
                                                                 const _FLOAT* top_diff,
                                                                 const _FLOAT* top_data)
{
    for(int i = 0; i < n; i++)
    {
        // (exp(2x) -1) / (exp(2x) + 1)
        _FLOAT tanh_x = top_data[i];
        bot_diff[i]   = top_diff[i] * (1 - tanh_x * tanh_x);
    }
}

__attribute__((always_inline)) void ActivationFunction_Sigmoid_Diff(int n,
                                                                    _FLOAT* bot_diff,
                                                                    const _FLOAT* top_diff,
                                                                    const _FLOAT* top_data)
{
    for(int i = 0; i < n; i++)
    {
        // 1/(1 + exp(-x))
        _FLOAT sigmoid_x = top_data[i];
        bot_diff[i]      = top_diff[i] * sigmoid_x * ((_FLOAT)1.f - sigmoid_x);
    }
}

__attribute__((always_inline)) void
ActivationFunction_Abs_Diff(int n, _FLOAT* bot_diff, const _FLOAT* top_diff, const _FLOAT* bot_data)
{
    for(int i = 0; i < n; i++)
    {
<<<<<<< HEAD
//        bot_diff[i] = top_diff[i] * ((bot_data[i] >= 0 ) ? 1 : -1);
#if MIOPEN_USE_FP16 == 1
        bot_diff[i] = top_diff[i] * ((fabs(bot_data[i]) < (_FLOAT)0.0001) ? (_FLOAT)1 : (_FLOAT)-1);
#endif
#if MIOPEN_USE_FP32 == 1
        bot_diff[i] =
            top_diff[i] * ((fabs(bot_data[i]) < (_FLOAT)0.000001) ? (_FLOAT)1 : (_FLOAT)-1);
#endif
=======
        bot_diff[i] = top_diff[i] * ((bot_data[i] >= 0) ? 1 : -1);
>>>>>>> 7c550747
    }
}

// Compute dy/dx = scale * power * (shift + scale * x)^(power - 1)
//               = diff_scale * y / (shift + scale * x)
__attribute__((always_inline)) void ActivationFunction_Power_Diff(int n,
                                                                  _FLOAT* bot_diff,
                                                                  UNUSED const _FLOAT* top_diff,
                                                                  const _FLOAT* top_data,
                                                                  const _FLOAT* bot_data,
                                                                  _FLOAT diff_scale,
                                                                  UNUSED _FLOAT power,
                                                                  _FLOAT scale,
                                                                  _FLOAT shift)
{

    for(int i = 0; i < n; i++)
    {
        _FLOAT arg = shift + bot_data[i] * scale;
<<<<<<< HEAD
//        bot_diff[i] = (arg == 0) ? 0 : diff_scale * top_data[i] / arg;
=======
//		bot_diff[i] = (arg == 0) ? 0 : diff_scale * top_data[i] / arg;
>>>>>>> 7c550747
#if MIOPEN_USE_FP16 == 1
        bot_diff[i] = (fabs(arg) < (_FLOAT)0.0001) ? (_FLOAT)0 : diff_scale * top_data[i] / arg;
#endif
#if MIOPEN_USE_FP32 == 1
        bot_diff[i] = (fabs(arg) < (_FLOAT)0.000001) ? (_FLOAT)0 : diff_scale * top_data[i] / arg;
#endif
    }
}

__attribute__((always_inline)) void ActivationFunction_BNLL_Diff(int n,
                                                                 _FLOAT* bot_diff,
                                                                 const _FLOAT* top_diff,
                                                                 const _FLOAT* bot_data)
{
    for(int i = 0; i < n; i++)
    {
        //	(log(1 + exp(x)))' = 1/ (1 + exp(-x))
        //		_FLOAT kBNLL_THRESHOLD = (_FLOAT)50.;
        _FLOAT expval = exp(fmin(bot_data[i], kBNLL_THRESHOLD));
        bot_diff[i]   = top_diff[i] * expval / (expval + (_FLOAT)1.f);
    }
}

__attribute__((reqd_work_group_size(MLO_NRN_GROUP_SZ0, MLO_NRN_GROUP_SZ1, MLO_NRN_GROUP_SZ2)))
__kernel void
MIOpenNeuronFwd(const __global _FLOAT* bot,
                __global _FLOAT* top,
                struct ActivationForwardParam Param,
                const long xOffset,
                const long yOffset)
{
    _FLOAT power = Param.power;
    _FLOAT scale = Param.scale;
    _FLOAT shift = Param.shift;
    int x        = get_global_id(0); // channel x
#if MLO_N_OUT_STRIDE > MLO_OUT_BLOCK_SZ
    int n_out_stride = MLO_N_OUT_STRIDE;
    int c_out        = MLO_C_OUT;
    int h_out        = MLO_H_OUT;
    int w_out        = MLO_W_OUT;
#endif
#if MLO_N_IN_STRIDE > MLO_IN_BLOCK_SZ
    int n_in_stride = MLO_N_IN_STRIDE;
    int c_in        = MLO_C_IN;
    int h_in        = MLO_H_IN;
    int w_in        = MLO_W_IN;
#endif

    _FLOAT data[MLO_READ_UNIT];
    _FLOAT response[MLO_READ_UNIT];
#if MLO_N_PIXS_OFF > 0
    if(x == MLO_MAP_SZ_ALIGNED - 1)
    {
        int i = 0;
        for(; i < MLO_N_PIXS_OFF; ++i)
        {
#if MLO_N_IN_STRIDE > MLO_IN_BLOCK_SZ
            if(n_in_stride > c_in * h_in * w_in && c_in != 0 && h_in != 0 && w_in != 0)
            {
                int loc, n_loc, c_loc, h_loc, w_loc;
                loc   = x * MLO_READ_UNIT + i;
                n_loc = loc / (MLO_C_IN * MLO_H_IN * MLO_W_IN);
                c_loc = (loc % (MLO_C_IN * MLO_H_IN * MLO_W_IN)) / (MLO_H_IN * MLO_W_IN);
                h_loc =
                    ((loc % (MLO_C_IN * MLO_H_IN * MLO_W_IN)) % (MLO_H_IN * MLO_W_IN)) / MLO_W_IN;
                w_loc =
                    ((loc % (MLO_C_IN * MLO_H_IN * MLO_W_IN)) % (MLO_H_IN * MLO_W_IN)) % MLO_W_IN;

                data[i] = bot[xOffset + n_loc * MLO_N_IN_STRIDE + c_loc * MLO_C_IN_STRIDE +
                              h_loc * MLO_H_IN_STRIDE + w_loc * MLO_W_IN_STRIDE];
            }
            else
#endif
            {
                data[i] = bot[xOffset + x * MLO_READ_UNIT + i];
            }
        }
        for(; i < MLO_READ_UNIT; ++i)
        {
            data[i] = (_FLOAT)1.f;
        }
    }
    else
#endif
    {
        for(int i = 0; i < MLO_READ_UNIT; ++i)
        {
#if MLO_N_IN_STRIDE > MLO_IN_BLOCK_SZ
            if(n_in_stride > c_in * h_in * w_in && c_in != 0 && h_in != 0 && w_in != 0)
            {
                int loc, n_loc, c_loc, h_loc, w_loc;
                loc   = x * MLO_READ_UNIT + i;
                n_loc = loc / (MLO_C_IN * MLO_H_IN * MLO_W_IN);
                c_loc = (loc % (MLO_C_IN * MLO_H_IN * MLO_W_IN)) / (MLO_H_IN * MLO_W_IN);
                h_loc =
                    ((loc % (MLO_C_IN * MLO_H_IN * MLO_W_IN)) % (MLO_H_IN * MLO_W_IN)) / MLO_W_IN;
                w_loc =
                    ((loc % (MLO_C_IN * MLO_H_IN * MLO_W_IN)) % (MLO_H_IN * MLO_W_IN)) % MLO_W_IN;

                data[i] = bot[xOffset + n_loc * MLO_N_IN_STRIDE + c_loc * MLO_C_IN_STRIDE +
                              h_loc * MLO_H_IN_STRIDE + w_loc * MLO_W_IN_STRIDE];
            }
            else
#endif
            {
                data[i] = bot[xOffset + x * MLO_READ_UNIT + i];
            }
        }
    }
    ActivationFunction(MLO_READ_UNIT, response, (const _FLOAT*)data, power, scale, shift);

#if MLO_N_PIXS_OFF > 0
    if(x == MLO_MAP_SZ_ALIGNED - 1)
    {
        int i = 0;
        for(; i < MLO_N_PIXS_OFF; ++i)
        {
#if MLO_N_OUT_STRIDE > MLO_OUT_BLOCK_SZ
            if(n_out_stride > c_out * h_out * w_out && c_out != 0 && h_out != 0 && w_out != 0)
            {
                int loc, n_loc, c_loc, h_loc, w_loc;
                loc   = x * MLO_READ_UNIT + i;
                n_loc = loc / (MLO_C_OUT * MLO_H_OUT * MLO_W_OUT);
                c_loc = (loc % (MLO_C_OUT * MLO_H_OUT * MLO_W_OUT)) / (MLO_H_OUT * MLO_W_OUT);
                h_loc = ((loc % (MLO_C_OUT * MLO_H_OUT * MLO_W_OUT)) % (MLO_H_OUT * MLO_W_OUT)) /
                        MLO_W_OUT;
                w_loc = ((loc % (MLO_C_OUT * MLO_H_OUT * MLO_W_OUT)) % (MLO_H_OUT * MLO_W_OUT)) %
                        MLO_W_OUT;

                top[yOffset + n_loc * MLO_N_OUT_STRIDE + c_loc * MLO_C_OUT_STRIDE +
                    h_loc * MLO_H_OUT_STRIDE + w_loc * MLO_W_OUT_STRIDE] = response[i];
            }
            else
#endif
            {
                top[yOffset + x * MLO_READ_UNIT + i] = response[i];
            }
        }
    }
    else
#endif
    {
        for(int i = 0; i < MLO_READ_UNIT; ++i)
        {
#if MLO_N_OUT_STRIDE > MLO_OUT_BLOCK_SZ
            if(n_out_stride > c_out * h_out * w_out && c_out != 0 && h_out != 0 && w_out != 0)
            {
                int loc, n_loc, c_loc, h_loc, w_loc;
                loc   = x * MLO_READ_UNIT + i;
                n_loc = loc / (MLO_C_OUT * MLO_H_OUT * MLO_W_OUT);
                c_loc = (loc % (MLO_C_OUT * MLO_H_OUT * MLO_W_OUT)) / (MLO_H_OUT * MLO_W_OUT);
                h_loc = ((loc % (MLO_C_OUT * MLO_H_OUT * MLO_W_OUT)) % (MLO_H_OUT * MLO_W_OUT)) /
                        MLO_W_OUT;
                w_loc = ((loc % (MLO_C_OUT * MLO_H_OUT * MLO_W_OUT)) % (MLO_H_OUT * MLO_W_OUT)) %
                        MLO_W_OUT;

                top[yOffset + n_loc * MLO_N_OUT_STRIDE + c_loc * MLO_C_OUT_STRIDE +
                    h_loc * MLO_H_OUT_STRIDE + w_loc * MLO_W_OUT_STRIDE] = response[i];
            }
            else
#endif
            {
                top[yOffset + x * MLO_READ_UNIT + i] = response[i];
            }
        }
    }
}

__attribute__((reqd_work_group_size(MLO_NRN_GROUP_SZ0, MLO_NRN_GROUP_SZ1, MLO_NRN_GROUP_SZ2)))
__kernel void
MIOpenNeuronBwd(__global _FLOAT* bot_diff,
                __global const _FLOAT* top_diff,
                __global const _FLOAT* bot_data,
                __global const _FLOAT* top_data,
<<<<<<< HEAD
                struct ActivationBackwardParam Param,
=======
                UNUSED _FLOAT diff_scale,
                UNUSED _FLOAT power,
#if MLO_NRN_OP_ID != MLO_NEURON_RELU
                UNUSED
#endif
                    _FLOAT scale,
                UNUSED _FLOAT shift,
>>>>>>> 7c550747
                const long dxOffset,
                const long dyOffset,
                const long xOffset,
                const long yOffset)
{

<<<<<<< HEAD
    UNUSED _FLOAT diff_scale = Param.diff_scale;
    UNUSED _FLOAT power      = Param.power;
    UNUSED _FLOAT scale      = Param.scale;
    UNUSED _FLOAT shift      = Param.shift;

=======
>>>>>>> 7c550747
    int x = get_global_id(0); // channel x

#if MLO_N_OUT_STRIDE > MLO_OUT_BLOCK_SZ || MLO_N_DOUT_STRIDE > MLO_DOUT_BLOCK_SZ || \
    MLO_N_IN_STRIDE > MLO_IN_BLOCK_SZ
    int n_out_stride  = MLO_N_OUT_STRIDE;
    int c_out         = MLO_C_OUT;
    int h_out         = MLO_H_OUT;
    int w_out         = MLO_W_OUT;
    int n_dout_stride = MLO_N_DOUT_STRIDE;
    int c_dout        = MLO_C_DOUT;
    int h_dout        = MLO_H_DOUT;
    int w_dout        = MLO_W_DOUT;
    int n_in_stride   = MLO_N_IN_STRIDE;
    int c_in          = MLO_C_IN;
    int h_in          = MLO_H_IN;
    int w_in          = MLO_W_IN;
#endif

#if MLO_N_DIN_STRIDE > MLO_DIN_BLOCK_SZ
    int n_din_stride = MLO_N_DIN_STRIDE;
    int c_din        = MLO_C_DIN;
    int h_din        = MLO_H_DIN;
    int w_din        = MLO_W_DIN;
#endif

    _FLOAT bot_diff_dat[MLO_READ_UNIT];
    _FLOAT top_diff_dat[MLO_READ_UNIT];
    _FLOAT bot_dat[MLO_READ_UNIT];
    _FLOAT top_dat[MLO_READ_UNIT];
#if MLO_N_PIXS_OFF > 0
    if(x == MLO_MAP_SZ_ALIGNED - 1)
    {
        int i = 0;
        for(; i < MLO_N_PIXS_OFF; ++i)
        {
#if MLO_N_OUT_STRIDE > MLO_OUT_BLOCK_SZ || MLO_N_DOUT_STRIDE > MLO_DOUT_BLOCK_SZ || \
    MLO_N_IN_STRIDE > MLO_IN_BLOCK_SZ
            if((n_out_stride > c_out * h_out * w_out || n_dout_stride > c_dout * h_dout * w_dout ||
                n_in_stride > c_in * h_in * w_in) &&
               c_out != 0 && h_out != 0 && w_out != 0 && c_dout != 0 && h_dout != 0 &&
               w_dout != 0 && c_in != 0 && h_in != 0 && w_in != 0)
            {
                int loc, n_loc_top_diff, c_loc_top_diff, h_loc_top_diff, w_loc_top_diff, n_loc_top,
                    c_loc_top, h_loc_top, w_loc_top, n_loc_bot, c_loc_bot, h_loc_bot, w_loc_bot;
                loc = x * MLO_READ_UNIT + i;

                n_loc_top_diff = loc / (MLO_C_DOUT * MLO_H_DOUT * MLO_W_DOUT);
                c_loc_top_diff =
                    (loc % (MLO_C_DOUT * MLO_H_DOUT * MLO_W_DOUT)) / (MLO_H_DOUT * MLO_W_DOUT);
                h_loc_top_diff =
                    ((loc % (MLO_C_DOUT * MLO_H_DOUT * MLO_W_DOUT)) % (MLO_H_DOUT * MLO_W_DOUT)) /
                    MLO_W_DOUT;
                w_loc_top_diff =
                    ((loc % (MLO_C_DOUT * MLO_H_DOUT * MLO_W_DOUT)) % (MLO_H_DOUT * MLO_W_DOUT)) %
                    MLO_W_DOUT;

                n_loc_top = loc / (MLO_C_OUT * MLO_H_OUT * MLO_W_OUT);
                c_loc_top = (loc % (MLO_C_OUT * MLO_H_OUT * MLO_W_OUT)) / (MLO_H_OUT * MLO_W_OUT);
                h_loc_top =
                    ((loc % (MLO_C_OUT * MLO_H_OUT * MLO_W_OUT)) % (MLO_H_OUT * MLO_W_OUT)) /
                    MLO_W_OUT;
                w_loc_top =
                    ((loc % (MLO_C_OUT * MLO_H_OUT * MLO_W_OUT)) % (MLO_H_OUT * MLO_W_OUT)) %
                    MLO_W_OUT;

                n_loc_bot = loc / (MLO_C_IN * MLO_H_IN * MLO_W_IN);
                c_loc_bot = (loc % (MLO_C_IN * MLO_H_IN * MLO_W_IN)) / (MLO_H_IN * MLO_W_IN);
                h_loc_bot =
                    ((loc % (MLO_C_IN * MLO_H_IN * MLO_W_IN)) % (MLO_H_IN * MLO_W_IN)) / MLO_W_IN;
                w_loc_bot =
                    ((loc % (MLO_C_IN * MLO_H_IN * MLO_W_IN)) % (MLO_H_IN * MLO_W_IN)) % MLO_W_IN;

                top_diff_dat[i] = top_diff[dyOffset + n_loc_top_diff * MLO_N_DOUT_STRIDE +
                                           c_loc_top_diff * MLO_C_DOUT_STRIDE +
                                           h_loc_top_diff * MLO_H_DOUT_STRIDE +
                                           w_loc_top_diff * MLO_W_DOUT_STRIDE];
                bot_dat[i] =
                    bot_data[xOffset + n_loc_bot * MLO_N_IN_STRIDE + c_loc_bot * MLO_C_IN_STRIDE +
                             h_loc_bot * MLO_H_IN_STRIDE + w_loc_bot * MLO_W_IN_STRIDE];
                top_dat[i] =
                    top_data[yOffset + n_loc_top * MLO_N_OUT_STRIDE + c_loc_top * MLO_C_OUT_STRIDE +
                             h_loc_top * MLO_H_OUT_STRIDE + w_loc_top * MLO_W_OUT_STRIDE];
            }
            else
#endif
            {
                top_diff_dat[i] = top_diff[dyOffset + x * MLO_READ_UNIT + i];
                bot_dat[i]      = bot_data[xOffset + x * MLO_READ_UNIT + i];
                top_dat[i]      = top_data[yOffset + x * MLO_READ_UNIT + i];
            }
        }
        for(; i < MLO_READ_UNIT; ++i)
        {
            top_diff_dat[i] = (_FLOAT)1.f;
            bot_dat[i]      = (_FLOAT)1.f;
            top_dat[i]      = (_FLOAT)1.f;
        }
    }
    else
#endif
    {
        for(int i = 0; i < MLO_READ_UNIT; ++i)
        {
#if MLO_N_OUT_STRIDE > MLO_OUT_BLOCK_SZ || MLO_N_DOUT_STRIDE > MLO_DOUT_BLOCK_SZ || \
    MLO_N_IN_STRIDE > MLO_IN_BLOCK_SZ
            if((n_out_stride > c_out * h_out * w_out || n_dout_stride > c_dout * h_dout * w_dout ||
                n_in_stride > c_in * h_in * w_in) &&
               c_out != 0 && h_out != 0 && w_out != 0 && c_dout != 0 && h_dout != 0 &&
               w_dout != 0 && c_in != 0 && h_in != 0 && w_in != 0)
            {
                int loc, n_loc_top_diff, c_loc_top_diff, h_loc_top_diff, w_loc_top_diff, n_loc_top,
                    c_loc_top, h_loc_top, w_loc_top, n_loc_bot, c_loc_bot, h_loc_bot, w_loc_bot;
                loc = x * MLO_READ_UNIT + i;

                n_loc_top_diff = loc / (MLO_C_DOUT * MLO_H_DOUT * MLO_W_DOUT);
                c_loc_top_diff =
                    (loc % (MLO_C_DOUT * MLO_H_DOUT * MLO_W_DOUT)) / (MLO_H_DOUT * MLO_W_DOUT);
                h_loc_top_diff =
                    ((loc % (MLO_C_DOUT * MLO_H_DOUT * MLO_W_DOUT)) % (MLO_H_DOUT * MLO_W_DOUT)) /
                    MLO_W_DOUT;
                w_loc_top_diff =
                    ((loc % (MLO_C_DOUT * MLO_H_DOUT * MLO_W_DOUT)) % (MLO_H_DOUT * MLO_W_DOUT)) %
                    MLO_W_DOUT;

                n_loc_top = loc / (MLO_C_OUT * MLO_H_OUT * MLO_W_OUT);
                c_loc_top = (loc % (MLO_C_OUT * MLO_H_OUT * MLO_W_OUT)) / (MLO_H_OUT * MLO_W_OUT);
                h_loc_top =
                    ((loc % (MLO_C_OUT * MLO_H_OUT * MLO_W_OUT)) % (MLO_H_OUT * MLO_W_OUT)) /
                    MLO_W_OUT;
                w_loc_top =
                    ((loc % (MLO_C_OUT * MLO_H_OUT * MLO_W_OUT)) % (MLO_H_OUT * MLO_W_OUT)) %
                    MLO_W_OUT;

                n_loc_bot = loc / (MLO_C_IN * MLO_H_IN * MLO_W_IN);
                c_loc_bot = (loc % (MLO_C_IN * MLO_H_IN * MLO_W_IN)) / (MLO_H_IN * MLO_W_IN);
                h_loc_bot =
                    ((loc % (MLO_C_IN * MLO_H_IN * MLO_W_IN)) % (MLO_H_IN * MLO_W_IN)) / MLO_W_IN;
                w_loc_bot =
                    ((loc % (MLO_C_IN * MLO_H_IN * MLO_W_IN)) % (MLO_H_IN * MLO_W_IN)) % MLO_W_IN;

                top_diff_dat[i] = top_diff[dyOffset + n_loc_top_diff * MLO_N_DOUT_STRIDE +
                                           c_loc_top_diff * MLO_C_DOUT_STRIDE +
                                           h_loc_top_diff * MLO_H_DOUT_STRIDE +
                                           w_loc_top_diff * MLO_W_DOUT_STRIDE];
                bot_dat[i] =
                    bot_data[xOffset + n_loc_bot * MLO_N_IN_STRIDE + c_loc_bot * MLO_C_IN_STRIDE +
                             h_loc_bot * MLO_H_IN_STRIDE + w_loc_bot * MLO_W_IN_STRIDE];
                top_dat[i] =
                    top_data[yOffset + n_loc_top * MLO_N_OUT_STRIDE + c_loc_top * MLO_C_OUT_STRIDE +
                             h_loc_top * MLO_H_OUT_STRIDE + w_loc_top * MLO_W_OUT_STRIDE];
            }
            else
#endif
            {
                top_diff_dat[i] = top_diff[dyOffset + x * MLO_READ_UNIT + i];
                bot_dat[i]      = bot_data[xOffset + x * MLO_READ_UNIT + i];
                top_dat[i]      = top_data[yOffset + x * MLO_READ_UNIT + i];
            }
        }
    }

#if MLO_NRN_OP_ID == MLO_NEURON_RELU
    {
        ActivationFunction_ReLU_Diff(MLO_READ_UNIT,
                                     bot_diff_dat,
                                     (const _FLOAT*)top_diff_dat,
                                     (const _FLOAT*)bot_dat,
                                     scale);
    }
#elif MLO_NRN_OP_ID == MLO_NEURON_LOGISTIC
    // 1/(1 + exp(-x))
    ActivationFunction_Sigmoid_Diff(
        MLO_READ_UNIT, bot_diff_dat, (const _FLOAT*)top_diff_dat, (const _FLOAT*)top_dat);
#elif MLO_NRN_OP_ID == MLO_NEURON_TANH
    // (exp(2x) -1) / (exp(2x) + 1)

    ActivationFunction_TanH_Diff(
        MLO_READ_UNIT, bot_diff_dat, (const _FLOAT*)top_diff_dat, (const _FLOAT*)top_dat);

#elif MLO_NRN_OP_ID == MLO_NEURON_ABS

    ActivationFunction_Abs_Diff(
        MLO_READ_UNIT, bot_diff_dat, (const _FLOAT*)top_diff_dat, (const _FLOAT*)bot_dat);
#elif MLO_NRN_OP_ID == MLO_NEURON_POWER
    // (shift + scale * x ) ^power

    ActivationFunction_Power_Diff(MLO_READ_UNIT,
                                  bot_diff_dat,
                                  (const _FLOAT*)top_diff_dat,
                                  (const _FLOAT*)top_dat,
                                  (const _FLOAT*)bot_dat,
                                  diff_scale,
                                  power,
                                  scale,
                                  shift);

#elif MLO_NRN_OP_ID == MLO_NEURON_SOFTRELU
    //	log(1 + exp(x))
    ActivationFunction_BNLL_Diff(
        MLO_READ_UNIT, bot_diff_dat, (const _FLOAT*)top_diff_dat, (const _FLOAT*)bot_dat);
#endif

#if MLO_N_PIXS_OFF > 0
    if(x == MLO_MAP_SZ_ALIGNED - 1)
    {
        int i = 0;
        for(; i < MLO_N_PIXS_OFF; ++i)
        {
#if MLO_N_DIN_STRIDE > MLO_DIN_BLOCK_SZ
            if(n_din_stride > c_din * h_din * w_din && c_din != 0 && h_din != 0 && w_din != 0)
            {
                int loc, n_loc_bot_diff, c_loc_bot_diff, h_loc_bot_diff, w_loc_bot_diff;
                loc = x * MLO_READ_UNIT + i;

                n_loc_bot_diff = loc / (MLO_C_DIN * MLO_H_DIN * MLO_W_DIN);
                c_loc_bot_diff =
                    (loc % (MLO_C_DIN * MLO_H_DIN * MLO_W_DIN)) / (MLO_H_DIN * MLO_W_DIN);
                h_loc_bot_diff =
                    ((loc % (MLO_C_DIN * MLO_H_DIN * MLO_W_DIN)) % (MLO_H_DIN * MLO_W_DIN)) /
                    MLO_W_DIN;
                w_loc_bot_diff =
                    ((loc % (MLO_C_DIN * MLO_H_DIN * MLO_W_DIN)) % (MLO_H_DIN * MLO_W_DIN)) %
                    MLO_W_DIN;

                bot_diff[dxOffset + n_loc_bot_diff * MLO_N_DIN_STRIDE +
                         c_loc_bot_diff * MLO_C_DIN_STRIDE + h_loc_bot_diff * MLO_H_DIN_STRIDE +
                         w_loc_bot_diff * MLO_W_DIN_STRIDE] = bot_diff_dat[i];
            }
            else
#endif
            {
                bot_diff[dxOffset + x * MLO_READ_UNIT + i] = bot_diff_dat[i];
            }
        }
    }
    else
#endif
    {
        for(int i = 0; i < MLO_READ_UNIT; ++i)
        {
#if MLO_N_DIN_STRIDE > MLO_DIN_BLOCK_SZ
            if(n_din_stride > c_din * h_din * w_din && c_din != 0 && h_din != 0 && w_din != 0)
            {
                int loc, n_loc_bot_diff, c_loc_bot_diff, h_loc_bot_diff, w_loc_bot_diff;
                loc = x * MLO_READ_UNIT + i;

                n_loc_bot_diff = loc / (MLO_C_DIN * MLO_H_DIN * MLO_W_DIN);
                c_loc_bot_diff =
                    (loc % (MLO_C_DIN * MLO_H_DIN * MLO_W_DIN)) / (MLO_H_DIN * MLO_W_DIN);
                h_loc_bot_diff =
                    ((loc % (MLO_C_DIN * MLO_H_DIN * MLO_W_DIN)) % (MLO_H_DIN * MLO_W_DIN)) /
                    MLO_W_DIN;
                w_loc_bot_diff =
                    ((loc % (MLO_C_DIN * MLO_H_DIN * MLO_W_DIN)) % (MLO_H_DIN * MLO_W_DIN)) %
                    MLO_W_DIN;

                bot_diff[dxOffset + n_loc_bot_diff * MLO_N_DIN_STRIDE +
                         c_loc_bot_diff * MLO_C_DIN_STRIDE + h_loc_bot_diff * MLO_H_DIN_STRIDE +
                         w_loc_bot_diff * MLO_W_DIN_STRIDE] = bot_diff_dat[i];
            }
            else
#endif
            {
                bot_diff[dxOffset + x * MLO_READ_UNIT + i] = bot_diff_dat[i];
            }
        }
    }
}<|MERGE_RESOLUTION|>--- conflicted
+++ resolved
@@ -163,21 +163,9 @@
     for(int i = 0; i < n; i++)
     {
         // (shift + scale * x ) ^power
-<<<<<<< HEAD
-        _FLOAT arg = alpha + data[i] * beta;
-//		_FLOAT run_arg = (arg == (_FLOAT)0) ? (_FLOAT)1 : arg;
-//		res[i] = (arg == (_FLOAT)0) ? (_FLOAT)0 : pow(run_arg, power);
-#if MIOPEN_USE_FP16 == 1
-        res[i] = (fabs(arg) < (_FLOAT)(0.0001)) ? (_FLOAT)(0) : pow(arg, power);
-#endif
-#if MIOPEN_USE_FP32 == 1
-        res[i] = (fabs(arg) < (_FLOAT)(0.000001)) ? (_FLOAT)(0) : pow(arg, power);
-#endif
-=======
         _FLOAT arg     = alpha + data[i] * beta;
         _FLOAT run_arg = (arg == (_FLOAT)0) ? (_FLOAT)1 : arg;
         res[i]         = (arg == (_FLOAT)0) ? (_FLOAT)0 : pow(run_arg, power);
->>>>>>> 7c550747
     }
 }
 
@@ -286,18 +274,7 @@
 {
     for(int i = 0; i < n; i++)
     {
-<<<<<<< HEAD
-//        bot_diff[i] = top_diff[i] * ((bot_data[i] >= 0 ) ? 1 : -1);
-#if MIOPEN_USE_FP16 == 1
-        bot_diff[i] = top_diff[i] * ((fabs(bot_data[i]) < (_FLOAT)0.0001) ? (_FLOAT)1 : (_FLOAT)-1);
-#endif
-#if MIOPEN_USE_FP32 == 1
-        bot_diff[i] =
-            top_diff[i] * ((fabs(bot_data[i]) < (_FLOAT)0.000001) ? (_FLOAT)1 : (_FLOAT)-1);
-#endif
-=======
         bot_diff[i] = top_diff[i] * ((bot_data[i] >= 0) ? 1 : -1);
->>>>>>> 7c550747
     }
 }
 
@@ -317,11 +294,7 @@
     for(int i = 0; i < n; i++)
     {
         _FLOAT arg = shift + bot_data[i] * scale;
-<<<<<<< HEAD
-//        bot_diff[i] = (arg == 0) ? 0 : diff_scale * top_data[i] / arg;
-=======
 //		bot_diff[i] = (arg == 0) ? 0 : diff_scale * top_data[i] / arg;
->>>>>>> 7c550747
 #if MIOPEN_USE_FP16 == 1
         bot_diff[i] = (fabs(arg) < (_FLOAT)0.0001) ? (_FLOAT)0 : diff_scale * top_data[i] / arg;
 #endif
@@ -496,9 +469,6 @@
                 __global const _FLOAT* top_diff,
                 __global const _FLOAT* bot_data,
                 __global const _FLOAT* top_data,
-<<<<<<< HEAD
-                struct ActivationBackwardParam Param,
-=======
                 UNUSED _FLOAT diff_scale,
                 UNUSED _FLOAT power,
 #if MLO_NRN_OP_ID != MLO_NEURON_RELU
@@ -506,21 +476,12 @@
 #endif
                     _FLOAT scale,
                 UNUSED _FLOAT shift,
->>>>>>> 7c550747
                 const long dxOffset,
                 const long dyOffset,
                 const long xOffset,
                 const long yOffset)
 {
 
-<<<<<<< HEAD
-    UNUSED _FLOAT diff_scale = Param.diff_scale;
-    UNUSED _FLOAT power      = Param.power;
-    UNUSED _FLOAT scale      = Param.scale;
-    UNUSED _FLOAT shift      = Param.shift;
-
-=======
->>>>>>> 7c550747
     int x = get_global_id(0); // channel x
 
 #if MLO_N_OUT_STRIDE > MLO_OUT_BLOCK_SZ || MLO_N_DOUT_STRIDE > MLO_DOUT_BLOCK_SZ || \
