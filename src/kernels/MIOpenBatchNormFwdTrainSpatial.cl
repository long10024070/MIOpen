--- conflicted
+++ resolved
@@ -272,22 +272,11 @@
 {
 
     // SPATIAL
-<<<<<<< HEAD
     _FLOAT mean        = (_FLOAT)0.;
     _FLOAT variance    = (_FLOAT)0.;
     _FLOAT invVariance = (_FLOAT)0.;
-    _FLOAT inhat       = (_FLOAT)0.;
-    _FLOAT elemStd     = (_FLOAT)0.;
-    _FLOAT pvscale     = elemStd;
+    _FLOAT pvscale     = (_FLOAT)0;
     _FLOAT pvbias      = (_FLOAT)0.;
-
-=======
-    _FLOAT mean        = 0.;
-    _FLOAT variance    = 0.;
-    _FLOAT invVariance = 0.;
-    _FLOAT pvscale     = 0;
-    _FLOAT pvbias      = 0.;
->>>>>>> 3785fd5d
     _FLOAT batchvalues[MIO_BN_NLOOP];
 
     __local _FLOAT lcl_bias;
@@ -440,16 +429,9 @@
 {
 
     // SPATIAL
-<<<<<<< HEAD
     _FLOAT mean        = (_FLOAT)0.;
     _FLOAT variance    = (_FLOAT)0.;
     _FLOAT invVariance = (_FLOAT)0.;
-    _FLOAT inhat       = (_FLOAT)0.;
-=======
-    _FLOAT mean        = 0.;
-    _FLOAT variance    = 0.;
-    _FLOAT invVariance = 0.;
->>>>>>> 3785fd5d
     _FLOAT pvscale, pvbias;
     _FLOAT minibatch[MIO_BN_HW];
     __local _FLOAT lcl_bias;
@@ -486,12 +468,8 @@
     }
     else
     {
-<<<<<<< HEAD
-        mean = (_FLOAT)0.;
-=======
-        mean     = 0.;
-        variance = 0.;
->>>>>>> 3785fd5d
+        mean     = (_FLOAT)0.;
+        variance = (_FLOAT)0.;
     }
 
 #ifdef __AMDGCN__
@@ -625,17 +603,9 @@
 {
 
     // SPATIAL
-<<<<<<< HEAD
     _FLOAT mean        = (_FLOAT)0.;
     _FLOAT variance    = (_FLOAT)0.;
     _FLOAT invVariance = (_FLOAT)0.;
-    _FLOAT elemStd     = (_FLOAT)0.;
-    _FLOAT inhat       = elemStd;
-=======
-    _FLOAT mean        = 0.;
-    _FLOAT variance    = 0.;
-    _FLOAT invVariance = 0.;
->>>>>>> 3785fd5d
     _FLOAT pvscale, pvbias;
     _FLOAT minibatch[MIO_BN_N];
 
@@ -673,12 +643,8 @@
     }
     else
     {
-<<<<<<< HEAD
-        mean = (_FLOAT)0.;
-=======
-        mean     = 0.;
-        variance = 0.;
->>>>>>> 3785fd5d
+        mean     = (_FLOAT)0.;
+        variance = (_FLOAT)0.;
     }
 
 #ifdef __AMDGCN__
@@ -804,15 +770,9 @@
 {
 
     // SPATIAL
-<<<<<<< HEAD
     _FLOAT mean     = (_FLOAT)0.;
     _FLOAT variance = (_FLOAT)0.;
-    _FLOAT invVariance, inhat, elemStd;
-=======
-    _FLOAT mean     = 0.;
-    _FLOAT variance = 0.;
     _FLOAT invVariance, inhat;
->>>>>>> 3785fd5d
     _FLOAT pvscale, pvbias;
 
     __local _FLOAT lcl_bias;
@@ -975,18 +935,10 @@
 {
 
     // SPATIAL
-<<<<<<< HEAD
     _FLOAT mean        = (_FLOAT)0.;
     _FLOAT invVariance = (_FLOAT)0.;
-    _FLOAT inhat       = (_FLOAT)0.;
     _FLOAT pvt_scale   = (_FLOAT)0.;
     _FLOAT pvt_bias    = (_FLOAT)0.;
-=======
-    _FLOAT mean        = 0.;
-    _FLOAT invVariance = 0.;
-    _FLOAT pvt_scale   = 0.;
-    _FLOAT pvt_bias    = 0.;
->>>>>>> 3785fd5d
 
     __local _FLOAT lcl_mean, lcl_ivar, lcl_scale, lcl_bias;
 
@@ -1425,21 +1377,11 @@
 {
 
     // SPATIAL
-<<<<<<< HEAD
     _FLOAT mean        = (_FLOAT)0.;
     _FLOAT variance    = (_FLOAT)0.;
     _FLOAT invVariance = (_FLOAT)0.;
-    _FLOAT inhat       = (_FLOAT)0.;
-    _FLOAT elemStd     = (_FLOAT)0.;
     _FLOAT pvscale     = (_FLOAT)0.;
     _FLOAT pvbias      = (_FLOAT)0.;
-=======
-    _FLOAT mean        = 0.;
-    _FLOAT variance    = 0.;
-    _FLOAT invVariance = 0.;
-    _FLOAT pvscale     = 0.;
-    _FLOAT pvbias      = 0.;
->>>>>>> 3785fd5d
 
     _FLOAT batchvalues[MIO_BN_N][MIO_BN_SEGMENT];
 
