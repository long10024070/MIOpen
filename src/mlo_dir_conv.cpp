--- conflicted
+++ resolved
@@ -57,26 +57,6 @@
  **
  ************************************************************************************************************************/
 
-<<<<<<< HEAD
-=======
-void mlo_construct_direct2D::setupRocm()
-{
-    // Detect assembly kernels
-    _search_params.use_binaries        = false;
-    _search_params.assembler_available = false;
-    _search_params.rmv                 = rocm_meta_version::Default;
-    if(mloIsAmdRocm(_search_params.rmv))
-    {
-        _search_params.assembler_available =
-            !miopen::IsDisabled(MIOPEN_DEBUG_GCN_ASM_KERNELS{}) && ValidateGcnAssembler();
-#ifndef HIP_OC_FINALIZER
-        _search_params.use_binaries =
-            !miopen::IsDisabled(MIOPEN_DEBUG_AMD_ROCM_PRECOMPILED_BINARIES{});
-#endif
-    }
-}
-
->>>>>>> e2f62a63
 miopen::DbRecord mlo_construct_direct2D::GetDbRecord() const
 {
 #if MIOPEN_PERFDB_CONV_LEGACY_SUPPORT
@@ -256,19 +236,13 @@
     return rmv;
 }
 
-<<<<<<< HEAD
 static bool mloIsAmdRocmOpencl(miopen::ConvolutionContext& context)
-=======
-bool mlo_construct_direct2D::mloIsAmdRocm(rocm_meta_version& rmv) const
->>>>>>> e2f62a63
-{
-    static const bool ret_bool
+{
 #if MIOPEN_BACKEND_OPENCL
-<<<<<<< HEAD
     static const bool ret_bool = IsAmdRocmOpencl(context);
     if(ret_bool)
     {
-        static const rocm_meta_version ret_rmv = DetectAmdRocmOpenclVersion(context);
+        static const rocm_meta_version ret_rmv = DetectAmdRocmMetadataVersion(context);
         context.rmv                            = ret_rmv;
     }
     return ret_bool;
@@ -276,18 +250,6 @@
     (void)context; // We don't care about metada version
     return true;
 #endif // MIOPEN_BACKEND_OPENCL
-=======
-        = IsAmdRocmOpencl(_search_params);
-#else
-        = true;
-#endif // MIOPEN_BACKEND_OPENCL
-    if(ret_bool)
-    {
-        static const rocm_meta_version ret_rmv = DetectAmdRocmMetadataVersion(_search_params);
-        rmv                                    = ret_rmv;
-    }
-    return ret_bool;
->>>>>>> e2f62a63
 }
 
 void mlo_construct_direct2D::setupFloats()
