/*******************************************************************************
 *
 * MIT License
 *
 * Copyright (c) 2017 Advanced Micro Devices, Inc.
 *
 * Permission is hereby granted, free of charge, to any person obtaining a copy
 * of this software and associated documentation files (the "Software"), to deal
 * in the Software without restriction, including without limitation the rights
 * to use, copy, modify, merge, publish, distribute, sublicense, and/or sell
 * copies of the Software, and to permit persons to whom the Software is
 * furnished to do so, subject to the following conditions:
 *
 * The above copyright notice and this permission notice shall be included in all
 * copies or substantial portions of the Software.
 *
 * THE SOFTWARE IS PROVIDED "AS IS", WITHOUT WARRANTY OF ANY KIND, EXPRESS OR
 * IMPLIED, INCLUDING BUT NOT LIMITED TO THE WARRANTIES OF MERCHANTABILITY,
 * FITNESS FOR A PARTICULAR PURPOSE AND NONINFRINGEMENT. IN NO EVENT SHALL THE
 * AUTHORS OR COPYRIGHT HOLDERS BE LIABLE FOR ANY CLAIM, DAMAGES OR OTHER
 * LIABILITY, WHETHER IN AN ACTION OF CONTRACT, TORT OR OTHERWISE, ARISING FROM,
 * OUT OF OR IN CONNECTION WITH THE SOFTWARE OR THE USE OR OTHER DEALINGS IN THE
 * SOFTWARE.
 *
 *******************************************************************************/

#define MIOPEN

#include <miopen/config.h>

#include <cmath>
#include <cstring>
#include <iomanip>
#include <memory>
#include <sstream>
#include <unordered_map>

#include <miopen/solver.hpp>
#include <miopen/db_record.hpp>
#include <miopen/env.hpp>
#include <miopen/gcn_asm_utils.hpp>
#include <miopen/mlo_internal.hpp>
#include <miopen/mlo_utils.hpp>

MIOPEN_DECLARE_ENV_VAR(MIOPEN_DEBUG_AMD_ROCM_PRECOMPILED_BINARIES)
MIOPEN_DECLARE_ENV_VAR(MIOPEN_DEBUG_GCN_ASM_KERNELS)

bool mlo_construct_direct2D::mloIsCompilerWorkarounds() const
{
    bool ret = false;
    return ret;
}

/************************************************************************************************************************
 **
 **			CONSTRUCT CONVOLUTIONAL LAYER
 **
 ************************************************************************************************************************/

void mlo_construct_direct2D::setupRocm()
{
    // Detect assembly kernels
    _search_params.use_binaries        = false;
    _search_params.assembler_available = false;
    _search_params.rmv                 = rocm_meta_version::Default;
    if(mloIsAmdRocmOpencl(_search_params.rmv))
    {
        _search_params.assembler_available =
            !miopen::IsDisabled(MIOPEN_DEBUG_GCN_ASM_KERNELS{}) && ValidateGcnAssembler();
#ifndef HIP_OC_FINALIZER
        _search_params.use_binaries =
            !miopen::IsDisabled(MIOPEN_DEBUG_AMD_ROCM_PRECOMPILED_BINARIES{});
#endif
    }
}

miopen::DbRecord mlo_construct_direct2D::GetDbRecord() const
{
#if MIOPEN_PERFDB_CONV_LEGACY_SUPPORT
    return {db_path(), _search_params, true};
#else
    return {db_path(), _search_params};
#endif
}

/*
   construction has been split into 2
   generic convlution forward
   non-generic stride = 1, forward and backward
   */
miopen::solver::ConvSolution mlo_construct_direct2D::FindSolution()
{
    // clang-format off
    return miopen::solver::SearchForSolution<
        miopen::solver::ConvAsm3x3U,
        miopen::solver::ConvAsm5x10u2v2f1,
        miopen::solver::ConvAsm7x7c3h224w224k64u2v2p3q3f1,
        miopen::solver::ConvAsm5x10u2v2b1,
        miopen::solver::ConvOclDirectFwd11x11,
        miopen::solver::ConvOclDirectFwdGen,
        miopen::solver::ConvOclDirectFwd3x3,
        miopen::solver::ConvOclDirectFwd1x1,
        miopen::solver::ConvOclDirectFwdC,
        miopen::solver::ConvOclDirectFwd
    >(_search_params, this->GetDbRecord());
    // clang-format on
}

miopen::solver::ConvSolution mlo_construct_winograd::FindSolution()
{
<<<<<<< HEAD
    static const std::vector<std::reference_wrapper<const miopen::solver::Solver>> store({
        miopen::StaticContainer<const miopen::solver::ConvBinWinograd3x3U>::Instance(),
        miopen::StaticContainer<const miopen::solver::ConvBinWinogradRxS>::Instance(),
    });

    return store;
=======
    // clang-format off
    return miopen::solver::SearchForSolution<
        miopen::solver::ConvBinWinograd3x3U,
        miopen::solver::ConvBinWinogradRxSFwd
    >(_search_params, this->GetDbRecord());
    // clang-format on
>>>>>>> 3f94bf19
}

miopen::solver::ConvSolution mlo_construct_BwdWrW2D::FindSolution()
{
    // clang-format off
    return miopen::solver::SearchForSolution<
        miopen::solver::ConvAsmBwdWrW3x3,
        miopen::solver::ConvOclBwdWrW2,
        miopen::solver::ConvOclBwdWrW53,
        miopen::solver::ConvOclBwdWrW1x1
    >(_search_params, this->GetDbRecord());
    // clang-format on
}

void mlo_construct_direct2D::mloUseSolution(const miopen::solver::ConvSolution& s)
{
    if(!s.Succeeded())
    {
        MIOPEN_THROW("No solution found");
    }
    assert(!s.construction_params.empty());
    _comp_options = s.construction_params[0].comp_options;
    _kernel_file  = s.construction_params[0].kernel_file;
    _kernel_name  = s.construction_params[0].kernel_name;
    _g_wk         = s.construction_params[0].g_wk;
    _l_wk         = s.construction_params[0].l_wk;

    _workspce_sz     = s.workspce_sz;
    _grp_tile0       = s.grp_tile0;
    _grp_tile1       = s.grp_tile1;
    _in_tile0        = s.in_tile0;
    _in_tile1        = s.in_tile1;
    _out_pix_tile0   = s.out_pix_tile0;
    _out_pix_tile1   = s.out_pix_tile1;
    _n_out_pix_tiles = s.n_out_pix_tiles;
    _n_in_data_tiles = s.n_in_data_tiles;
    _n_stacks        = s.n_stacks;

    for(const auto& params : s.construction_params)
    {
        _mlo_kernels_info.emplace_back(std::make_tuple(
            params.kernel_name, params.kernel_file, params.comp_options, params.g_wk, params.l_wk));
    }
}

#if MIOPEN_BACKEND_OPENCL
static bool IsTokenWithin(const std::string& s, const char* delimiters, const std::string& find_tok)
{
    assert(delimiters);
    std::size_t cursor = 0;
    do
    {
        const std::size_t tok_begin = s.find_first_not_of(delimiters, cursor);
        if(tok_begin == std::string::npos)
        {
            break;
        }
        cursor            = s.find_first_of(delimiters, tok_begin);
        std::string token = (cursor == std::string::npos) ? s.substr(tok_begin)
                                                          : s.substr(tok_begin, cursor - tok_begin);
        if(token == find_tok)
        {
            return true;
        }
    } while(cursor != std::string::npos);
    return false;
}

static bool IsAmdRocmOpencl(const miopen::ConvolutionContext& context)
{
    const auto dev             = miopen::GetDevice(context.GetStream().GetStream());
    const auto platform        = miopen::GetDeviceInfo<CL_DEVICE_PLATFORM>(dev);
    const auto platform_vendor = miopen::GetPlatformInfo<CL_PLATFORM_VENDOR>(platform);
    if(platform_vendor != "Advanced Micro Devices, Inc.")
    {
        return false;
    }
    const auto device_vendor_id = miopen::GetDeviceInfo<CL_DEVICE_VENDOR_ID>(dev);
    if(device_vendor_id != 0x1002) // AMD
    {
        return false;
    }
    const auto driver_version = miopen::GetDeviceInfo<CL_DRIVER_VERSION>(dev);
    const char* delimiters    = " (),*";                    // Specific for ROCm OCL driver version.
    return IsTokenWithin(driver_version, delimiters, "LC"); // Lightning Compiler.
}

static std::ostream& operator<<(std::ostream& os, const rocm_meta_version& rmv)
{
    switch(rmv)
    {
    case rocm_meta_version::Unknown: return os << "Unknown";
    case rocm_meta_version::V1: return os << "V1";
    case rocm_meta_version::V2: return os << "V2";
    case rocm_meta_version::V3: return os << "V3";
    case rocm_meta_version::AMDHSA_1_0: return os << "AMDHSA_1_0";
    }
    return os << "<Error>";
}

static rocm_meta_version DetectAmdRocmOpenclVersion(const miopen::ConvolutionContext& context)
{
    const auto dev                     = miopen::GetDevice(context.GetStream().GetStream());
    const auto platform                = miopen::GetDeviceInfo<CL_DEVICE_PLATFORM>(dev);
    const std::string platform_version = miopen::GetPlatformInfo<CL_PLATFORM_VERSION>(
        platform); // e.g. "OpenCL 2.0 AMD-APP.internal (2334.0)"
    size_t num_begin      = platform_version.find('(');
    rocm_meta_version rmv = rocm_meta_version::Unknown;
    if(num_begin != std::string::npos)
    {
        int num = std::stoi(platform_version.substr(num_begin + 1));
        if(num < 2338) // Switched to V2 somewhere within [2337,2338]
            rmv = rocm_meta_version::V1;
        else if(num < 2389) // Switched to V3 somewhere within [2388,2389]
            rmv = rocm_meta_version::V2;
        else if(num < 2536) // Switched to newer version at 2536 for sure.
            rmv = rocm_meta_version::V3;
        else
            rmv = rocm_meta_version::AMDHSA_1_0;
    }
    MIOPEN_LOG_I(rmv);
    return rmv;
}
#endif // MIOPEN_BACKEND_OPENCL

bool mlo_construct_direct2D::mloIsAmdRocmOpencl(rocm_meta_version& rmv) const
{
#if MIOPEN_BACKEND_OPENCL
    static const bool ret_bool = IsAmdRocmOpencl(_search_params);
    if(ret_bool)
    {
        static const rocm_meta_version ret_rmv = DetectAmdRocmOpenclVersion(_search_params);
        rmv                                    = ret_rmv;
    }
    return ret_bool;
#else
    (void)rmv; // We don't care about metada version
    return true;
#endif // MIOPEN_BACKEND_OPENCL
}

bool mlo_construct_BwdWrW2D::mloIsCompilerWorkarounds() const
{
    bool ret = false;
    ret =
        (_search_params.in_height == 227 && _search_params.in_width == 227 &&
         _search_params.n_inputs == 1 && _search_params.kernel_size0 == 3 &&
         _search_params.kernel_size1 == 3 && _search_params.pad0 == 1 && _search_params.pad1 == 1 &&
         _search_params.kernel_stride0 == 1 && _search_params.kernel_stride1 == 1) ||
        (_search_params.in_height == 231 && _search_params.in_width == 231 &&
         _search_params.n_inputs == 1 && _search_params.kernel_size0 == 3 &&
         _search_params.kernel_size1 == 3 && _search_params.pad0 == 1 && _search_params.pad1 == 1 &&
         _search_params.kernel_stride0 == 1 && _search_params.kernel_stride1 == 1);

    return ret;
}

bool mlo_construct_direct2D::mloIsFastBinaryWinograd3x3U() const
{
    return (_search_params.n_outputs >= 16 && _search_params.n_outputs % 2 == 0);
}

int mlo_construct_BwdWrW2D::mloMultiStep()
{
    _search_params.n_passes = true;
    auto s                  = this->FindSolution();
    _search_params.n_passes = false;
    return s.passes;
}

/***********************************************************************************************************

 * Internal implementation of the direct conv configuration search

 ************************************************************************************************************/

/*
   the search db is a text file with the name defined by the device characteristics.
   each line is a key/value pair, separated by a space:
   32x16x16x3x3x64x16x16x100xNCHWxFP32x1 16.16.16.16.1.4.8.4.1
   or
   64x8x8x5x5x32x8x8x100xNCHWxFP32x0 16.16.8.8.2.4.1.1.4

   key format (all values are separted by x):
   n input maps
   input height
   input width
   filter height
   filter width
   n output maps
   output height
   output width
   batch size
   tensors' layout
   tensprs' data type
   direction (1 - forward, 0 - backward)

Note:
for backward direction - input and output are reversed.

value format (all values are separated by .):
vertical group size
horizontal group size
input block vertical size
input block horizontal size
output tile vertical size
output tile horizaontal size
n of output tiles
n of input blocks
n batchs (stacks) processed by the group
*/

int mlo_construct_direct2D::mloBuildConf_Key(std::string& conf_key) const
{

    conf_key =
        std::to_string(static_cast<long long>(_search_params.n_inputs)) + std::string("x") +
        std::to_string(static_cast<long long>(_search_params.in_height)) + std::string("x") +
        std::to_string(static_cast<long long>(_search_params.in_width)) + std::string("x") +
        std::to_string(static_cast<long long>(_search_params.kernel_size1)) + std::string("x") +
        std::to_string(static_cast<long long>(_search_params.kernel_size0)) + std::string("x") +
        std::to_string(static_cast<long long>(_search_params.n_outputs)) + std::string("x") +
        std::to_string(static_cast<long long>(_search_params.out_height)) + std::string("x") +
        std::to_string(static_cast<long long>(_search_params.out_width)) + std::string("x") +
        std::to_string(static_cast<long long>(_search_params.batch_sz)) + std::string("x") +
        _search_params.in_layout + std::string("x") + _search_params.in_data_type +
        std::string("x") + (_search_params.direction.IsForward()
                                ? "1"
                                : "0"); /// \todo Shall we separate keys for WrW convolutions?
    return (0);
}

// Tensor Helper APIs

size_t
mlo_construct_direct2D::setWeightDescFromMLDesc(const miopen::TensorDescriptor& weight_tensor)
{

    int nWei;
    int cWei;
    int hWei;
    int wWei;
    int nWeiStride;
    int cWeiStride;
    int hWeiStride;
    int wWeiStride;

    std::tie(nWei, cWei, hWei, wWei) = miopen::tien<4>(weight_tensor.GetLengths());
    std::tie(nWeiStride, cWeiStride, hWeiStride, wWeiStride) =
        miopen::tien<4>(weight_tensor.GetStrides());

    setWeightsDescr(
        "NCHW", "FP32", nWei, cWei, hWei, wWei, nWeiStride, cWeiStride, hWeiStride, wWeiStride);

    size_t weights_sz = nWei * cWei * hWei * wWei * sizeof(float);
    return weights_sz;
}

size_t
mlo_construct_direct2D::setOutputDescFromMLDesc(const miopen::TensorDescriptor& output_tensor)
{

    int nOut;
    int cOut;
    int hOut;
    int wOut;
    int nOutStride;
    int cOutStride;
    int hOutStride;
    int wOutStride;

    std::tie(nOut, cOut, hOut, wOut) = miopen::tien<4>(output_tensor.GetLengths());
    std::tie(nOutStride, cOutStride, hOutStride, wOutStride) =
        miopen::tien<4>(output_tensor.GetStrides());

    setOutputDescr(
        "NCHW", "FP32", nOut, cOut, hOut, wOut, nOutStride, cOutStride, hOutStride, wOutStride);

    size_t output_sz = nOut * cOut * hOut * wOut * sizeof(float);
    return output_sz;
}

size_t mlo_construct_direct2D::setInputDescFromMLDesc(const miopen::TensorDescriptor& input_tensor)
{

    int nIn;
    int cIn;
    int hIn;
    int wIn;
    int nInStride;
    int cInStride;
    int hInStride;
    int wInStride;

    std::tie(nIn, cIn, hIn, wIn) = miopen::tien<4>(input_tensor.GetLengths());
    std::tie(nInStride, cInStride, hInStride, wInStride) =
        miopen::tien<4>(input_tensor.GetStrides());

    setInputDescr("NCHW", "FP32", nIn, cIn, hIn, wIn, nInStride, cInStride, hInStride, wInStride);

    size_t input_sz = nIn * cIn * hIn * wIn * sizeof(float);

    return input_sz;
}<|MERGE_RESOLUTION|>--- conflicted
+++ resolved
@@ -81,7 +81,7 @@
 #else
     return {db_path(), _search_params};
 #endif
-}
+            }
 
 /*
    construction has been split into 2
@@ -90,7 +90,7 @@
    */
 miopen::solver::ConvSolution mlo_construct_direct2D::FindSolution()
 {
-    // clang-format off
+        // clang-format off
     return miopen::solver::SearchForSolution<
         miopen::solver::ConvAsm3x3U,
         miopen::solver::ConvAsm5x10u2v2f1,
@@ -103,26 +103,17 @@
         miopen::solver::ConvOclDirectFwdC,
         miopen::solver::ConvOclDirectFwd
     >(_search_params, this->GetDbRecord());
-    // clang-format on
+        // clang-format on
 }
 
 miopen::solver::ConvSolution mlo_construct_winograd::FindSolution()
 {
-<<<<<<< HEAD
-    static const std::vector<std::reference_wrapper<const miopen::solver::Solver>> store({
-        miopen::StaticContainer<const miopen::solver::ConvBinWinograd3x3U>::Instance(),
-        miopen::StaticContainer<const miopen::solver::ConvBinWinogradRxS>::Instance(),
-    });
-
-    return store;
-=======
     // clang-format off
     return miopen::solver::SearchForSolution<
         miopen::solver::ConvBinWinograd3x3U,
-        miopen::solver::ConvBinWinogradRxSFwd
+        miopen::solver::ConvBinWinogradRxS
     >(_search_params, this->GetDbRecord());
     // clang-format on
->>>>>>> 3f94bf19
 }
 
 miopen::solver::ConvSolution mlo_construct_BwdWrW2D::FindSolution()
@@ -179,12 +170,12 @@
         if(tok_begin == std::string::npos)
         {
             break;
-        }
+}
         cursor            = s.find_first_of(delimiters, tok_begin);
         std::string token = (cursor == std::string::npos) ? s.substr(tok_begin)
                                                           : s.substr(tok_begin, cursor - tok_begin);
         if(token == find_tok)
-        {
+{
             return true;
         }
     } while(cursor != std::string::npos);
@@ -211,7 +202,7 @@
 }
 
 static std::ostream& operator<<(std::ostream& os, const rocm_meta_version& rmv)
-{
+    {
     switch(rmv)
     {
     case rocm_meta_version::Unknown: return os << "Unknown";
@@ -229,7 +220,7 @@
     const auto platform                = miopen::GetDeviceInfo<CL_DEVICE_PLATFORM>(dev);
     const std::string platform_version = miopen::GetPlatformInfo<CL_PLATFORM_VERSION>(
         platform); // e.g. "OpenCL 2.0 AMD-APP.internal (2334.0)"
-    size_t num_begin      = platform_version.find('(');
+    size_t num_begin = platform_version.find('(');
     rocm_meta_version rmv = rocm_meta_version::Unknown;
     if(num_begin != std::string::npos)
     {
@@ -242,21 +233,21 @@
             rmv = rocm_meta_version::V3;
         else
             rmv = rocm_meta_version::AMDHSA_1_0;
-    }
+        }
     MIOPEN_LOG_I(rmv);
     return rmv;
-}
+        }
 #endif // MIOPEN_BACKEND_OPENCL
 
 bool mlo_construct_direct2D::mloIsAmdRocmOpencl(rocm_meta_version& rmv) const
-{
+        {
 #if MIOPEN_BACKEND_OPENCL
     static const bool ret_bool = IsAmdRocmOpencl(_search_params);
     if(ret_bool)
     {
         static const rocm_meta_version ret_rmv = DetectAmdRocmOpenclVersion(_search_params);
         rmv                                    = ret_rmv;
-    }
+        }
     return ret_bool;
 #else
     (void)rmv; // We don't care about metada version
