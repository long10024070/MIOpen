
#include <miopen/hipoc_kernel.hpp>
#include <miopen/errors.hpp>
#include <hip/hip_hcc.h>
#include <chrono>
#include <thread>

namespace miopen {

void HIPOCKernelInvoke::run(void* args, std::size_t size) const
{
    HipEventPtr start = nullptr;
    HipEventPtr stop = nullptr;
    void *config[] = {
    // HIP_LAUNCH_PARAM_* are macros that do horrible things
#ifdef MIOPEN_USE_CLANG_TIDY
        nullptr, args,
        nullptr, &size,
        nullptr
#else
        HIP_LAUNCH_PARAM_BUFFER_POINTER, args,
        HIP_LAUNCH_PARAM_BUFFER_SIZE, &size,
        HIP_LAUNCH_PARAM_END
#endif
    };
    if (callback)
    {
        start = make_hip_event();
        stop = make_hip_event();
    }

    // std::cerr << "Launch kernel: " << name << std::endl;
<<<<<<< HEAD
    auto status = hipHccModuleLaunchKernel(fun, gdims[0], gdims[1], gdims[2], ldims[0], ldims[1], ldims[2], 0, stream, nullptr, (void**)&config, start.get(), stop.get());
=======
    auto status = hipHccModuleLaunchKernel(fun, gdims[0], gdims[1], gdims[2], ldims[0], ldims[1], ldims[2], 0, stream, nullptr, reinterpret_cast<void**>(&config));
>>>>>>> 3a65a12f
    if(status != hipSuccess) MIOPEN_THROW_HIP_STATUS(status, "Failed to launch kernel");

    if (callback)
    {
<<<<<<< HEAD
=======
        hipEventRecord(stop.get(), stream);
#if MIOPEN_BUILD_DEV
        auto start_time = std::chrono::system_clock::now();
        while(hipEventQuery(stop.get()) == hipErrorNotReady)
        {
            std::this_thread::yield();
            if ((std::chrono::system_clock::now()-start_time) > std::chrono::seconds(60)) 
            {
                std::cerr << "Timeout: HIPOCKernelInvoke::run" << std::endl;
                std::abort();
            }
        }
#else
>>>>>>> 3a65a12f
        hipEventSynchronize(stop.get());
#endif
        callback(start.get(), stop.get());
    }
}

HIPOCKernelInvoke HIPOCKernel::Invoke(hipStream_t stream, std::function<void(hipEvent_t, hipEvent_t)> callback)
{
    return HIPOCKernelInvoke{stream, fun, ldims, gdims, name, callback};
}
} // namespace miopen<|MERGE_RESOLUTION|>--- conflicted
+++ resolved
@@ -30,18 +30,12 @@
     }
 
     // std::cerr << "Launch kernel: " << name << std::endl;
-<<<<<<< HEAD
-    auto status = hipHccModuleLaunchKernel(fun, gdims[0], gdims[1], gdims[2], ldims[0], ldims[1], ldims[2], 0, stream, nullptr, (void**)&config, start.get(), stop.get());
-=======
-    auto status = hipHccModuleLaunchKernel(fun, gdims[0], gdims[1], gdims[2], ldims[0], ldims[1], ldims[2], 0, stream, nullptr, reinterpret_cast<void**>(&config));
->>>>>>> 3a65a12f
+
+    auto status = hipHccModuleLaunchKernel(fun, gdims[0], gdims[1], gdims[2], ldims[0], ldims[1], ldims[2], 0, stream, nullptr, reinterpret_cast<void**>(&config), start.get(), stop.get());
     if(status != hipSuccess) MIOPEN_THROW_HIP_STATUS(status, "Failed to launch kernel");
 
     if (callback)
     {
-<<<<<<< HEAD
-=======
-        hipEventRecord(stop.get(), stream);
 #if MIOPEN_BUILD_DEV
         auto start_time = std::chrono::system_clock::now();
         while(hipEventQuery(stop.get()) == hipErrorNotReady)
@@ -54,7 +48,6 @@
             }
         }
 #else
->>>>>>> 3a65a12f
         hipEventSynchronize(stop.get());
 #endif
         callback(start.get(), stop.get());
