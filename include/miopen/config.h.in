/*******************************************************************************
 *
 * MIT License
 *
 * Copyright (c) 2017 Advanced Micro Devices, Inc.
 *
 * Permission is hereby granted, free of charge, to any person obtaining a copy
 * of this software and associated documentation files (the "Software"), to deal
 * in the Software without restriction, including without limitation the rights
 * to use, copy, modify, merge, publish, distribute, sublicense, and/or sell
 * copies of the Software, and to permit persons to whom the Software is
 * furnished to do so, subject to the following conditions:
 *
 * The above copyright notice and this permission notice shall be included in all
 * copies or substantial portions of the Software.
 *
 * THE SOFTWARE IS PROVIDED "AS IS", WITHOUT WARRANTY OF ANY KIND, EXPRESS OR
 * IMPLIED, INCLUDING BUT NOT LIMITED TO THE WARRANTIES OF MERCHANTABILITY,
 * FITNESS FOR A PARTICULAR PURPOSE AND NONINFRINGEMENT. IN NO EVENT SHALL THE
 * AUTHORS OR COPYRIGHT HOLDERS BE LIABLE FOR ANY CLAIM, DAMAGES OR OTHER
 * LIABILITY, WHETHER IN AN ACTION OF CONTRACT, TORT OR OTHERWISE, ARISING FROM,
 * OUT OF OR IN CONNECTION WITH THE SOFTWARE OR THE USE OR OTHER DEALINGS IN THE
 * SOFTWARE.
 *
 *******************************************************************************/
#ifndef GUARD_CONFIG_H_IN
#define GUARD_CONFIG_H_IN

#cmakedefine01 MIOPEN_BACKEND_OPENCL
#cmakedefine01 MIOPEN_BACKEND_HCC
#cmakedefine01 MIOPEN_BACKEND_HIP
#cmakedefine01 MIOPEN_USE_MIOPENGEMM
#cmakedefine01 MIOPEN_USE_ROCBLAS
#cmakedefine01 MIOPEN_BUILD_DEV
#cmakedefine01 MIOPEN_GPU_SYNC
#cmakedefine01 MIOPEN_DEBUG_FIND_DB_CACHING
<<<<<<< HEAD
=======
#cmakedefine01 MIOPEN_USE_SCGEMM
>>>>>>> a5a4129f

// Truncation rounding or (default) rounding to nearest even (RNE) is enabled.
// This switch controls two related but different aspects of MIOpen behavior:
// 1.  How host code performs conversions of float to bfloat16, important only
//     for testing.
// 2.  How BF16 kernels (which are kind of mixed-precision now and expected to
//     remain in the future)  perform final conversion (and rounding) of FP32
//     to BF16 results. This affects the main functionality of the library.
#cmakedefine01 MIOPEN_USE_RNE_BFLOAT16

#cmakedefine MIOPEN_AMDGCN_ASSEMBLER "@MIOPEN_AMDGCN_ASSEMBLER@"
#cmakedefine HIP_OC_COMPILER "@HIP_OC_COMPILER@"
#cmakedefine MIOPEN_HIP_COMPILER "@MIOPEN_HIP_COMPILER@"
#cmakedefine EXTRACTKERNEL_BIN "@EXTRACTKERNEL_BIN@"
#cmakedefine MIOPEN_CACHE_DIR "@MIOPEN_CACHE_DIR@"

#define MIOPEN_USE_GEMM (MIOPEN_USE_MIOPENGEMM || MIOPEN_USE_ROCBLAS)

// Usage of "defined" operator within macro expansion is undefined behavior,
// so "defined(NDEBUG)" cannot be used there... unlike the following macro:
#ifdef NDEBUG
#define MIOPEN_NDEBUG 1
#else
#define MIOPEN_NDEBUG 0
#endif

// Installable builds are those which aren't intended for debugging.
// We damp down some diagnostic messages (Error -> Warning) etc.
#define MIOPEN_INSTALLABLE (MIOPEN_NDEBUG && !MIOPEN_BUILD_DEV)

#define MIOPEN_ALLOC_BUFFERS 0

#endif<|MERGE_RESOLUTION|>--- conflicted
+++ resolved
@@ -34,10 +34,7 @@
 #cmakedefine01 MIOPEN_BUILD_DEV
 #cmakedefine01 MIOPEN_GPU_SYNC
 #cmakedefine01 MIOPEN_DEBUG_FIND_DB_CACHING
-<<<<<<< HEAD
-=======
 #cmakedefine01 MIOPEN_USE_SCGEMM
->>>>>>> a5a4129f
 
 // Truncation rounding or (default) rounding to nearest even (RNE) is enabled.
 // This switch controls two related but different aspects of MIOpen behavior:
