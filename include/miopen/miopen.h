--- conflicted
+++ resolved
@@ -6982,7 +6982,6 @@
 #endif // MIOPEN_BETA_API
 
 #ifdef MIOPEN_BETA_API
-<<<<<<< HEAD
 // FusedAdam APIs
 /** @addtogroup SGD
  *
@@ -7783,45 +7782,20 @@
  * @param handle                   MIOpen Handle (input)
  * @param inputDesc                Tensor descriptor for input tensor (input)
  * @param weightDesc               Tensor descriptor for weight tensor (input)
-=======
-
-/** @addtogroup LossFunction
- *
- *  @{
- */
-
-/*! @brief Helper function to query the minimum workspace size required by the smooth L1Loss call
- *
- * @param handle                   MIOpen Handle (input)
- * @param iDesc                    Tensor descriptor for input tensor (input)
- * @param tDesc                    Tensor descriptor for target tensor (input)
- * @param oDesc                    Tensor descriptor for output tensor (input)
->>>>>>> 682e690b
  * @param sizeInBytes              Pointer to data to return the minimum workspace size
  * @return                         miopenStatus_t
  */
 MIOPEN_EXPORT miopenStatus_t
-<<<<<<< HEAD
 miopenGetPReLUBackwardWorkspaceSize(miopenHandle_t handle,
                                     miopenTensorDescriptor_t inputDesc,
                                     miopenTensorDescriptor_t weightDesc,
                                     size_t* sizeInBytes);
 
 /*! @brief Execute a PReLU backward layer
-=======
-miopenGetSmoothL1LossReducedForwardWorkspaceSize(miopenHandle_t handle,
-                                                 miopenTensorDescriptor_t iDesc,
-                                                 miopenTensorDescriptor_t tDesc,
-                                                 miopenTensorDescriptor_t oDesc,
-                                                 size_t* sizeInBytes);
-
-/*! @brief Execute a Smooth L1Loss forward layer
->>>>>>> 682e690b
  *
  * @param handle                   MIOpen handle (input)
  * @param workspace                Address of the allocated workspace data (input)
  * @param workspaceSizeInBytes     Size in bytes of the allocated workspace data (input)
-<<<<<<< HEAD
  * @param inputDesc                Tensor descriptor for input tensor (input)
  * @param input                    Data tensor input (input)
  * @param weightDesc               Tensor descriptor for weight tensor (input)
@@ -7852,7 +7826,6 @@
 #endif // MIOPEN_BETA_API
 
 #ifdef MIOPEN_BETA_API
-
 /*! @ingroup LossFunction
  * @enum miopenLossReductionMode_t
  * Reduction mode for loss function
@@ -7864,8 +7837,10 @@
     MIOPEN_LOSS_REDUCTION_MEAN = 2, /*!< output tensor elements are summed up and divided with total
                                        number of elements to get mean value */
 } miopenLossReductionMode_t;
+#endif // MIOPEN_BETA_API
 
 // SoftMarginLoss APIs
+#ifdef MIOPEN_BETA_API
 /** @addtogroup LossFunction
  *
  *  @{
@@ -7945,8 +7920,36 @@
 
 /** @} */
 // CLOSEOUT LossFunction DOXYGEN GROUP
-#endif
-=======
+#endif // MIOPEN_BETA_API
+
+// SmoothL1Loss APIs
+#ifdef MIOPEN_BETA_API
+/** @addtogroup LossFunction
+ *
+ *  @{
+ */
+
+/*! @brief Helper function to query the minimum workspace size required by the smooth L1Loss call
+ *
+ * @param handle                   MIOpen Handle (input)
+ * @param iDesc                    Tensor descriptor for input tensor (input)
+ * @param tDesc                    Tensor descriptor for target tensor (input)
+ * @param oDesc                    Tensor descriptor for output tensor (input)
+ * @param sizeInBytes              Pointer to data to return the minimum workspace size
+ * @return                         miopenStatus_t
+ */
+MIOPEN_EXPORT miopenStatus_t
+miopenGetSmoothL1LossReducedForwardWorkspaceSize(miopenHandle_t handle,
+                                                 miopenTensorDescriptor_t iDesc,
+                                                 miopenTensorDescriptor_t tDesc,
+                                                 miopenTensorDescriptor_t oDesc,
+                                                 size_t* sizeInBytes);
+
+/*! @brief Execute a Smooth L1Loss forward layer
+ *
+ * @param handle                   MIOpen handle (input)
+ * @param workspace                Address of the allocated workspace data (input)
+ * @param workspaceSizeInBytes     Size in bytes of the allocated workspace data (input)
  * @param iDesc                    Tensor descriptor for input tensor (input)
  * @param i                        Data tensor input (input)
  * @param tDesc                    Tensor descriptor for target tensor (input)
@@ -8003,7 +8006,6 @@
 /** @} */
 // CLOSEOUT LossFunction DOXYGEN GROUP
 #endif // MIOPEN_BETA_API
->>>>>>> 682e690b
 
 #ifdef __cplusplus
 }
