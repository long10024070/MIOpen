/*******************************************************************************
 *
 * MIT License
 *
 * Copyright (c) 2017 Advanced Micro Devices, Inc.
 *
 * Permission is hereby granted, free of charge, to any person obtaining a copy
 * of this software and associated documentation files (the "Software"), to deal
 * in the Software without restriction, including without limitation the rights
 * to use, copy, modify, merge, publish, distribute, sublicense, and/or sell
 * copies of the Software, and to permit persons to whom the Software is
 * furnished to do so, subject to the following conditions:
 *
 * The above copyright notice and this permission notice shall be included in all
 * copies or substantial portions of the Software.
 *
 * THE SOFTWARE IS PROVIDED "AS IS", WITHOUT WARRANTY OF ANY KIND, EXPRESS OR
 * IMPLIED, INCLUDING BUT NOT LIMITED TO THE WARRANTIES OF MERCHANTABILITY,
 * FITNESS FOR A PARTICULAR PURPOSE AND NONINFRINGEMENT. IN NO EVENT SHALL THE
 * AUTHORS OR COPYRIGHT HOLDERS BE LIABLE FOR ANY CLAIM, DAMAGES OR OTHER
 * LIABILITY, WHETHER IN AN ACTION OF CONTRACT, TORT OR OTHERWISE, ARISING FROM,
 * OUT OF OR IN CONNECTION WITH THE SOFTWARE OR THE USE OR OTHER DEALINGS IN THE
 * SOFTWARE.
 *
 *******************************************************************************/
#ifndef MIOPEN_GUARD_MIOPEN_H_
#define MIOPEN_GUARD_MIOPEN_H_

#ifdef __clang__
#pragma clang diagnostic push
#pragma clang diagnostic ignored "-Wextern-c-compat"
#endif

#include <stddef.h>

#include <miopen/config.h>
#include <miopen/export.h>

#if MIOPEN_BACKEND_OPENCL
#if defined(__APPLE__) || defined(__MACOSX)
#include <OpenCL/cl.h>
#else
#include <CL/cl.h>
#endif

#elif MIOPEN_BACKEND_HIP
#include <hip/hip_runtime_api.h>
#endif

/*
 * @defgroup convolutions
 * @defgroup pooling
 * @defgroup handle
 * @defgroup LRN
 * @defgroup batchnorm
 * @defgroup activation
 * @defgroup tensor
 * @defgroup softmax
 * @defgroup RNN
 * @defgroup fusion
 *
*/

/*! Constructs type name from a struct */
#define MIOPEN_DECLARE_OBJECT(name) \
    struct name                     \
    {                               \
    };                              \
    typedef struct name* name##_t;

#ifdef __cplusplus
extern "C" {
#endif

#if MIOPEN_BACKEND_OPENCL
typedef cl_command_queue miopenAcceleratorQueue_t;
#elif MIOPEN_BACKEND_HIP
typedef hipStream_t miopenAcceleratorQueue_t;
#endif

/*! @ingroup handle
 * @brief Creates the miopenHandle_t type
 */
MIOPEN_DECLARE_OBJECT(miopenHandle);

/** @addtogroup handle
 *
 *  @{
 */

/*! @enum miopenStatus_t
 * Error codes that are returned by all MIOpen API calls.
*/
typedef enum {
    miopenStatusSuccess        = 0, /*!< No errors */
    miopenStatusNotInitialized = 1, /*!< Data not initialized. */
    miopenStatusInvalidValue   = 2, /*!< Incorrect variable value. */
    miopenStatusBadParm        = 3, /*!< Incorrect parameter detected. */
    miopenStatusAllocFailed    = 4, /*!< Memory allocation error. */
    miopenStatusInternalError  = 5, /*!< MIOpen failure. */
    miopenStatusNotImplemented = 6, /*!< Use of unimplemented feature. */
    miopenStatusUnknownError   = 7, /*!< Unknown error occurred. */
} miopenStatus_t;

/*! @brief Custom allocator function
 *
 * This function allow for user-defined custom allocator
 *
 * @param context     A pointer a context (input)
 * @param sizeBytes   Number of bytes to allocate (input)
 *
*/
typedef void* (*miopenAllocatorFunction)(void* context, size_t sizeBytes);

/*! @brief Custom deallocator function
 *
 * This function allow for user-defined custom deallocation function
 *
 * @param context     A pointer context (input)
 * @param memory      A pointer allocated memory (input)
 *
*/
typedef void (*miopenDeallocatorFunction)(void* context, void* memory);

/*! @brief Method to create the MIOpen handle object.
 *
 * This function creates a MIOpen handle. This is called at the very start to initialize the MIOpen
 * environment.
 * @param handle     A pointer to a MIOpen handle type (output)
 *
 * @return           miopenStatus_t
*/
MIOPEN_EXPORT miopenStatus_t miopenCreate(miopenHandle_t* handle);

/*! @brief Create a MIOpen handle with an accelerator stream.
 *
 * The HIP side returns a hipStream_t type for the stream, while OpenCL will return a
 * cl_command_queue.
 *
 * Create a handle with a previously created accelerator command queue.
 * @param handle     A pointer to a MIOpen handle type (input)
 * @param stream      An accelerator queue type (output)
 *
 * @return           miopenStatus_t
*/
MIOPEN_EXPORT miopenStatus_t miopenCreateWithStream(miopenHandle_t* handle,
                                                    miopenAcceleratorQueue_t stream);

/*! @brief Destroys the MIOpen handle.
 *
 * This is called when breaking down the MIOpen environment.
 * @param handle     MIOpen handle (input)
 * @return           miopenStatus_t
*/
MIOPEN_EXPORT miopenStatus_t miopenDestroy(miopenHandle_t handle);

/*! @brief Set accelerator command queue previously created
 *
 * Set a command queue for an accelerator device
 * @param handle     MIOpen handle (input)
 * @param streamID   An accelerator queue type (input)
 * @return           miopenStatus_t
*/
MIOPEN_EXPORT miopenStatus_t miopenSetStream(miopenHandle_t handle,
                                             miopenAcceleratorQueue_t streamID);

/*! @brief Get the previously created accelerator command queue
 *
 * Creates a command queue for an accelerator device
 * @param handle     MIOpen handle (input)
 * @param streamID   Pointer to a accelerator queue type (output)
 * @return           miopenStatus_t
*/
MIOPEN_EXPORT miopenStatus_t miopenGetStream(miopenHandle_t handle,
                                             miopenAcceleratorQueue_t* streamID);

/*! @brief Set allocator for previously created miopenHandle
 *
 * Set a command queue for an accelerator device
 * @param handle     MIOpen handle
 * @param allocator  A callback function MIOpen will use for internal memory allocations.
 *      The provided callback function should allocate device memory with requested size
 *      and return a pointer to this memory.
 *      Passing 0 will restore the default MIOpen allocator and deallocator.
 * @param deallocator  A callback function MIOpen will use to for internal memory deallocation.
 *      The provided callback function should free the specified memory pointer
 * @param allocatorContext  User-specified pointer which is passed to \p allocator and \p
 * deallocator
 *      This allows the callback function to access state set by the caller to this function,
 *      for example a stateful heap allocator or a c++ class.
 * @return           miopenStatus_t
*/
MIOPEN_EXPORT miopenStatus_t miopenSetAllocator(miopenHandle_t handle,
                                                miopenAllocatorFunction allocator,
                                                miopenDeallocatorFunction deallocator,
                                                void* allocatorContext);

/*! @brief Get time for last kernel launched
 *
 * This function is used only when profiling mode has been enabled.
 * Kernel timings are based on the MIOpen handle and is not thread-safe.
 * In order to use multi-threaded profiling, create an MIOpen handle for each
 * concurrent thread.
 *
 * @param handle     MIOpen handle (input)
 * @param time       Pointer to a float type to contain kernel time in milliseconds (output)
 * @return           miopenStatus_t
*/
MIOPEN_EXPORT miopenStatus_t miopenGetKernelTime(miopenHandle_t handle, float* time);

/*! @brief Enable profiling to retrieve kernel time
 *
 * Enable or disable kernel profiling. This profiling is only for kernel time.
 * @param handle     MIOpen handle (input)
 * @param enable     Boolean to toggle profiling (input)
 * @return           miopenStatus_t
*/
MIOPEN_EXPORT miopenStatus_t miopenEnableProfiling(miopenHandle_t handle, bool enable);
/** @} */
// CLOSEOUT HANDLE DOXYGEN GROUP

/*! @ingroup fusion
 * @brief Creates the miopenFusionOpDescriptor_t type
 *
 * Fusion Operator Descriptor contains the meta-data associated with an operator
 * to be fused in a compute graph
 *
 */
MIOPEN_DECLARE_OBJECT(miopenFusionOpDescriptor);

/*! @ingroup tensor
 * @brief Creates the miopenTensorDescriptor_t type
 *
 * Tensor descriptor is an object that allows the user to specify a layer's size for each
 * dimension and dimension strides. Currently only 4-D fully packed tensors are supported.
 *
 */
MIOPEN_DECLARE_OBJECT(miopenTensorDescriptor);

/*! @ingroup convolutions
* @brief Creates the miopenConvolutionDescriptor_t type
 *
 * Convolution descriptor is an object that allows the user to specify a layer's padding, stride,
 * and dilation of the convolutional filter. Parameters must all be non-negative.
 *
 */
MIOPEN_DECLARE_OBJECT(miopenConvolutionDescriptor);

/*! @ingroup pooling
 * @brief Creates the miopenPoolingDescriptor_t type
 *
 * Pooling descriptor is an object that allows the user to specify the dimension sizes of the
 * pooling windows, paddings, strides, and pooling mode.
 *
 */
MIOPEN_DECLARE_OBJECT(miopenPoolingDescriptor);

/*! @ingroup LRN
 *  @brief Creates the miopenLRNDescriptor_t type
 *
 * LRN descriptor is an object that allows the user to specify the LRN mode, the number of elements
 * in the normalization window, and the LRN k-parameter.
 *
 */
MIOPEN_DECLARE_OBJECT(miopenLRNDescriptor);

/*! @ingroup activation
 * @brief Creates the miopenActivationDescriptor_t type
 *
 * Activation descriptor is an object that allows the user to specify the activation mode.
 *
 */
MIOPEN_DECLARE_OBJECT(miopenActivationDescriptor);

/*! @ingroup RNN
* @brief Creates the miopenRNNDescriptor_t type
*/
MIOPEN_DECLARE_OBJECT(miopenRNNDescriptor);

/*! @ingroup tensor
 * @enum miopenDataType_t
 * MIOpen floating point datatypes. Currently only 32-bit floats are fully supported in MIOpen.
*/
typedef enum {
    miopenHalf  = 0, /*!< 16-bit floating point (Not supported) */
    miopenFloat = 1, /*!< 32-bit floating point (Fully supported) */
} miopenDataType_t;

/*! @ingroup tensor
 * @enum miopenTensorOp_t
 * Element-wise tensor operation modes
*/
typedef enum {
    miopenTensorOpAdd = 0, /*!< Add tensors element-wise */
    miopenTensorOpMul = 1, /*!< Multiply two tensors element-wise */
    miopenTensorOpMin = 2, /*!< Minimum of tensor element pairs */
    miopenTensorOpMax = 3, /*!< Maximum of tensor element pairs */
} miopenTensorOp_t;

/*! @ingroup convolutions
 *  @enum miopenConvolutionMode_t
 * Convolution mode selection for convolution layer preference.
*/
typedef enum {
    miopenConvolution = 0, /*!< Cross-Correlation convolution */
    miopenTranspose   = 1, /*!< Transpose convolutions -- deconvolution */
} miopenConvolutionMode_t;

/*! @ingroup padding
 *  @enum miopenPaddingMode_t
 * Padding mode selection for convolution/Pooling layer preference
*/
typedef enum {
    miopenPaddingDefault = 0, /*!< MIOPEN Default Padding */
    miopenPaddingSame    = 1, /*!< Tensorflow SAME Padding */
    miopenPaddingValid   = 2, /*!< Tensorflow VALID Padding */
} miopenPaddingMode_t;

/*! @ingroup pooling
 * @enum miopenPoolingMode_t
 * Pooling layer mode
*/
typedef enum {
    miopenPoolingMax     = 0, /*!< Maximum pooling */
    miopenPoolingAverage = 1, /*!< Average pooling */
} miopenPoolingMode_t;

/*! @ingroup LRN
 * @enum miopenLRNMode_t
 * Local Response Normalization layer mode
*/
typedef enum {
    miopenLRNWithinChannel = 0, /*!< Channel independent */
    miopenLRNCrossChannel  = 1, /*!< Cross Channel */
} miopenLRNMode_t;

/*! @ingroup batchnorm
 * @enum miopenBatchNormMode_t
 * Batch Normalization layer mode
*/
typedef enum {
    miopenBNPerActivation = 0, /*!< Element-wise normalization for fully connected layer */
    miopenBNSpatial       = 1, /*!< Mini-batch spatial normalization for convolutional layers */
} miopenBatchNormMode_t;

/*! @ingroup activation
 * @enum miopenActivationMode_t
 * Activation layer modes
 */
typedef enum {
    miopenActivationPASTHRU  = 0, /*!< No activation, pass through the data */
    miopenActivationLOGISTIC = 1, /*!< Sigmoid function: \f$1 / (1 + e^{-x})\f$ */
    miopenActivationTANH     = 2, /*!< Tanh activation \f$ \beta * tanh( \alpha * x) \f$ */
    miopenActivationRELU     = 3, /*!< Rectified Linear Unit \f$ max(0, x) \f$ */
    miopenActivationSOFTRELU = 4, /*!< \f$log(1 + e^x)\f$ */
    miopenActivationABS      = 5, /*!< Absolute value \f$abs(x)\f$ */
    miopenActivationPOWER = 6, /*!< Scaled and shifted power \f$(\alpha + \beta * x)^{gamma}\f$ */
    miopenActivationCLIPPEDRELU =
        7, /*!< Clipped Rectified Linear Unit \f$ min(\alpha, max(0,x)) \f$ */
    miopenActivationLEAKYRELU =
        8, /*!< Leaky Rectified Linear Unit \f$ \alpha * x | x <= 0; x | x > 0 \f$ */
    miopenActivationELU =
        9, /*!< Exponential Rectified Linear Unit \f$ \alpha * (e^{x} - 1) | x <= 0; x | x > 0 \f$
              */
} miopenActivationMode_t;

/** @addtogroup tensor
 *
 *  @{
 */

/*! @brief Create a Tensor Descriptor
 *
 * API for creating an uninitialized tensor descriptor.
 * @param tensorDesc Pointer to a tensor descriptor type (output)
 * @return           miopenStatus_t
*/
MIOPEN_EXPORT miopenStatus_t miopenCreateTensorDescriptor(miopenTensorDescriptor_t* tensorDesc);

/*! @brief Set shape of 4D tensor
 *
 * Interface for setting 4-D tensor shape. MIOpen currently only implements NCHW layout.
 *
 * @param tensorDesc Tensor descriptor type (output)
 * @param dataType   Currently only miopenFloat (32-bit floats) is implemented (input)
 * @param n          Mini-batch size (input)
 * @param c          Number of channels (input)
 * @param h          Data height dimension size (input)
 * @param w          Data width dimension size (input)
 * @return           miopenStatus_t
*/
MIOPEN_EXPORT miopenStatus_t miopenSet4dTensorDescriptor(
    miopenTensorDescriptor_t tensorDesc, miopenDataType_t dataType, int n, int c, int h, int w);

/*! @brief Get the details of the tensor descriptor
 *
 * Interface to query the 4-D tensor shape.
 *
 * @param tensorDesc Tensor descriptor type (input)
 * @param dataType   Currently only miopenFloat (32-bit floats) is implemented (output)
 * @param n          Mini-batch size (output)
 * @param c          Number of channels (output)
 * @param h          Data height dimension size (output)
 * @param w          Data width dimension size (output)
 * @param nStride    Mini-batch dimension stride (output)
 * @param cStride    Channel dimension stride (output)
 * @param hStride    Height dimension stride (output)
 * @param wStride    Width dimension stride (output)
 * @return           miopenStatus_t
*/
MIOPEN_EXPORT miopenStatus_t miopenGet4dTensorDescriptor(miopenTensorDescriptor_t tensorDesc,
                                                         miopenDataType_t* dataType,
                                                         int* n,
                                                         int* c,
                                                         int* h,
                                                         int* w,
                                                         int* nStride,
                                                         int* cStride,
                                                         int* hStride,
                                                         int* wStride);

/*! @brief Set shape of N-dimensional tensor
 *
 * Interface for setting tensor shape. MIOpen has support for 1, 2, 3, 4, 5 dimensional tensor of
 * layout.
 * @param tensorDesc   Tensor descriptor type (input)
 * @param dataType     Currently only miopenFloat is implemented (input)
 * @param nbDims       Number of dimensions in the dimsA array (input)
 * @param dimsA        Array containing the size of dimensions (input)
 * @param stridesA     Array containing the size of stride (input)
 * @return             miopenStatus_t
*/
MIOPEN_EXPORT miopenStatus_t miopenSetTensorDescriptor(miopenTensorDescriptor_t tensorDesc,
                                                       miopenDataType_t dataType,
                                                       int nbDims,
                                                       int* dimsA,
                                                       int* stridesA);

/*! @brief Set shape of N-dimensional tensor
 *
 * Interface for querying tensor size. MIOpen has support for 1, 2, 3, 4, 5 dimensional tensor of
 * layout.
 * @param tensorDesc   Tensor descriptor type (input)
 * @param size         number of elements in tensor described by the descriptor (output)
 * @return             miopenStatus_t
*/
MIOPEN_EXPORT miopenStatus_t miopenGetTensorDescriptorSize(miopenTensorDescriptor_t tensorDesc,
                                                           int* size);

/*! @brief Get the details of the N-dimensional tensor descriptor.
 *
 * @param tensorDesc Tensor descriptor type (input)
 * @param dataType   Currently only miopenFloat is implemented (output)
 * @param dimsA      Array containing the size of dimensions (output)
 * @param stridesA   Array containing the size of stride (output)
 * @return           miopenStatus_t
 */
MIOPEN_EXPORT miopenStatus_t miopenGetTensorDescriptor(miopenTensorDescriptor_t tensorDesc,
                                                       miopenDataType_t* dataType,
                                                       int* dimsA,
                                                       int* stridesA);

/*! @brief Destroys the tensor descriptor
 *
 * @param tensorDesc Tensor descriptor type (input)
 * @return           miopenStatus_t
*/
MIOPEN_EXPORT miopenStatus_t miopenDestroyTensorDescriptor(miopenTensorDescriptor_t tensorDesc);

/*! @brief Execute element-wise tensor operations
 *
 * This function implements: \f$ C = op ( alpha1[0] * A, alpha2[0] * B ) + beta[0] * C \f$
 *
 * For Forward Bias one can also use, miopenConvolutionForwardBias()
 *
 * @param handle     MIOpen handle (input)
 * @param tensorOp   Operation from miopenTensorOp_t (input)
 * @param alpha1     Tensor A's floating point scaling factor, allocated on the host (input)
 * @param aDesc      Tensor descriptor for tensor A (input)
 * @param A          Tensor A (input)
 * @param alpha2     Tensor B's floating point scaling factor, allocated on the host (input)
 * @param bDesc      Tensor descriptor for tensor B (input)
 * @param B          Tensor B (input)
 * @param beta       Tensor C's floating point scaling factor, allocated on the host (input)
 * @param cDesc      Tensor descriptor for tensor C (input)
 * @param C          Tensor C (input and output)
 * @return           miopenStatus_t
 */
MIOPEN_EXPORT miopenStatus_t miopenOpTensor(miopenHandle_t handle,
                                            miopenTensorOp_t tensorOp,
                                            const void* alpha1,
                                            const miopenTensorDescriptor_t aDesc,
                                            const void* A,
                                            const void* alpha2,
                                            const miopenTensorDescriptor_t bDesc,
                                            const void* B,
                                            const void* beta,
                                            const miopenTensorDescriptor_t cDesc,
                                            void* C);

/*! @brief Fills a tensor with a single value.
 *
 * @param handle     MIOpen handle (input)
 * @param yDesc      Tensor descriptor for tensor y (input)
 * @param y          Tensor y (input)
 * @param alpha      Pointer to fill value (input)
 * @return           miopenStatus_t
 */
MIOPEN_EXPORT miopenStatus_t miopenSetTensor(miopenHandle_t handle,
                                             const miopenTensorDescriptor_t yDesc,
                                             void* y,
                                             const void* alpha);

/*! @brief Scales all elements in a tensor by a single value.
 *
 * @param handle     MIOpen handle (input)
 * @param yDesc      Tensor descriptor for tensor y (input)
 * @param y          Tensor y (input and output)
 * @param alpha      Floating point scaling factor, allocated on the host (input)
 * @return           miopenStatus_t
 */
MIOPEN_EXPORT miopenStatus_t miopenScaleTensor(miopenHandle_t handle,
                                               const miopenTensorDescriptor_t yDesc,
                                               void* y,
                                               const void* alpha);

/*! @brief Returns number of bytes associated with tensor descriptor
 *
 * @param tensorDesc Tensor descriptor (input)
 * @param numBytes   Number of bytes associated with tensor descriptor (output)
 * @return           miopenStatus_t
 */
MIOPEN_EXPORT miopenStatus_t miopenGetTensorNumBytes(miopenTensorDescriptor_t tensorDesc,
                                                     size_t* numBytes);

/** @} */
// CLOSEOUT TENSOR DOXYGEN GROUP

/** @addtogroup convolutions
 *
 *  @{
 */

/*! @brief Creates a convolution layer descriptor
 *
 * @param convDesc   Convolution layer descriptor
 * @return           miopenStatus_t
 */
MIOPEN_EXPORT miopenStatus_t
miopenCreateConvolutionDescriptor(miopenConvolutionDescriptor_t* convDesc);

/*! @brief Creates a convolution layer descriptor
 *
 * For dilation height and width, only a value of 1 is supported.
 *
 * @param convDesc   Convolution layer descriptor (output)
 * @param c_mode     Convolutional mode (input)
 * @param pad_h      Height input data padding (input)
 * @param pad_w      Width input data padding (input)
 * @param u          Stride for the height of input data (input)
 * @param v          Stride for the width of input data (input)
 * @param dilation_h Dilation height (input)
 * @param dilation_w Dilation width (input)
 * @return           miopenStatus_t
 */
MIOPEN_EXPORT miopenStatus_t miopenInitConvolutionDescriptor(miopenConvolutionDescriptor_t convDesc,
                                                             miopenConvolutionMode_t c_mode,
                                                             int pad_h,
                                                             int pad_w,
                                                             int u,
                                                             int v,
                                                             int dilation_h,
                                                             int dilation_w);

/*! @brief Retrieves a convolution layer descriptor's details
 *
 * For dilation height and width, only a value of 1 is supported.
 *
 * @param convDesc   Convolution layer descriptor (input)
 * @param c_mode     Convolutional mode (output)
 * @param pad_h      Height input data padding (output)
 * @param pad_w      Width input data padding (output)
 * @param u          Stride for the height of input data (output)
 * @param v          Stride for the width of input data (output)
 * @param dilation_h Dilation height (output)
 * @param dilation_w Dilation width (output)
 * @return           miopenStatus_t
 */
MIOPEN_EXPORT miopenStatus_t miopenGetConvolutionDescriptor(miopenConvolutionDescriptor_t convDesc,
                                                            miopenConvolutionMode_t* c_mode,
                                                            int* pad_h,
                                                            int* pad_w,
                                                            int* u,
                                                            int* v,
                                                            int* dilation_h,
                                                            int* dilation_w);

/*! @brief Get the shape of a resulting 4-D tensor from a 2-D convolution
 *
 * This function returns the dimensions of the resulting 4D tensor of a 2D
 * convolution, given the convolution descriptor, the input tensor descriptor
 * and the filter descriptor. This function can help to setup the output tensor
 * and allocate the proper amount of memory prior to launch the actual
 * convolution.
 *
 * @param convDesc          Convolution layer descriptor (input)
 * @param inputTensorDesc   Input data tensor descriptor (input)
 * @param filterDesc        Weight descriptor (input)
 * @param n                 Mini-batch size (output)
 * @param c                 Number of channels (output)
 * @param h                 Data height dimension size (output)
 * @param w                 Data width dimension size (output)
 * @return                  miopenStatus_t
 */
MIOPEN_EXPORT miopenStatus_t
miopenGetConvolutionForwardOutputDim(miopenConvolutionDescriptor_t convDesc,
                                     const miopenTensorDescriptor_t inputTensorDesc,
                                     const miopenTensorDescriptor_t filterDesc,
                                     int* n,
                                     int* c,
                                     int* h,
                                     int* w);

/*! @brief Destroys the tensor descriptor object
 *
 * @param convDesc Convolution tensor descriptor type (input)
 * @return           miopenStatus_t
*/
MIOPEN_EXPORT miopenStatus_t
miopenDestroyConvolutionDescriptor(miopenConvolutionDescriptor_t convDesc);

/*! @enum miopenConvFwdAlgorithm_t
 * Convolutional algorithm mode for forward propagation. MIOpen use cross-correlation for its
 * convolution implementation.
 */
typedef enum {
    miopenConvolutionFwdAlgoGEMM     = 0, /*!< GEMM variant */
    miopenConvolutionFwdAlgoDirect   = 1, /*!< Direct convolutions */
    miopenConvolutionFwdAlgoFFT      = 2, /*!< Fast Fourier Transform indirect convolutions */
    miopenConvolutionFwdAlgoWinograd = 3, /*!< Winograd indirect convolutions */
} miopenConvFwdAlgorithm_t;

/*! @enum miopenConvBwdWeightsAlgorithm_t
 * Convolutional algorithm mode for back propagation on weights.
 */
typedef enum {
    miopenConvolutionBwdWeightsAlgoGEMM   = 0, /*!< GEMM variant */
    miopenConvolutionBwdWeightsAlgoDirect = 1, /*!< Direct convolution algorithm */
} miopenConvBwdWeightsAlgorithm_t;

/*! @enum miopenConvBwdDataAlgorithm_t
 * Convolutional algorithm mode for back propagation on data.
 */
typedef enum {
    miopenConvolutionBwdDataAlgoGEMM     = 0, /*!< GEMM variant */
    miopenConvolutionBwdDataAlgoDirect   = 1, /*!< Direct convolutions */
    miopenConvolutionBwdDataAlgoFFT      = 2, /*!< Fast Fourier Transform indirect convolutions */
    miopenConvolutionBwdDataAlgoWinograd = 3, /*!< Winograd indirect convolutions */
    miopenTransposeBwdDataAlgoGEMM       = 4, /*!< Transpose GEMM variant */
} miopenConvBwdDataAlgorithm_t;

/*! @struct miopenConvAlgoPerf_t

 * @brief Perf struct for forward, backward filter, or backward data algorithms
 *
 * Contains the union to hold the selected convolution algorithm for forward, or backwards layers.
 * Also contains the time it took to run the algorithm and the workspace required to run the
 * algorithm.
 */
typedef struct
{
    union
    {
        miopenConvFwdAlgorithm_t fwd_algo; /*!< Forward convolution algorithm enum selection */
        miopenConvBwdWeightsAlgorithm_t bwd_weights_algo; /*!< Back propagation on weights
                                                             convolution algorithm enum selection */
        miopenConvBwdDataAlgorithm_t
            bwd_data_algo; /*!< Back propagation on data convolution algorithm enum selection */
    };
    float time;    /*!< Time to exectued the selected algorithm represented in the union */
    size_t memory; /*!< Workspace required to run the selected algorithm represented in the union */
} miopenConvAlgoPerf_t;

/*! @brief Query the workspace size required for a forward convolution layer
 *
 * This call is required and must be executed before running the findConvolution and before
 * executing convolution layer functions. The maximum size of the memory needed from the set
 * of potential forward convolution algorithms is returned.
 *
 * @param handle         MIOpen handle (input)
 * @param wDesc          Tensor descriptor for weight tensor w (input)
 * @param xDesc          Tensor descriptor for input data tensor x (input)
 * @param convDesc       Convolution layer descriptor (input)
 * @param yDesc          Tensor descriptor for output data tensor y (input)
 * @param workSpaceSize  Pointer to memory to return size in bytes (output)
 * @return               miopenStatus_t
 */
MIOPEN_EXPORT miopenStatus_t
miopenConvolutionForwardGetWorkSpaceSize(miopenHandle_t handle,
                                         const miopenTensorDescriptor_t wDesc,
                                         const miopenTensorDescriptor_t xDesc,
                                         const miopenConvolutionDescriptor_t convDesc,
                                         const miopenTensorDescriptor_t yDesc,
                                         size_t* workSpaceSize);

/*! @brief Search and run the forward convolutional algorithms and return a list of kernel times.
 *
 * This function attempts all MIOpen forward convolution algorithms based on
 * the input configuration, and outputs performance metrics to a
 * user-allocated array of type miopenConvAlgoPerf_t. These metrics are written
 * in a sorted fashion where the first element has the lowest compute time.
 * Users can chose the top-most algorithm if they only care about the fastest
 * algorithm.
 *
 * This function is mandatory before using miopenConvolutionForward(). In order
 * to execute this function, miopenConvolutionForwardGetWorkSpaceSize() must be
 * run to determine the required memory for this search.
 *
 * * If exhaustiveSearch == 0, MIOpen will look for the first kernel with a configuration match. If
 * a configuration match is not found, a default configuration will be returned.
 *
 * * If exhaustiveSearch == 1, MIOpen will look for the best kernel for the provided configuration.
 * If a match is not found, an exhaustive search is performed by running individual algorithms.
 *
 * @param handle             MIOpen handle (input)
 * @param xDesc              Tensor descriptor for data input tensor x (input)
 * @param x                  Data tensor x (input)
 * @param wDesc              Tensor descriptor for weight tensor w (input)
 * @param w                  Weights tensor w (input)
 * @param convDesc           Convolution layer descriptor (input)
 * @param yDesc              Tensor descriptor for output data tensor y (input)
 * @param y                  Data tensor y (output)
 * @param requestAlgoCount   Number of algorithms to return kernel times (input)
 * @param returnedAlgoCount  Pointer to number of algorithms returned (output)
 * @param perfResults        Pointer to union of best algorithm for forward and backwards (input)
 * @param workSpace          Pointer to workspace required for the search (output)
 * @param workSpaceSize      Size in bytes of the memory needed for find (output)
 * @param exhaustiveSearch   A boolean to toggle a full search of all algorithms and configurations
 * (input)
 * @return                   miopenStatus_t
 */
MIOPEN_EXPORT miopenStatus_t
miopenFindConvolutionForwardAlgorithm(miopenHandle_t handle,
                                      const miopenTensorDescriptor_t xDesc,
                                      const void* x,
                                      const miopenTensorDescriptor_t wDesc,
                                      const void* w,
                                      const miopenConvolutionDescriptor_t convDesc,
                                      const miopenTensorDescriptor_t yDesc,
                                      void* y,
                                      const int requestAlgoCount,
                                      int* returnedAlgoCount,
                                      miopenConvAlgoPerf_t* perfResults,
                                      void* workSpace,
                                      size_t workSpaceSize,
                                      bool exhaustiveSearch);

/*! @brief Execute a forward convolution layer
 *
 * Runs the forward convolution layer based on the selected algorithm. The functions
 * miopenConvolutionForwardGetWorkSpaceSize() and miopenFindConvolutionForwardAlgorithm() must have
 * been executed previously to determine the required memory needed for the workspace and the
 * best convolutional algorithm, respectively.
 *
 * @param handle         MIOpen handle (input)
 * @param alpha          Floating point scaling factor, allocated on the host (input)
 * @param xDesc          Tensor descriptor for data input tensor x (input)
 * @param x              Data tensor x (input)
 * @param wDesc          Tensor descriptor for weight tensor w (input)
 * @param w              Weights tensor w (inputs)
 * @param convDesc       Convolution layer descriptor (inputs)
 * @param algo           Algorithm selected (inputs)
 * @param beta           Floating point shift factor, allocated on the host (input)
 * @param yDesc          Tensor descriptor for output data tensor y (input)
 * @param y              Data tensor y (output)
 * @param workSpace      Pointer to workspace required (input)
 * @param workSpaceSize  Size in bytes of the memory determined by the find step (input)
 * @return               miopenStatus_t
 */
MIOPEN_EXPORT miopenStatus_t miopenConvolutionForward(miopenHandle_t handle,
                                                      const void* alpha,
                                                      const miopenTensorDescriptor_t xDesc,
                                                      const void* x,
                                                      const miopenTensorDescriptor_t wDesc,
                                                      const void* w,
                                                      const miopenConvolutionDescriptor_t convDesc,
                                                      miopenConvFwdAlgorithm_t algo,
                                                      const void* beta,
                                                      const miopenTensorDescriptor_t yDesc,
                                                      void* y,
                                                      void* workSpace,
                                                      size_t workSpaceSize);

/*! @brief Calculate element-wise scale and shift of a tensor via a bias tensor
 *
 *  This function applies an element-wise bias to a data tensor from an input bias tensor.
 *
 * @param handle         MIOpen handle (input)
 * @param alpha          Floating point scaling factor, allocated on the host (input)
 * @param bDesc          Tensor descriptor for bias tensor b (input)
 * @param b              Bias tensor b (input)
 * @param beta           Floating point shift factor, allocated on the host (input)
 * @param yDesc          Tensor descriptor for data tensor y (input)
 * @param y              Data tensor y (input and output)
 * @return               miopenStatus_t
 */
MIOPEN_EXPORT miopenStatus_t miopenConvolutionForwardBias(miopenHandle_t handle,
                                                          const void* alpha,
                                                          const miopenTensorDescriptor_t bDesc,
                                                          const void* b,
                                                          const void* beta,
                                                          const miopenTensorDescriptor_t yDesc,
                                                          void* y);

/*! @brief Get the GPU memory required for the backward data convolution algorithm.
 *
 * For a provided tensor descriptors and algorithm selection, this function calculates and returns
 * the workspace size required for back propagation on data. This call is required and must be
 * executed before running the miopenFindConvolutionBackwardDataAlgorithm() and before executing
 * convolution layer functions. The maximum size of the memory needed from the set of potential
 * forward convolution algorithms is returned.
 *
 * @param handle         MIOpen handle (input)
 * @param dyDesc         Tensor descriptor for data input tensor dy (input)
 * @param wDesc          Tensor descriptor for weight tensor w (input)
 * @param convDesc       Convolution layer descriptor (input)
 * @param dxDesc         Tensor descriptor for output data tensor dx (input)
 * @param workSpaceSize  Size in bytes of the memory required (output)
 * @return               miopenStatus_t
*/
MIOPEN_EXPORT miopenStatus_t
miopenConvolutionBackwardDataGetWorkSpaceSize(miopenHandle_t handle,
                                              const miopenTensorDescriptor_t dyDesc,
                                              const miopenTensorDescriptor_t wDesc,
                                              const miopenConvolutionDescriptor_t convDesc,
                                              const miopenTensorDescriptor_t dxDesc,
                                              size_t* workSpaceSize);

/*! @brief Search and run the backwards data convolution algorithms and return a list of kernel
 * times.
 *
 * This function attempts all MIOpen backward data convolution algorithms, and outputs the
 * performance metrics to a user-allocated array of type miopenConvAlgoPerf_t.
 * These metrics are written in sorted fashion where the first element has the lowest compute time.
 * This function is mandatory before using backwards convolutions. Users can chose the top-most
 * algorithm if they only care about the fastest algorithm.
 *
 * This function is mandatory before using miopenConvolutionBackwardData(). In order to
 * execute this function, miopenConvolutionBackwardsDataGetWorkSpaceSize() must be run to determine
 * the required memory for this search.
 *
 * * If exhaustiveSearch == 0, MIOpen will look for the first kernel with a configuration match. If
 * a configuration match is not found, a default configuration will be returned.
 *
 * * If exhaustiveSearch == 1, MIOpen will look for the best kernel for the provided configuration.
 * If a match is not found, an exhaustive search is performed by running individual algorithms.
 *
 * @param handle             MIOpen handle (input)
 * @param dyDesc             Tensor descriptor for data input tensor dy (input)
 * @param dy                 Data delta tensor dy (input)
 * @param wDesc              Tensor descriptor for weight tensor w (input)
 * @param w                  Weights tensor w (input)
 * @param convDesc           Convolution layer descriptor (input)
 * @param dxDesc             Tensor descriptor for output data tensor dx (input)
 * @param dx                 Data delta tensor dx (input)
 * @param requestAlgoCount   Number of algorithms to return kernel times (input)
 * @param returnedAlgoCount  Pointer to number of algorithms returned (output)
 * @param perfResults        Pointer to union of best algorithm for forward and backwards (output)
 * @param workSpace          Pointer to workspace required for the search (output)
 * @param workSpaceSize      Size in bytes of the memory needed for find (output)
 * @param exhaustiveSearch   A boolean to toggle a full search of all algorithms and configurations
 * (input)
 * @return                   miopenStatus_t
 */
MIOPEN_EXPORT miopenStatus_t
miopenFindConvolutionBackwardDataAlgorithm(miopenHandle_t handle,
                                           const miopenTensorDescriptor_t dyDesc,
                                           const void* dy,
                                           const miopenTensorDescriptor_t wDesc,
                                           const void* w,
                                           const miopenConvolutionDescriptor_t convDesc,
                                           const miopenTensorDescriptor_t dxDesc,
                                           const void* dx,
                                           const int requestAlgoCount,
                                           int* returnedAlgoCount,
                                           miopenConvAlgoPerf_t* perfResults,
                                           void* workSpace,
                                           size_t workSpaceSize,
                                           bool exhaustiveSearch);

/*! @brief Execute a backward data convolution layer
 *
 * Runs the backward data convolution layer based on the selected algorithm. The function
 * miopenConvolutionBackwardDataGetWorkSpaceSize() and miopenFindConvolutionBackwardDataAlgorithm()
 * must have been executed previously to determine the required memory needed for the workspace and
 * the best convolutional algorithm, respectively.
 *
 * @param handle         MIOpen handle (input)
 * @param alpha          Floating point scaling factor, allocated on the host (input)
 * @param dyDesc         Tensor descriptor for data input tensor dy (input)
 * @param dy             Data delta tensor dy (input)
 * @param wDesc          Tensor descriptor for weight tensor w (input)
 * @param w              Weights tensor w (input)
 * @param convDesc       Convolution layer descriptor (input)
 * @param algo           Algorithm selected (input)
 * @param beta           Floating point shift factor, allocated on the host (input)
 * @param dxDesc         Tensor descriptor for output data tensor dx (input)
 * @param dx             Data delta tensor dx (output)
 * @param workSpace      Pointer to workspace required for the search (input)
 * @param workSpaceSize  Size in bytes of the memory needed for find (input)
 * @return               miopenStatus_t
 */
MIOPEN_EXPORT miopenStatus_t
miopenConvolutionBackwardData(miopenHandle_t handle,
                              const void* alpha,
                              const miopenTensorDescriptor_t dyDesc,
                              const void* dy,
                              const miopenTensorDescriptor_t wDesc,
                              const void* w,
                              const miopenConvolutionDescriptor_t convDesc,
                              miopenConvBwdDataAlgorithm_t algo,
                              const void* beta,
                              const miopenTensorDescriptor_t dxDesc,
                              void* dx,
                              void* workSpace,
                              size_t workSpaceSize);

/*! @brief Get the GPU memory required for the backward weights convolution algorithm.
 *
 * For a provided tensor descriptors and algorithm selection, this function calculates and returns
 * the workspace size required for back propagation on weights. This call is required and must be
 * executed before running the miopenFindConvolutionBackwardWeightsAlgorithm() and before executing
 * convolution layer functions. The maximum size of the memory needed from the set of potential
 * forward convolution algorithms is returned.
 *
 * @param handle         MIOpen handle (input)
 * @param dyDesc         Tensor descriptor for data input tensor dy (input)
 * @param xDesc          Tensor descriptor for data tensor x (input)
 * @param convDesc       Convolution layer descriptor (input)
 * @param dwDesc         Tensor descriptor for output weights tensor dw (input)
 * @param workSpaceSize  Size in bytes of the memory required (output)
 * @return               miopenStatus_t
*/
MIOPEN_EXPORT miopenStatus_t
miopenConvolutionBackwardWeightsGetWorkSpaceSize(miopenHandle_t handle,
                                                 const miopenTensorDescriptor_t dyDesc,
                                                 const miopenTensorDescriptor_t xDesc,
                                                 const miopenConvolutionDescriptor_t convDesc,
                                                 const miopenTensorDescriptor_t dwDesc,
                                                 size_t* workSpaceSize);

/*! @brief Search and run the backwards weights convolutional algorithms and return a list of kernel
 * times.
 *
 * This function attempts all MIOpen backward weights convolution algorithms, and outputs
 * the performance metrics to a user-allocated array of type miopenConvAlgoPerf_t. These metrics are
 * written in sorted fashion where the first element has the lowest compute time.
 * This function is mandatory before using backwards weight convolutions. Users can chose the
 * top-most algorithm if they only care about the fastest algorithm.
 *
 * This function is mandatory before using miopenConvolutionBackwardWeights(). In order to
 * execute this function, miopenConvolutionBackwardsWeightsGetWorkSpaceSize() must be run to
 * determine the required memory for this search.
 *
 * * If exhaustiveSearch == 0, MIOpen will look for the first kernel with a configuration match. If
 * a configuration match is not found, a default configuration will be returned.
 *
 * * If exhaustiveSearch == 1, MIOpen will look for the best kernel for the provided configuration.
 * If a match is not found, an exhaustive search is performed by running individual algorithms.
 *
 * @param handle             MIOpen handle (input)
 * @param dyDesc             Tensor descriptor for data input tensor dy (input)
 * @param dy                 Data delta tensor dy (input)
 * @param xDesc              Tensor descriptor for output data tensor x (input)
 * @param x                  Data delta tensor dx (input)
 * @param convDesc           Convolution layer descriptor (input)
 * @param dwDesc             Tensor descriptor for weight tensor dw (input)
 * @param dw                 Weights delta tensor dw (input)
 * @param requestAlgoCount   Number of algorithms to return kernel times (input)
 * @param returnedAlgoCount  Pointer to number of algorithms returned (output)
 * @param perfResults        Pointer to union of best algorithm for forward and backwards (output)
 * @param workSpace          Pointer to workspace required for the search (output)
 * @param workSpaceSize      Size in bytes of the memory needed for find (output)
 * @param exhaustiveSearch   A boolean to toggle a full search of all algorithms and configurations
 * (input)
 * @return                   miopenStatus_t
 */
MIOPEN_EXPORT miopenStatus_t
miopenFindConvolutionBackwardWeightsAlgorithm(miopenHandle_t handle,
                                              const miopenTensorDescriptor_t dyDesc,
                                              const void* dy,
                                              const miopenTensorDescriptor_t xDesc,
                                              const void* x,
                                              const miopenConvolutionDescriptor_t convDesc,
                                              const miopenTensorDescriptor_t dwDesc,
                                              void* dw,
                                              const int requestAlgoCount,
                                              int* returnedAlgoCount,
                                              miopenConvAlgoPerf_t* perfResults,
                                              void* workSpace,
                                              size_t workSpaceSize,
                                              bool exhaustiveSearch);

/*! @brief Execute a backward weights convolution layer
 *
 * Runs the backward weights convolution layer based on the selected algorithm. The function
 * miopenConvolutionBackwardWeightsGetWorkSpaceSize() and
 * miopenFindConvolutionBackwardWeightsAlgorithm() must have
 * been executed previously to determine the required memory needed for the workspace and the
 * best convolutional algorithm, respectively.
 *
 * @param handle         MIOpen handle (input)
 * @param alpha          Floating point scaling factor, allocated on the host (input)
 * @param dyDesc         Tensor descriptor for data tensor dy (input)
 * @param dy             Data delta tensor dy (input)
 * @param xDesc          Tensor descriptor for data tensor x (input)
 * @param x              Data tensor x (input)
 * @param convDesc       Convolution layer descriptor (input)
 * @param algo           Algorithm selected (input)
 * @param beta           Floating point shift factor, allocated on the host (input)
 * @param dwDesc         Tensor descriptor for weight tensor dw (input)
 * @param dw             Weights delta tensor dw (output)
 * @param workSpace      Pointer to workspace required for the search (input)
 * @param workSpaceSize  Size in bytes of the memory needed for find (input)
 * @return               miopenStatus_t
 */
MIOPEN_EXPORT miopenStatus_t
miopenConvolutionBackwardWeights(miopenHandle_t handle,
                                 const void* alpha,
                                 const miopenTensorDescriptor_t dyDesc,
                                 const void* dy,
                                 const miopenTensorDescriptor_t xDesc,
                                 const void* x,
                                 const miopenConvolutionDescriptor_t convDesc,
                                 miopenConvBwdWeightsAlgorithm_t algo,
                                 const void* beta,
                                 const miopenTensorDescriptor_t dwDesc,
                                 void* dw,
                                 void* workSpace,
                                 size_t workSpaceSize);

/*! @brief Calculates the gradient with respect to the bias.
 *
 * Compute the convolution backwards gradient with respect to the bias tensor.
 *
 * @param handle         MIOpen handle (input)
 * @param alpha          Floating point scaling factor, allocated on the host (input)
 * @param dyDesc         Tensor descriptor for data input tensor dy (input)
 * @param dy             Data delta tensor dy (input)
 * @param beta           Floating point shift factor, allocated on the host (input)
 * @param dbDesc         Tensor descriptor for input bias tensor db (input)
 * @param db             Bias delta tensor db (output)
 * @return               miopenStatus_t
 */
MIOPEN_EXPORT miopenStatus_t miopenConvolutionBackwardBias(miopenHandle_t handle,
                                                           const void* alpha,
                                                           const miopenTensorDescriptor_t dyDesc,
                                                           const void* dy,
                                                           const void* beta,
                                                           const miopenTensorDescriptor_t dbDesc,
                                                           void* db);

/** @} */
// CLOSEOUT CONVOLUTIONS DOXYGEN GROUP

// Pooling APIs
/** @addtogroup pooling
 *
 *  @{
 */

/*! @brief Creates a pooling layer descriptor
 *
 * @param poolDesc   Pointer to a pooling layer descriptor (output)
 * @return           miopenStatus_t
 */
MIOPEN_EXPORT miopenStatus_t miopenCreatePoolingDescriptor(miopenPoolingDescriptor_t* poolDesc);

/*! @brief Sets a 2-D pooling layer descriptor details
 *
 * Sets the window shape, padding, and stride for a previously created 2-D pooling descriptor
 *
 * @param poolDesc       Pointer to a pooling layer descriptor (output)
 * @param mode           Pooling mode enum (input)
 * @param windowHeight   Input window height dimension (input)
 * @param windowWidth    Input window width dimension (input)
 * @param pad_h          Number of elements to pad height (input)
 * @param pad_w          Number of elements to pad width (input)
 * @param u              Vertical stride (input)
 * @param v              Horizontal stride (input)
 * @return               miopenStatus_t
 */
MIOPEN_EXPORT miopenStatus_t miopenSet2dPoolingDescriptor(miopenPoolingDescriptor_t poolDesc,
                                                          miopenPoolingMode_t mode,
                                                          int windowHeight,
                                                          int windowWidth,
                                                          int pad_h,
                                                          int pad_w,
                                                          int u,
                                                          int v);

/*! @brief Gets a 2-D pooling layer descriptor details
 *
 * Gets the window shape, padding, and stride for a previously created 2-D pooling descriptor
 *
 * @param poolDesc       Pointer to a pooling layer descriptor (input)
 * @param mode           Pooling mode enum (output)
 * @param windowHeight   Input window height dimension (output)
 * @param windowWidth    Input window width dimension (output)
 * @param pad_h          Number of elements to pad height (output)
 * @param pad_w          Number of elements to pad width (output)
 * @param u              Vertical stride (output)
 * @param v              Horizontal stride (output)
 * @return               miopenStatus_t
 */
MIOPEN_EXPORT miopenStatus_t miopenGet2dPoolingDescriptor(const miopenPoolingDescriptor_t poolDesc,
                                                          miopenPoolingMode_t* mode,
                                                          int* windowHeight,
                                                          int* windowWidth,
                                                          int* pad_h,
                                                          int* pad_w,
                                                          int* u,
                                                          int* v);

/*! @brief Gets the shape of the output tensor for 2-D pooling
 *
 * Retrieve the tensor dimensions for the forward 2-D pooling. This call is required for
 * the forward if the output dimensions are different than the input tensor
 * dimensions.
 *
 * @param poolDesc   Pointer to a pooling layer descriptor (input)
 * @param tensorDesc Input tensor descriptor (input)
 * @param n	         Mini-batch dim (output)
 * @param c	         Number of channels (output)
 * @param h          Heights of input map (output)
 * @param w          Width of input map (output)
 * @return           miopenStatus_t
 */
MIOPEN_EXPORT miopenStatus_t
miopenGetPoolingForwardOutputDim(const miopenPoolingDescriptor_t poolDesc,
                                 const miopenTensorDescriptor_t tensorDesc,
                                 int* n,
                                 int* c,
                                 int* h,
                                 int* w);

/*! @brief Get the amount of GPU memory required for pooling
 *
 * Retrieves the amount of workspace in bytes require for pooling. This call is required to
 * determine the amount of GPU memory needed for the backwards pooling algorithms.
 *
 * @param yDesc          Descriptor for pooling layer (input)
 * @param workSpaceSize  Pointer to workSpaceSize (output)
 * @return               miopenStatus_t
 */
MIOPEN_EXPORT miopenStatus_t miopenPoolingGetWorkSpaceSize(const miopenTensorDescriptor_t yDesc,
                                                           size_t* workSpaceSize);

/*! @brief Execute a forward pooling layer
 *
 * Runs forward pooling. miopenGetPoolingForwardOutputDim() should be called before
 * miopenPoolingForward().
 * If the parameter do_backward == 0, then set workSpace = nullptr and workSpaceSize = 0. However,
 * for back-propagation do_backwards must be set to 1 in miopenPoolingForward().
 *
 * @param handle         MIOpen handle (input)
 * @param poolDesc       Descriptor for pooling layer (input)
 * @param alpha          Floating point scaling factor, allocated on the host (input)
 * @param xDesc          Tensor descriptor for data input tensor x (input)
 * @param x              Data tensor x (input)
 * @param beta           Floating point shift factor, allocated on the host (input)
 * @param yDesc          Tensor descriptor for output data tensor y (input)
 * @param y              Data tensor y (output)
 * @param do_backward    Boolean to toggle save data in workspace for backwards pass (input)
 * @param workSpace      Pointer user allocated memory (input)
 * @param workSpaceSize  Size in bytes of the memory needed (input)
 * @return               miopenStatus_t
 */
MIOPEN_EXPORT miopenStatus_t miopenPoolingForward(miopenHandle_t handle,
                                                  const miopenPoolingDescriptor_t poolDesc,
                                                  const void* alpha,
                                                  const miopenTensorDescriptor_t xDesc,
                                                  const void* x,
                                                  const void* beta,
                                                  const miopenTensorDescriptor_t yDesc,
                                                  void* y,
                                                  bool do_backward,
                                                  void* workSpace,
                                                  size_t workSpaceSize);

/*! @brief Execute a backward pooling layer
 *
 * Runs backward pooling. miopenPoolingGetWorkSpaceSize() must be called before
 * miopenPoolingBackward() to determine the amount of workSpace to be allocated.
 *
 * @param handle         MIOpen handle (input)
 * @param poolDesc       Descriptor for pooling layer (input)
 * @param alpha          Floating point scaling factor, allocated on the host (input)
 * @param yDesc          Tensor descriptor for output data tensor y (input)
 * @param y              Data tensor y (input)
 * @param dyDesc         Tensor descriptor for data input tensor dy (input)
 * @param dy             Data delta tensor dy (input)
 * @param xDesc          Tensor descriptor for output data tensor x (input)
 * @param x              Data tensor x (output)
 * @param beta           Floating point shift factor, allocated on the host (input)
 * @param dxDesc         Tensor descriptor for tensor dx (input)
 * @param dx             Weights delta tensor dx (output)
 * @param workSpace      Pointer to user allocated workspace (input)
 * @return               miopenStatus_t
 */
MIOPEN_EXPORT miopenStatus_t miopenPoolingBackward(miopenHandle_t handle,
                                                   const miopenPoolingDescriptor_t poolDesc,
                                                   const void* alpha,
                                                   const miopenTensorDescriptor_t yDesc,
                                                   const void* y,
                                                   const miopenTensorDescriptor_t dyDesc,
                                                   const void* dy,
                                                   const miopenTensorDescriptor_t xDesc,
                                                   const void* x,
                                                   const void* beta,
                                                   const miopenTensorDescriptor_t dxDesc,
                                                   void* dx,
                                                   const void* workSpace);

/*! @brief Destroys the pooling descriptor object
 *
 * @param poolDesc Pooling tensor descriptor type (input)
 * @return           miopenStatus_t
*/
MIOPEN_EXPORT miopenStatus_t miopenDestroyPoolingDescriptor(miopenPoolingDescriptor_t poolDesc);

/** @} */
// CLOSEOUT POOLING DOXYGEN GROUP

// LRN APIs
/** @addtogroup LRN
 *
 *  @{
 */
/*! @brief Creates a local response normalization (LRN) layer descriptor
 *
 * @param lrnDesc    Pointer to a local response normalization layer descriptor type
 * @return           miopenStatus_t
 */
MIOPEN_EXPORT miopenStatus_t miopenCreateLRNDescriptor(miopenLRNDescriptor_t* lrnDesc);

/*! @brief Sets a LRN layer descriptor details
 *
 * Sets all of the descriptor details for the LRN layer. The number of window elements lrnN is
 * a diameter and always odd.
 *
 * @param lrnDesc      Pointer to a LRN layer descriptor (output)
 * @param mode         LRN mode enum (input)
 * @param lrnN         Number of normalization window elements (input)
 * @param lrnAlpha     Scaling factor (input)
 * @param lrnBeta      Shift factor (input)
 * @param lrnK         K factor (input)
 * @return             miopenStatus_t
 */
MIOPEN_EXPORT miopenStatus_t miopenSetLRNDescriptor(const miopenLRNDescriptor_t lrnDesc,
                                                    miopenLRNMode_t mode,
                                                    unsigned int lrnN,
                                                    double lrnAlpha,
                                                    double lrnBeta,
                                                    double lrnK);

/*! @brief Gets a LRN layer descriptor details
 *
 * Retrieve the LRN descriptor details.
 *
 * @param lrnDesc      Pointer to a LRN layer descriptor (input)
 * @param mode         LRN mode enum (output)
 * @param lrnN         Number of normalization window elements (output)
 * @param lrnAlpha     Scaling factor (output)
 * @param lrnBeta      Shift factor (output)
 * @param lrnK         K factor (output)
 * @return             miopenStatus_t
 */
MIOPEN_EXPORT miopenStatus_t miopenGetLRNDescriptor(const miopenLRNDescriptor_t lrnDesc,
                                                    miopenLRNMode_t* mode,
                                                    unsigned int* lrnN,
                                                    double* lrnAlpha,
                                                    double* lrnBeta,
                                                    double* lrnK);

/*! @brief Determine the workspace requirements.
 *
 * This function determines the GPU memory allocation required to execute the LRN layer based on the
 * LRN descriptor.
 *
 * @param yDesc           Pointer to a LRN layer descriptor (input)
 * @param workSpaceSize   Output variable for workspace size (output)
 * @return                miopenStatus_t
 */
MIOPEN_EXPORT miopenStatus_t miopenLRNGetWorkSpaceSize(const miopenTensorDescriptor_t yDesc,
                                                       size_t* workSpaceSize);

/*! @brief Execute a LRN forward layer
 *
 * Runs the forward layer normalization in the forward direction. If do_backward == 0, then
 * set workSpace = nullptr and workSpaceSize = 0. However, if the user wishes to execute backwards,
 * then they must set do_backwards = 1 in miopenLRNForward().
 *
 * @param handle         MIOpen handle (input)
 * @param lrnDesc        Descriptor for LRN layer (input)
 * @param alpha          Floating point scaling factor, allocated on the host (input)
 * @param xDesc          Tensor descriptor for data input tensor x (input)
 * @param x              Data tensor x (input)
 * @param beta           Floating point shift factor, allocated on the host (input)
 * @param yDesc          Tensor descriptor for output data tensor y (input)
 * @param y              Data tensor y (output)
 * @param do_backward    Boolean to toggle save data in workspace for backwards pass (input)
 * @param workSpace      Pointer user allocated memory (input)
 * @return               miopenStatus_t
 */
MIOPEN_EXPORT miopenStatus_t miopenLRNForward(miopenHandle_t handle,
                                              const miopenLRNDescriptor_t lrnDesc,
                                              const void* alpha,
                                              const miopenTensorDescriptor_t xDesc,
                                              const void* x,
                                              const void* beta,
                                              const miopenTensorDescriptor_t yDesc,
                                              void* y,
                                              bool do_backward,
                                              void* workSpace);

/*! @brief Execute a LRN backward layer
 *
 * @param handle         MIOpen handle (input)
 * @param lrnDesc        Descriptor for LRN layer (input)
 * @param alpha          Floating point scaling factor, allocated on the host (input)
 * @param yDesc          Tensor descriptor for data input tensor y (input)
 * @param y              Data tensor y (input)
 * @param dyDesc         Tensor descriptor for data input tensor dy (input)
 * @param dy             Data delta tensor dy (input)
 * @param xDesc          Tensor descriptor for input data tensor x (input)
 * @param x              Data tensor x (input)
 * @param beta           Floating point shift factor, allocated on the host (input)
 * @param dxDesc         Tensor descriptor for output data tensor dx(input)
 * @param dx             Data delta tensor x (output)
 * @param workSpace      Pointer user allocated memory (input)
 * @return               miopenStatus_t
 */
MIOPEN_EXPORT miopenStatus_t miopenLRNBackward(miopenHandle_t handle,
                                               const miopenLRNDescriptor_t lrnDesc,
                                               const void* alpha,
                                               const miopenTensorDescriptor_t yDesc,
                                               const void* y,
                                               const miopenTensorDescriptor_t dyDesc,
                                               const void* dy,
                                               const miopenTensorDescriptor_t xDesc,
                                               const void* x,
                                               const void* beta,
                                               const miopenTensorDescriptor_t dxDesc,
                                               void* dx,
                                               const void* workSpace);

/*! @brief Destroys the LRN descriptor object
 *
 * @param lrnDesc   LRN tensor descriptor type (input)
 * @return          miopenStatus_t
*/
MIOPEN_EXPORT miopenStatus_t miopenDestroyLRNDescriptor(miopenLRNDescriptor_t lrnDesc);

/** @} */
// CLOSEOUT LRN DOXYGEN GROUP

// Batch-Normalization APIs
/** @addtogroup batchnorm
 *
 *  @{
 */

/*! @brief Derive tensor for gamma and beta from input tensor descriptor
 *
 * This function takes the input tensor descriptor and outputs a derived tensor for the
 * normalization scale (gamma) and shift (beta) tensors.
 *
 * For an input tensor NCHW and spatial mode, the output derived tensor is 1C11, while for
 * per-activation the derived tensor is 1CHW.
 *
 * @param derivedBnDesc   Output derived tensor descriptor (output)
 * @param xDesc           Input tensor descriptor (input)
 * @param bn_mode         Batch Normalization mode (input)
 * @return                miopenStatus_t
*/
MIOPEN_EXPORT miopenStatus_t miopenDeriveBNTensorDescriptor(miopenTensorDescriptor_t derivedBnDesc,
                                                            const miopenTensorDescriptor_t xDesc,
                                                            miopenBatchNormMode_t bn_mode);

/*! @brief Execute forward training layer for batch normalization
 *
 * Batch normalization pass for forward training pass.
 * Takes in batch normalization mode bn_mode and input tensor x, output tensor y, bnBias and bnScale
 * with their descriptor.
 *
 * If either resultSaveMean, or resultSaveInvVariance are null pointers then the values for the mean
 * and inverse variance will not be used.
 *
 * Likewise, if either resultRunningMean, or resultRunningVariance are null pointers then the values
 * for the running mean and variance will not be saved.
 * Running averages and variances are scaled using an exponential averaging factor: \f[
 * \mu_{old} = \mu_{new}*factor + \mu_{old}*(1-factor)
 * \f]
 * where \f[
 * factor=1/(1+iteration)
 * \f]
 *
 * @param handle                    MIOpen handle (input)
 * @param bn_mode                   Batch normalization mode (input)
 * @param alpha                     Floating point scaling factor, allocated on the host (input)
 * @param beta                      Floating point shift factor, allocated on the host (input)
 * @param xDesc                     Tensor descriptor for data input tensor x (input)
 * @param x                         Data tensor x (input)
 * @param yDesc                     Tensor descriptor for output data tensor y (input)
 * @param y                         Data tensor y (output)
 * @param bnScaleBiasMeanVarDesc    Tensor descriptor for BN scaling, shifting, saved variance and
 * mean (input)
 * @param bnScale                   Batch norm scaling, gamma, tensor (input)
 * @param bnBias                    Batch norm bias, beta, tensor (input)
 * @param expAvgFactor              Exponential averaging factor (input)
 * @param resultRunningMean         Running average saved for inference (output)
 * @param resultRunningVariance     Running variance saved for inference (output)
 * @param epsilon                   Value to stablize inverse variance calculation (input)
 * @param resultSaveMean            Saved mini-batch mean for backwards pass (output)
 * @param resultSaveInvVariance     Saved mini-batch inverse variance for backwards pass (output)
 * @return                          miopenStatus_t
*/
MIOPEN_EXPORT miopenStatus_t
miopenBatchNormalizationForwardTraining(miopenHandle_t handle,
                                        miopenBatchNormMode_t bn_mode,
                                        void* alpha,
                                        void* beta,
                                        const miopenTensorDescriptor_t xDesc,
                                        const void* x,
                                        const miopenTensorDescriptor_t yDesc,
                                        void* y,
                                        const miopenTensorDescriptor_t bnScaleBiasMeanVarDesc,
                                        void* bnScale,
                                        void* bnBias,
                                        double expAvgFactor,
                                        void* resultRunningMean,
                                        void* resultRunningVariance,
                                        double epsilon,
                                        void* resultSaveMean,
                                        void* resultSaveInvVariance);

/*! @brief Execute forward inference layer for batch normalization
 *
 * Batch normalization pass for forward inference pass.
 * Takes in batch normalization mode bn_mode and input tensor x, output tensor y, bnBias and bnScale
 * with their descriptor.
 *
 * If either estimatedMean, or estimatedVariance are null pointers then the values for the mean and
 * variance will not be used.
 *
 * @param handle                    MIOpen handle (input)
 * @param bn_mode                   Batch normalization mode (input)
 * @param alpha                     Floating point scaling factor, allocated on the host (input)
 * @param beta                      Floating point shift factor, allocated on the host (input)
 * @param xDesc                     Tensor descriptor for data input tensor x (input)
 * @param x                         Data tensor x (input)
 * @param yDesc                     Tensor descriptor for output data tensor y (input)
 * @param y                         Data tensor y (output)
 * @param bnScaleBiasMeanVarDesc    Tensor descriptor for BN scaling, shifting, saved variance and
 * mean (input)
 * @param bnScale                   Batch norm scaling, gamma, tensor (input)
 * @param bnBias                    Batch norm bias, beta, tensor (input)
 * @param estimatedMean             Running average saved during forward training (input)
 * @param estimatedVariance         Running variance saved during forward training (input)
 * @param epsilon                   Value to stabilize inverse variance calculation (input)
 * @return                          miopenStatus_t
*/
MIOPEN_EXPORT miopenStatus_t
miopenBatchNormalizationForwardInference(miopenHandle_t handle,
                                         miopenBatchNormMode_t bn_mode,
                                         void* alpha,
                                         void* beta,
                                         const miopenTensorDescriptor_t xDesc,
                                         const void* x,
                                         const miopenTensorDescriptor_t yDesc,
                                         void* y,
                                         const miopenTensorDescriptor_t bnScaleBiasMeanVarDesc,
                                         void* bnScale,
                                         void* bnBias,
                                         void* estimatedMean,
                                         void* estimatedVariance,
                                         double epsilon);

/*! @brief Execute backwards propagation layer for batch normalization
 *
 * Batch normalization pass for backwards propagation training pass.
 * The method for backwards propagation batch normalization.
 *
 * Takes in batch normalization mode bn_mode and input tensor data x, input activation tensor dy,
 * output tensor dx, the learned tensors resultBNBiasDiff and resultBNScaleDiff with their
 * descriptor.
 *
 * If BOTH savedMean, and savedVariance are not null pointers then the method will use the saved
 * mean and variance calculated by the forward training phase.
 *
 * @param handle                    MIOpen handle (input)
 * @param bn_mode                   Batch normalization mode (input)
 * @param alphaDataDiff             Floating point scaling factor, allocated on the host (input)
 * @param betaDataDiff              Floating point shift factor, allocated on the host (input)
 * @param alphaParamDiff            Floating point scaling factor, allocated on the host (input)
 * @param betaParamDiff             Floating point shift factor, allocated on the host (input)
 * @param xDesc                     Tensor descriptor for data input tensor x (input)
 * @param x                         Data tensor x (input)
 * @param dyDesc                    Tensor descriptor for output data tensor y (input)
 * @param dy                        Data tensor y (input)
 * @param dxDesc                    Tensor descriptor for output data tensor dx (input)
 * @param dx                        Data delta tensor dx (output)
 * @param bnScaleBiasDiffDesc       Tensor descriptor for BN scaling, shifting, saved variance and
 * mean (input)
 * @param bnScale                   Batch norm scaling, gamma, tensor (input)
 * @param resultBnScaleDiff         Tensor for dscale (output)
 * @param resultBnBiasDiff          Tensor for dbias (output)
 * @param epsilon                   Value to stabilize inverse variance calculation (input)
 * @param savedMean                 Saved mini-batch mean for backwards pass (input)
 * @param savedInvVariance          Saved mini-bathc inverse variance for backwards pass (input)
 * @return                          miopenStatus_t
*/
MIOPEN_EXPORT miopenStatus_t
miopenBatchNormalizationBackward(miopenHandle_t handle,
                                 miopenBatchNormMode_t bn_mode,
                                 const void* alphaDataDiff,
                                 const void* betaDataDiff,
                                 const void* alphaParamDiff,
                                 const void* betaParamDiff,
                                 const miopenTensorDescriptor_t xDesc,
                                 const void* x,
                                 const miopenTensorDescriptor_t dyDesc,
                                 const void* dy,
                                 const miopenTensorDescriptor_t dxDesc,
                                 void* dx,
                                 const miopenTensorDescriptor_t bnScaleBiasDiffDesc,
                                 const void* bnScale,
                                 void* resultBnScaleDiff,
                                 void* resultBnBiasDiff,
                                 double epsilon,
                                 const void* savedMean,
                                 const void* savedInvVariance);

/** @} */
// CLOSEOUT BATCHNORM DOXYGEN GROUP

// Activation APIs
/** @addtogroup activation
 *
 *  @{
 */
/*! @brief Creates the Activation descriptor object
 *
 * @param activDesc Pointer to an activation tensor descriptor type
 * @return          miopenStatus_t
*/
MIOPEN_EXPORT miopenStatus_t
miopenCreateActivationDescriptor(miopenActivationDescriptor_t* activDesc);

/*! @brief Sets the activation layer descriptor details
 *
 * Sets all of the descriptor details for the activation layer
 *
 * @param activDesc    Pointer to a activation layer descriptor (output)
 * @param mode         Activation mode enum (input)
 * @param activAlpha   Alpha value for some activation modes (input)
 * @param activBeta    Beta value for some activation modes (input)
 * @param activGamma   Gamma value for some activation modes (input)
 * @return             miopenStatus_t
 */
MIOPEN_EXPORT miopenStatus_t
miopenSetActivationDescriptor(const miopenActivationDescriptor_t activDesc,
                              miopenActivationMode_t mode,
                              double activAlpha,
                              double activBeta,
                              double activGamma);

/*! @brief Gets the activation layer descriptor details
 *
 * Retrieves all of the descriptor details for the activation layer.
 *
 * @param activDesc    Pointer to a activation layer descriptor (input)
 * @param mode         Activation mode enum (output)
 * @param activAlpha   Alpha value for some activation modes (output)
 * @param activBeta    Beta value for some activation modes (output)
 * @param activGamma   Gamma value for some activation modes (output)
 * @return             miopenStatus_t
 */
MIOPEN_EXPORT miopenStatus_t
miopenGetActivationDescriptor(const miopenActivationDescriptor_t activDesc,
                              miopenActivationMode_t* mode,
                              double* activAlpha,
                              double* activBeta,
                              double* activGamma);

/*! @brief Execute an activation forward layer
 *
 * @param handle         MIOpen handle (input)
 * @param activDesc      Descriptor for activation layer (input)
 * @param alpha          Floating point scaling factor, allocated on the host (input)
 * @param xDesc          Tensor descriptor for data input tensor x (input)
 * @param x              Data tensor x (input)
 * @param beta           Floating point shift factor, allocated on the host (input)
 * @param yDesc          Tensor descriptor for output data tensor y (input)
 * @param y              Data tensor y (output)
 * @return               miopenStatus_t
 */
MIOPEN_EXPORT miopenStatus_t miopenActivationForward(miopenHandle_t handle,
                                                     const miopenActivationDescriptor_t activDesc,
                                                     const void* alpha,
                                                     const miopenTensorDescriptor_t xDesc,
                                                     const void* x,
                                                     const void* beta,
                                                     const miopenTensorDescriptor_t yDesc,
                                                     void* y);

/*! @brief Execute a activation backwards layer
 *
 * @param handle         MIOpen handle (input)
 * @param activDesc      Descriptor for activation layer (input)
 * @param alpha          Floating point scaling factor, allocated on the host (input)
 * @param yDesc          Tensor descriptor for input data tensor y (input)
 * @param y              Data tensor y (input)
 * @param dyDesc         Tensor descriptor for input data tensor dy (input)
 * @param dy             Data delta tensor dy (input)
 * @param xDesc          Tensor descriptor for data input tensor x (input)
 * @param x              Data tensor x (input)
 * @param beta           Floating point shift factor, allocated on the host (input)
 * @param dxDesc         Tensor descriptor for data output tensor dx (input)
 * @param dx             Output data delta tensor dx (output)
 * @return               miopenStatus_t
 */
MIOPEN_EXPORT miopenStatus_t miopenActivationBackward(miopenHandle_t handle,
                                                      const miopenActivationDescriptor_t activDesc,
                                                      const void* alpha,
                                                      const miopenTensorDescriptor_t yDesc,
                                                      const void* y,
                                                      const miopenTensorDescriptor_t dyDesc,
                                                      const void* dy,
                                                      const miopenTensorDescriptor_t xDesc,
                                                      const void* x,
                                                      const void* beta,
                                                      const miopenTensorDescriptor_t dxDesc,
                                                      void* dx);

/*! @brief Destroys the activation descriptor object
 *
 * @param activDesc   Activation tensor descriptor type (input)
 * @return            miopenStatus_t
*/
MIOPEN_EXPORT miopenStatus_t
miopenDestroyActivationDescriptor(miopenActivationDescriptor_t activDesc);

/** @} */
// CLOSEOUT ACTIVATION DOXYGEN GROUP

// Softmax APIs
/** @addtogroup softmax
 *
 *  @{
 */
/*! @brief Execute a softmax forward layer
 *
 * MIOpen does not support Softmax modes. MIOpen implements the SOFTMAX_MODE_CHANNEL flavor.
 *
 * @param handle         MIOpen handle (input)
 * @param alpha          Floating point scaling factor, allocated on the host (input)
 * @param xDesc          Tensor descriptor for data input tensor x (input)
 * @param x              Data tensor x (input)
 * @param beta           Floating point shift factor, allocated on the host (input)
 * @param yDesc          Tensor descriptor for output data tensor y (input)
 * @param y              Data tensor y (output)
 * @return               miopenStatus_t
 */
MIOPEN_EXPORT miopenStatus_t miopenSoftmaxForward(miopenHandle_t handle,
                                                  const void* alpha,
                                                  const miopenTensorDescriptor_t xDesc,
                                                  const void* x,
                                                  const void* beta,
                                                  const miopenTensorDescriptor_t yDesc,
                                                  void* y);

/*! @brief Execute a softmax backwards layer
 *
 * MIOpen does not support Softmax modes. MIOpen implements the SOFTMAX_MODE_CHANNEL flavor.
 *
 * @param handle         MIOpen handle (input)
 * @param alpha          Floating point scaling factor, allocated on the host (input)
 * @param yDesc          Tensor descriptor for input data tensor y (input)
 * @param y              Data tensor y (input)
 * @param dyDesc         Tensor descriptor for input data tensor dy (input)
 * @param dy             Data delta tensor dy (input)
 * @param beta           Floating point shift factor, allocated on the host (input)
 * @param dxDesc         Tensor descriptor for data output tensor dx (input)
 * @param dx             Output data delta tensor dx (output)
 * @return               miopenStatus_t
 */
MIOPEN_EXPORT miopenStatus_t miopenSoftmaxBackward(miopenHandle_t handle,
                                                   const void* alpha,
                                                   const miopenTensorDescriptor_t yDesc,
                                                   const void* y,
                                                   const miopenTensorDescriptor_t dyDesc,
                                                   const void* dy,
                                                   const void* beta,
                                                   const miopenTensorDescriptor_t dxDesc,
                                                   void* dx);

/** @} */
// CLOSEOUT SOFTMAX DOXYGEN GROUP

/*! @ingroup FUSION
* @brief MIOpen fusion interface
*/
MIOPEN_DECLARE_OBJECT(miopenFusionPlanDescriptor);
MIOPEN_DECLARE_OBJECT(miopenOperatorDescriptor);
MIOPEN_DECLARE_OBJECT(miopenOperatorArgs);

/** @addtogroup FUSION
*
*  @{
*/

/*! @enum miopenFusionDirection_t
* @brief Kernel fusion direction in the network
*/
typedef enum {
    miopenVertical   = 0, /*!< forward inference */
    miopenHorizontal = 1, /*!< forward training */
} miopenFusionDirection_t;

/*! @struct miopenOpCost_t
* @brief cost of a single (possibly fused) op
*/
typedef struct miopen_op_cost
{
    size_t workSpace;         /*!< requiered worspace */
    double time;              /*!< execution time */
    double deviceUtilization; /*!< % of device utilized bt the op */
} miopenOpCost_t;

/*! @brief Creates the kenrel fusion plan descriptor object
*
* @param fusePlanDesc  Pointer to a fusion plan (output)
* @param fuseDirection Horizontal or Vertical fusion (input)
* @param inputDesc     Descriptor to tensor for the input (input)
* @return              miopenStatus_t
*/
MIOPEN_EXPORT miopenStatus_t miopenCreateFusionPlan(miopenFusionPlanDescriptor_t* fusePlanDesc,
                                                    const miopenFusionDirection_t fuseDirection,
                                                    const miopenTensorDescriptor_t inputDesc);

/*! @brief Destroy the fusion plan descriptor object
*
* @param fusePlanDesc  A fusion plan descriptor type
* @return              miopenStatus_t
*/
MIOPEN_EXPORT miopenStatus_t
miopenDestroyFusionPlanDescriptor(miopenFusionPlanDescriptor_t fusePlanDesc);

/*! @brief Checks if a fusion plan is supported
*
* @param fusePlanDesc A fusion plan descriptor
* @return             miopenStatus_t
*/
MIOPEN_EXPORT miopenStatus_t miopenIsFusionPlanValid(miopenFusionPlanDescriptor_t fusePlanDesc);

<<<<<<< HEAD
// Convolution create op ---
=======
/*! @brief Destroy MIOpen operator object
*
* @param miopenOp  operator (input)
* @return          miopenStatus_t
*/
MIOPEN_EXPORT miopenStatus_t miopenDestroyOperator(miopenOperatorDescriptor_t miopenOp);

// Convolution create op with known algorithm---
>>>>>>> 01cf7ef7
/*! @brief Creates forward convolution operator.
*
* @param fusePlanDesc   A fusion plan descriptor (input)
* @param convOp         Pointer to an operator type (output)
* @param convDesc       Convolution layer descriptor (input)
* @param fwdAlgo        A MIOpen forward convolution algorithm (input)
* @param wDesc          Descriptor for the weights tensor (input)
* @return               miopenStatus_t
*/
MIOPEN_EXPORT miopenStatus_t
miopenCreateOpConvForwardAlgo(miopenFusionPlanDescriptor_t fusePlanDesc,
                              miopenOperatorDescriptor_t* convOp,
                              miopenConvolutionDescriptor_t convDesc,
                              miopenConvFwdAlgorithm_t fwdAlgo,
                              const miopenTensorDescriptor_t wDesc);

/*! @brief Creates backwards data convolution operator.
*
* @param fusePlanDesc   A fusion plan descriptor (input)
* @param convOp         Pointer to an operator type (output)
* @param convDesc       Convolution layer descriptor (input)
* @param bwdDataAlgo    A MIOpen backwards data convolutin algorithm (input)
* @param wDesc          Descriptor for the weights tensor (input)
* @return               miopenStatus_t
*/
MIOPEN_EXPORT miopenStatus_t
miopenCreateOpConvBackwardDataAlgo(miopenFusionPlanDescriptor_t fusePlanDesc,
                                   miopenOperatorDescriptor_t* convOp,
                                   miopenConvolutionDescriptor_t convDesc,
                                   miopenConvBwdDataAlgorithm_t bwdDataAlgo,
                                   const miopenTensorDescriptor_t wDesc);

/*! @brief Creates backwards weights convolution operator.
*
* @param fusePlanDesc    A fusion plan descriptor (input)
* @param convOp          Pointer to an operator type (output)
* @param convDesc        Convolution layer descriptor (input)
* @param bwdWeightsAlgo  A MIOpen backwards data convolutin algorithm (input)
* @param wDesc           Descriptor for the weights tensor (input)
* @return                miopenStatus_t
*/
MIOPEN_EXPORT miopenStatus_t
miopenCreateOpConvBackwardWeightsAlgo(miopenFusionPlanDescriptor_t fusePlanDesc,
                                      miopenOperatorDescriptor_t* convOp,
                                      miopenConvolutionDescriptor_t convDesc,
                                      miopenConvBwdWeightsAlgorithm_t bwdWeightsAlgo,
                                      const miopenTensorDescriptor_t wDesc);
//---

// Convolution create op for unknown algorithm ---
/*! @brief Creates forward convolution operator.
*
* @param fusePlanDesc   A fusion plan descriptor (input)
* @param convOp         Pointer to an operator type (output)
* @param convDesc       Convolution layer descriptor (input)
* @param wDesc          Descriptor for the weights tensor (input)
* @return               miopenStatus_t
*/
MIOPEN_EXPORT miopenStatus_t miopenCreateOpConvForward(miopenFusionPlanDescriptor_t fusePlanDesc,
                                                       miopenFusionOpDescriptor_t* convOp,
                                                       miopenConvolutionDescriptor_t convDesc,
                                                       const miopenTensorDescriptor_t wDesc);

/*! @brief Query the workspace size required for the fusion plan
 *
* @param fusePlanDesc   A fusion plan descriptor (input)
* @param workSpaceSize  Pointer to memory to return size in bytes (output)
* @return               miopenStatus_t
*/
MIOPEN_EXPORT miopenStatus_t
miopenFusionPlanGetWorkSpaceSize(miopenHandle_t handle,
                                 miopenFusionPlanDescriptor_t fusePlanDesc,
                                 size_t* workSpaceSize,
                                 miopenConvFwdAlgorithm_t algo);

/*! @brief Creates backwards data convolution operator.
*
* @param fusePlanDesc   A fusion plan descriptor (input)
* @param convOp         Pointer to an operator type (output)
* @param convDesc       Convolution layer descriptor (input)
* @param wDesc          Descriptor for the weights tensor (input)
* @return               miopenStatus_t
*/
MIOPEN_EXPORT miopenStatus_t
miopenCreateOpConvBackwardData(miopenFusionPlanDescriptor_t fusePlanDesc,
                               miopenFusionOpDescriptor_t* convOp,
                               miopenConvolutionDescriptor_t convDesc,
                               const miopenTensorDescriptor_t wDesc);

/*! @brief Creates backwards weights convolution operator.
*
* @param fusePlanDesc    A fusion plan descriptor (input)
* @param convOp          Pointer to an operator type (output)
* @param convDesc        Convolution layer descriptor (input)
* @param wDesc           Descriptor for the weights tensor (input)
* @return                miopenStatus_t
*/
MIOPEN_EXPORT miopenStatus_t
miopenCreateOpConvBackwardWeights(miopenFusionPlanDescriptor_t fusePlanDesc,
                                  miopenFusionOpDescriptor_t* convOp,
                                  miopenConvolutionDescriptor_t convDesc,
                                  const miopenTensorDescriptor_t wDesc);
//---

// Activation create ops ---
/*! @brief Creates a foward activation operator.
*
* @param fusePlanDesc    A fusion plan descriptor (input)
* @param activOp         Pointer to an operator type (output)
* @param activDesc       Activation layer descriptor (input)
* @return                miopenStatus_t
*/
MIOPEN_EXPORT miopenStatus_t
miopenCreateOpActivationForward(miopenFusionPlanDescriptor_t fusePlanDesc,
                                miopenFusionOpDescriptor_t* activOp,
                                const miopenActivationDescriptor_t activDesc);

/*! @brief Creates a backward activation operator.
*
* @param fusePlanDesc    A fusion plan descriptor (input)
* @param activOp         Pointer to an operator type (output)
* @param activDesc       Activation layer descriptor (input)
* @return                miopenStatus_t
*/
MIOPEN_EXPORT miopenStatus_t
miopenCreateOpActivationBackward(miopenFusionPlanDescriptor_t fusePlanDesc,
                                 miopenFusionOpDescriptor_t* activOp,
                                 const miopenActivationDescriptor_t activDesc);
//---

// Batch normalization create ops ---
/*! @brief Creates a forward inference batch normalization operator.
*
* @param fusePlanDesc  A fusion plan descriptor (input)
* @param bnOp          Pointer to an operator type (output)
* @param bn_mode       Batch normalization layer mode (input)
* @return              miopenStatus_t
*/
MIOPEN_EXPORT miopenStatus_t
miopenCreateOpBatchNormInference(miopenFusionPlanDescriptor_t fusePlanDesc,
                                 miopenFusionOpDescriptor_t* bnOp,
                                 const miopenBatchNormMode_t bn_mode);

/*! @brief Creates a forward training batch normalization operator.
*
* @param fusePlanDesc  A fusion plan descriptor (input)
* @param bnOp          Pointer to an operator type (output)
* @param bn_mode       Batch normalization layer mode (input)
* @return              miopenStatus_t
*/
MIOPEN_EXPORT miopenStatus_t
miopenCreateOpBatchNormForward(miopenFusionPlanDescriptor_t fusePlanDesc,
                               miopenFusionOpDescriptor_t* bnOp,
                               const miopenBatchNormMode_t bn_mode);

/*! @brief Creates a back propagation batch normalization operator.
*
* @param fusePlanDesc  A fusion plan descriptor (input)
* @param bnOp          Pointer to an operator type (output)
* @param bn_mode       Batch normalization layer mode (input)
* @return              miopenStatus_t
*/
MIOPEN_EXPORT miopenStatus_t
miopenCreateOpBatchNormBackward(miopenFusionPlanDescriptor_t fusePlanDesc,
                                miopenFusionOpDescriptor_t* bnOp,
                                const miopenBatchNormMode_t bn_mode);
//---

// Tensor operation create op ---
/*! @brief Creates tensor op operator
*
* @param fusePlanDesc  A fusion plan descriptor (input)
* @param tOp           Pointer to an operator type (output)
* @param tensorOp      A tensor operation (input)
* @param bDesc         Descriptor for operand b of the tensor op (input)
* @return              miopenStatus_t
*/
MIOPEN_EXPORT miopenStatus_t miopenCreateOpTensorOp(miopenFusionPlanDescriptor_t fusePlanDesc,
                                                    miopenFusionOpDescriptor_t* tOp,
                                                    miopenTensorOp_t tensorOp,
                                                    const miopenTensorDescriptor_t bDesc);
//---

// Pooling create op ---
/*! @brief Creates forward pooling operator
*
* @param fusePlanDesc  A fusion plan descriptor (input)
* @param poolOp        Pointer to an operator type (output)
* @param poolDesc      An MIOpen pooling descriptor  (input)
* @return              miopenStatus_t
*/
MIOPEN_EXPORT miopenStatus_t miopenCreateOpPoolingForward(miopenFusionPlanDescriptor_t fusePlanDesc,
                                                          miopenFusionOpDescriptor_t* poolOp,
                                                          const miopenPoolingDescriptor_t poolDesc);

/*! @brief Creates backward pooling operator
*
* @param fusePlanDesc  A fusion plan descriptor (input)
* @param poolOp        Pointer to an operator type (output)
* @param poolDesc      An MIOpen pooling descriptor  (input)
* @return              miopenStatus_t
*/
MIOPEN_EXPORT miopenStatus_t
miopenCreateOpPoolingBackward(miopenFusionPlanDescriptor_t fusePlanDesc,
                              miopenFusionOpDescriptor_t* poolOp,
                              const miopenPoolingDescriptor_t poolDesc);
//---
/*! @brief Destroys a Fusion Operator Descriptor
*
* @param fusePlanDesc Pointer to the fusion plan descriptor associated with the operator (input)
* @param op           Fusion operator descriptor to destroy (input)
* @return             miopenStatus_t
*/

MIOPEN_EXPORT miopenStatus_t miopenDestroyFusionOpDescriptor(
    miopenFusionPlanDescriptor_t fusePlanDesc, miopenFusionOpDescriptor_t op);
/*! @brief Creates an operator argument object
*
* @param args        Pointer to an operator argument type (output)
* @return            miopenStatus_t
*/
MIOPEN_EXPORT miopenStatus_t miopenCreateOperatorArgs(miopenOperatorArgs_t* args);

/*! @brief Destroys an operator argument object
*
* @param args        An operator argument type (output)
* @return            miopenStatus_t
*/
MIOPEN_EXPORT miopenStatus_t miopenDestroyOperatorArgs(miopenOperatorArgs_t args);

// Convolution set arguments ---
/*! @brief Sets the arguments for forward convolution op
*
* @param args    An arguments object type (output)
* @param convOp  Forward convolution operator (input)
* @param alpha   Floating point scaling factor, allocated on the host (input)
* @param beta    Floating point shift factor, allocated on the host (input)
* @param w       Pointer to tensor memory  (input)
* @return        miopenStatus_t
*/
MIOPEN_EXPORT miopenStatus_t miopenSetOpArgsConvForward(miopenOperatorArgs_t args,
                                                        const miopenFusionOpDescriptor_t convOp,
                                                        const void* alpha,
                                                        const void* beta,
                                                        const void* w);

/*! @brief Sets the arguments for backwards data convolution op
*
* @param args           An arguments object type (output)
* @param convOp         Backward data convolution operator (input)
* @param alpha          Floating point scaling factor, allocated on the host (input)
* @param beta           Floating point shift factor, allocated on the host (input)
* @param w              Pointer to weights tensor memory  (input)
* @param workSpace      Pointer to workspace memory  (input)
* @param workSpaceSize  Scalar size of workspace  (input)
* @return               miopenStatus_t
*/
MIOPEN_EXPORT miopenStatus_t
miopenSetOpArgsConvBackwardData(miopenOperatorArgs_t args,
                                const miopenFusionOpDescriptor_t convOp,
                                const void* alpha,
                                const void* beta,
                                const void* w,
                                void* workSpace,
                                size_t workSpaceSize);

/*! @brief Sets the arguments for backwards weights convolution op
*
* @param args           An arguments object type (output)
* @param convOp         Backward weights convolution operator (input)
* @param alpha          Floating point scaling factor, allocated on the host (input)
* @param beta           Floating point shift factor, allocated on the host (input)
* @param x              Pointer to the forward input tensor memory  (input)
* @param dw             Pointer to gradient weights memory  (input)
* @param workSpace      Pointer to workspace memory  (input)
* @param workSpaceSize  Scalar size of workspace  (input)
* @return               miopenStatus_t
*/
MIOPEN_EXPORT miopenStatus_t
miopenSetOpArgsConvBackwardWeights(miopenOperatorArgs_t args,
                                   const miopenFusionOpDescriptor_t convOp,
                                   const void* alpha,
                                   const void* beta,
                                   const void* x,
                                   void* dw,
                                   void* workSpace,
                                   size_t workSpaceSize);
//----

// Batch Normalization set arguments ---
/*! @brief Sets the arguments for inference batch normalization op
*
* @param args               An arguments object type (output)
* @param bnOp               Batch normalization inference operator (input)
* @param alpha              Floating point scaling factor, allocated on the host (input)
* @param beta               Floating point shift factor, allocated on the host (input)
* @param bnScale            Pointer to the gamma tensor memory  (input)
* @param bnBias             Pointer to the beta tensor memory  (input)
* @param estimatedMean      Pointer to population mean memory  (input)
* @param estimatedVariance  Pointer to population variance memory  (input)
* @param epsilon            Scalar value for numerical stability (input)
* @return                   miopenStatus_t
*/
MIOPEN_EXPORT miopenStatus_t
miopenSetOpArgsBatchNormInference(miopenOperatorArgs_t args,
                                  const miopenFusionOpDescriptor_t bnOp,
                                  const void* alpha,
                                  const void* beta,
                                  const void* bnScale,
                                  const void* bnBias,
                                  const void* estimatedMean,
                                  const void* estimatedVariance,
                                  double epsilon);

/*! @brief Sets the arguments for forward batch normalization op
*
* @param args               An arguments object type (output)
* @param bnOp               Batch normalization forward operator (input)
* @param alpha              Floating point scaling factor, allocated on the host (input)
* @param beta               Floating point shift factor, allocated on the host (input)
* @param bnScale            Pointer to the gamma tensor memory  (input)
* @param bnBias             Pointer to the beta tensor memory  (input)
* @param savedMean          Pointer to batch mean memory  (input)
* @param savedInvVariance   Pointer to batch inverse variance memory  (input)
* @param runningMean        Pointer to population mean memory  (input)
* @param runningVariance    Pointer to population variance memory  (input)
* @param epsilon            Scalar value for numerical stability (input)
* @return                   miopenStatus_t
*/
MIOPEN_EXPORT miopenStatus_t miopenSetOpArgsBatchNormForward(miopenOperatorArgs_t args,
                                                             const miopenFusionOpDescriptor_t bnOp,
                                                             const void* alpha,
                                                             const void* beta,
                                                             const void* bnScale,
                                                             const void* bnBias,
                                                             void* savedMean,
                                                             void* savedInvVariance,
                                                             void* runningMean,
                                                             void* runningVariance,
                                                             double epsilon);

/*! @brief Sets the arguments for forward batch normalization op
*
* @param args               An arguments object type (output)
* @param bnOp               Batch normalization forward operator (input)
* @param alpha              Floating point scaling factor, allocated on the host (input)
* @param beta               Floating point shift factor, allocated on the host (input)
* @param x                  Pointer to the forward input tensor memory  (input)
* @param bnScale            Pointer to the gamma tensor memory  (input)
* @param resultBnScaleDiff  Pointer to the gamma gradient tensor memory  (input)
* @param resultBnBiasDiff   Pointer to the beta gradient tensor memory  (input)
* @param savedMean          Pointer to batch mean memory  (input)
* @param savedInvVariance   Pointer to batch inverse variance memory  (input)
* @return                   miopenStatus_t
*/
MIOPEN_EXPORT miopenStatus_t miopenSetOpArgsBatchNormBackward(miopenOperatorArgs_t args,
                                                              const miopenFusionOpDescriptor_t bnOp,
                                                              const void* alpha,
                                                              const void* beta,
                                                              const void* x,
                                                              const void* bnScale,
                                                              void* resultBnScaleDiff,
                                                              void* resultBnBiasDiff,
                                                              const void* savedMean,
                                                              const void* savedInvVariance);
//---

// Pooling set arguments ---
/*! @brief Sets the arguments for forward pooling op
*
* @param args           An arguments object type (output)
* @param poolingOp      Forward pooling operator (input)
* @param alpha          Floating point scaling factor, allocated on the host (input)
* @param beta           Floating point shift factor, allocated on the host (input)
* @param do_backward    Boolean to signal training  (input)
* @param workSpace      Pointer to workspace memory  (input)
* @param workSpaceSize  Scalar size of workspace  (input)
* @return               miopenStatus_t
*/
MIOPEN_EXPORT miopenStatus_t
miopenSetOpArgsPoolingForward(miopenOperatorArgs_t args,
                              const miopenFusionOpDescriptor_t poolingOp,
                              const void* alpha,
                              const void* beta,
                              bool do_backward,
                              void* workSpace,
                              size_t workSpaceSize);

/*! @brief Sets the arguments for backward pooling op
*
* @param args           An arguments object type (output)
* @param poolingOp      Backward pooling operator (input)
* @param alpha          Floating point scaling factor, allocated on the host (input)
* @param beta           Floating point shift factor, allocated on the host (input)
* @param y              Pointer to the backward input tensor memory  (input)
* @param x              Pointer to the forward input tensor memory  (input)
* @param workSpace      Pointer to workspace memory  (input)
* @param workSpaceSize  Scalar size of workspace  (input)
* @return               miopenStatus_t
*/
MIOPEN_EXPORT miopenStatus_t
miopenSetOpArgsPoolingBackward(miopenOperatorArgs_t args,
                               const miopenFusionOpDescriptor_t poolingOp,
                               const void* alpha,
                               const void* beta,
                               const void* y,
                               const void* x,
                               const void* workSpace,
                               size_t workSpaceSize);
//----

// Tensor operations set arguments ---
/*! @brief Sets the arguments for the op tensor op
*
* @param args           An arguments object type (output)
* @param tOp            Backward pooling operator (input)
* @param alpha1         Tensor A's floating point scaling factor, allocated on the host (input)
* @param alpha2         Tensor B's floating point scaling factor, allocated on the host (input)
* @param B              Pointer to the B input tensor memory  (input)
* @param beta           Tensor C's floating point scaling factor, allocated on the host (input)
* @return               miopenStatus_t
*/
MIOPEN_EXPORT miopenStatus_t miopenSetOpArgsTensorOp(miopenOperatorArgs_t args,
                                                     const miopenFusionOpDescriptor_t tOp,
                                                     const void* alpha1,
                                                     const void* alpha2,
                                                     const void* B,
                                                     const void* beta);
//---

/*! @brief Executes the fusion plan
*
*
* @param handle           MIOpen handle (input)
* @param fusePlanDesc     fused plan descriptor (input)
* @param inputDesc        Descriptor of the input tensor (input)
* @param input            Source data tensor  (input)
* @param outputDesc       Decriptor of the output tensor (input)
* @param output           Destination data tensor  (output)
* @param args             An argument object of the fused kernel (input)
* @return           miopenStatus_t
*/
MIOPEN_EXPORT miopenStatus_t
miopenExecuteFusionPlan(miopenHandle_t handle,
                        const miopenFusionPlanDescriptor_t fusePlanDesc,
                        const miopenTensorDescriptor_t inputDesc,
                        const void* input,
                        const miopenTensorDescriptor_t outputDesc,
                        void* output,
                        miopenOperatorArgs_t args);

/*! @brief Heurtistic based benchmarking.
*
* @param opCost           Pointer to a previously created miopenOpCost_t type (input)
* @param handle           MIOpen handle (input)
* @param fusePlanDesc     fused plan descriptor (input)
* @return                 miopenStatus_t
*/
MIOPEN_EXPORT miopenStatus_t miopenGetFusionPlanCostEstimate(
    miopenOpCost_t* opCost, miopenHandle_t handle, const miopenFusionPlanDescriptor_t fusePlanDesc);

/*! @brief Empirical based benchmarking.
*
* @param opCost           Pointer to a previously created miopenOpCost_t type (input)
* @param handle           MIOpen handle (input)
* @param fusePlanDesc     fused plan descriptor (input)
* @param inputDesc        Descriptor of theinput tensor (input)
* @param input            Source data tensor  (input)
* @param args             An argument object of the fused kernel (input)
* @return                 miopenStatus_t
*/
MIOPEN_EXPORT miopenStatus_t
miopenGetFusionPlanCostEmpirical(miopenOpCost_t* opCost,
                                 miopenHandle_t handle,
                                 const miopenFusionPlanDescriptor_t fusePlanDesc,
                                 const miopenTensorDescriptor_t inputDesc,
                                 const void* input,
                                 miopenOperatorArgs_t args);

/** @} */
// CLOSEOUT FUSION DOXYGEN GROUP

/** @addtogroup RNN
*
*  @{
*/

/*!  @enum miopenRNNMode_t
* RNN mode selection for rnn layer preference
*/
typedef enum {
    miopenRNNRELU = 0, /*!< RNN ReLU activation */
    miopenRNNTANH = 1, /*!< RNN tanh activation */
    miopenLSTM    = 2, /*!< LSTM */
    miopenGRU     = 3, /*!< GRU */
} miopenRNNMode_t;

/*! @enum miopenRNNInputMode_t
 * Recurrent Neural Network layer initial input mode
*/
typedef enum {
    miopenRNNlinear = 0, /*!< Matrix multiplication at the input of the first layer */
    miopenRNNskip   = 1, /*!< No operation is performed at the input of the first layer. */
} miopenRNNInputMode_t;

/*! @enum miopenRNNAlgo_t
 * Recurrent Neural Network algorithm mode
*/
typedef enum {
    miopenRNNdefault = 0, /*!< Supported */
} miopenRNNAlgo_t;

/*! @enum miopenRNNDirectionMode_t
 * Recurrent Neural Network bi-directional behavior
*/
typedef enum {
    miopenRNNunidirection = 0, /*!< Forward in time only. */
    miopenRNNbidirection  = 1, /*!< Forward and backwards in time. */
} miopenRNNDirectionMode_t;

/*! @enum miopenRNNBiasMode_t
 * Recurrent Neural Network add on bias
*/
typedef enum {
    miopenRNNNoBias   = 0, /*!< No Biases will be applied to GEMM operations */
    miopenRNNwithBias = 1, /*!< Biases will be applied to GEMM operations */
} miopenRNNBiasMode_t;

/*! @enum miopenRNNGEMMalgoMode_t
 * Recurrent Neural Network add on bias
*/
typedef enum {
    miopenRNNAlgoGEMM = 0,
} miopenRNNGEMMalgoMode_t;

/*! @brief Create a RNN layer Descriptor
 *
 * API for creating an uninitialized RNN layer descriptor.
 * @param rnnDesc    Pointer to a tensor descriptor type
 * @return           miopenStatus_t
*/
MIOPEN_EXPORT miopenStatus_t miopenCreateRNNDescriptor(miopenRNNDescriptor_t* rnnDesc);

/*! @brief Retrieves a RNN layer descriptor's details
*
* @param rnnDesc    RNN layer descriptor (input)
* @param rnnMode    RNN mode (output)
* @param algoMode   RNN algorithm mode (output)
* @param inputMode  RNN data input mode (output)
* @param dirMode    Uni or bi direction mode (output)
* @param biasMode   Bias used (output)
* @param hiddenSize Size of hidden state (output)
* @param layer      Number of stacked layers (output)
* @return           miopenStatus_t
*/
MIOPEN_EXPORT miopenStatus_t miopenGetRNNDescriptor(miopenRNNDescriptor_t rnnDesc,
                                                    miopenRNNMode_t* rnnMode,
                                                    miopenRNNAlgo_t* algoMode,
                                                    miopenRNNInputMode_t* inputMode,
                                                    miopenRNNDirectionMode_t* dirMode,
                                                    miopenRNNBiasMode_t* biasMode,
                                                    int* hiddenSize,
                                                    int* layer);

/*! @brief Destroys the tensor descriptor object
*
* @param rnnDesc RNN tensor descriptor type (input)
* @return           miopenStatus_t
*/
MIOPEN_EXPORT miopenStatus_t miopenDestroyRNNDescriptor(miopenRNNDescriptor_t rnnDesc);

/*! @brief Set the details of the RNN descriptor
 *
 * Interface for setting the values of the RNN descriptor object. This function requires specific
 * algorithm selection.
 * @param rnnDesc      RNN layer descriptor type (input)
 * @param hsize        Hidden layer size (input)
 * @param nlayers      Number of layers (input)
 * @param inMode       RNN first layer input mode (input)
 * @param direction    RNN direction (input)
 * @param rnnMode      RNN model type (input)
 * @param biasMode     RNN bias included (input)
 * @param algo         RNN algorithm selected (input)
 * @param dataType     Only fp32 currently supported for RNNs (input)
 * @return             miopenStatus_t
*/
MIOPEN_EXPORT miopenStatus_t miopenSetRNNDescriptor(miopenRNNDescriptor_t rnnDesc,
                                                    const int hsize,
                                                    const int nlayers,
                                                    miopenRNNInputMode_t inMode,
                                                    miopenRNNDirectionMode_t direction,
                                                    miopenRNNMode_t rnnMode,
                                                    miopenRNNBiasMode_t biasMode,
                                                    miopenRNNAlgo_t algo,
                                                    miopenDataType_t dataType);

/*! @brief Query the amount of memory required to execute the RNN layer
 *
 * This function calculates the amount of memory required to run the RNN layer given an RNN
 * descriptor and a tensor descriptor.
 *
 * @param handle          MIOpen handle (input)
 * @param rnnDesc         RNN layer descriptor type (input)
 * @param sequenceLen     Number of iteration unrolls (input)
 * @param xDesc           An array of tensor descriptors. These are the
 * input descriptors to each time step. The first dimension of each descriptor is the
 * batch size and may decrease from element n to element n+1 and not increase in size.
 * The second dimension is the same for all descriptors in the array and is the input
 * vector length. (input)
 * @param numBytes        Number of bytes required for RNN layer execution (output)
 * @return                miopenStatus_t
*/
MIOPEN_EXPORT miopenStatus_t miopenGetRNNWorkspaceSize(miopenHandle_t handle,
                                                       const miopenRNNDescriptor_t rnnDesc,
                                                       const int sequenceLen,
                                                       const miopenTensorDescriptor_t* xDesc,
                                                       size_t* numBytes);

/*! @brief Query the amount of memory required for RNN training
 *
 * This function calculates the amount of memory required to train the RNN layer given an
 * RNN descriptor and a tensor descriptor.
 *
 * @param handle          MIOpen handle (input)
 * @param rnnDesc         RNN layer descriptor type (input)
 * @param sequenceLen     Number of iteration unrolls (input)
 * @param xDesc           An array of tensor descriptors. These are the
 * input descriptors to each time step. The first dimension of each descriptor is the
 * batch size and may decrease from element n to element n+1 and not increase in size.
 * The second dimension is the same for all descriptors in the array and is the input
 * vector length. (input)
 * @param numBytes        Number of bytes required for RNN layer execution (output)
 * @return                miopenStatus_t
*/
MIOPEN_EXPORT miopenStatus_t miopenGetRNNTrainingReserveSize(miopenHandle_t handle,
                                                             miopenRNNDescriptor_t rnnDesc,
                                                             const int sequenceLen,
                                                             const miopenTensorDescriptor_t* xDesc,
                                                             size_t* numBytes);

/*! @brief Query the amount of parameter memory required for RNN training
 *
 * This function calculates the amount of parameter memory required to train the RNN layer given an
 * RNN descriptor and a tensor descriptor.
 *
 * @param handle          MIOpen handle (input)
 * @param rnnDesc         RNN layer descriptor type (input)
 * @param xDesc           A tensor descriptor (input)
 * @param numBytes        Number of bytes required for RNN layer execution (output)
 * @param dtype           MIOpen data type enum (input)
 * @return                miopenStatus_t
*/
MIOPEN_EXPORT miopenStatus_t miopenGetRNNParamsSize(miopenHandle_t handle,
                                                    miopenRNNDescriptor_t rnnDesc,
                                                    miopenTensorDescriptor_t xDesc,
                                                    size_t* numBytes,
                                                    miopenDataType_t dtype);

/*! @brief Obtain a weight tensor descriptor for RNNs
 *
 * This function populates a weight descriptor that describes the memory layout of the
 * weight matrix.
 *
 * @param handle          MIOpen handle (input)
 * @param rnnDesc         Fully populated RNN layer descriptor type (input)
 * @param xDesc           A previously populated tensor descriptor (input)
 * @param wDesc           A previously allocated tensor descriptor (output)
 * @param dtype           MIOpen data type enum (input)
 * @return                miopenStatus_t
*/
MIOPEN_EXPORT miopenStatus_t miopenGetRNNParamsDescriptor(miopenHandle_t handle,
                                                          miopenRNNDescriptor_t rnnDesc,
                                                          miopenTensorDescriptor_t xDesc,
                                                          miopenTensorDescriptor_t wDesc,
                                                          miopenDataType_t dtype);

/*! @brief Obtain a the size in bytes of the RNN input tensor
 *
 * This function determines the size in bytes of the allocation needed for the input data
 * tensor for an RNN layer. The number of bytes is derived from the array of
 * tensor descriptors.
 *
 * @param handle          MIOpen handle (input)
 * @param rnnDesc         Fully populated RNN layer descriptor (input)
 * @param seqLen          Number of iteration unrolls (input)
 * @param xDesc           An array of tensor descriptors. These are the
 * input descriptors to each time step. The first dimension of each descriptor is the
 * batch size and may decrease from element n to element n+1 and not increase in size.
 * The second dimension is the same for all descriptors in the array and is the input
 * vector length. (input)
 * @param numBytes        Number of bytes required for input tensor (output)
 * @return                miopenStatus_t
*/
MIOPEN_EXPORT miopenStatus_t miopenGetRNNInputTensorSize(miopenHandle_t handle,
                                                         miopenRNNDescriptor_t rnnDesc,
                                                         const int seqLen,
                                                         miopenTensorDescriptor_t* xDesc,
                                                         size_t* numBytes);

/*! @brief Obtain a the size in bytes of the RNN hidden tensor
 *
 * This function determines the size in bytes of the allocation needed for the
 * hidden tensor over all layers
 *
 * @param handle          MIOpen handle (input)
 * @param rnnDesc         Fully populated RNN layer descriptor type (input)
 * @param seqLen          Number of iteration unrolls (input)
 * @param xDesc           An array of previously populated tensor descriptors (input)
 * @param numBytes        Number of bytes required for input tensor (output)
 * @return                miopenStatus_t
*/
MIOPEN_EXPORT miopenStatus_t miopenGetRNNHiddenTensorSize(miopenHandle_t handle,
                                                          miopenRNNDescriptor_t rnnDesc,
                                                          const int seqLen,
                                                          miopenTensorDescriptor_t* xDesc,
                                                          size_t* numBytes);

/*! @brief Gets the number of bytes of a parameter matrix
 *
 *
 * For RNN vanilla miopenRNNRELU and miopenRNNTANH, paramID == 0 retrieves the
 * weight matrix associated with the in input GEMM, while paramID == 1 retrieves
 * the weight matrix associated with the hidden state GEMM.
 *
 * For miopenLSTM paramID 0 to 3 refer to the weight matrices associated
 * with the input GEMM, 4-7 are associated with matrices associated with the
 * hidden state GEMM.
 *
 * * paramID 0 and 4 are for the input gate.
 *
 * * paramID 1 and 5 are for the forget gate.
 *
 * * paramID 2 and 6 are for the output gate.
 *
 * * paramID 3 and 7 are for the new memory gate.
 *
 * For miopenGRU paramID 0 to 2 refer to the weight matrix offset associated
 * with the input GEMM, while 3 through 5 are associated with the hidden state
 * GEMM.
 *
 * * paramID 0 and 3 are for the update gate.
 *
 * * paramID 1 and 4 are for the reset gate.
 *
 * * paramID 2 and 5 are for the new memory gate.
 *
 * For bi-directional RNNs the backwards in time direction is numbered as the layer
 * directly after the forward in time direction.
 *
 * @param handle          MIOpen handle (input)
 * @param rnnDesc         RNN layer descriptor type (input)
 * @param layer           The layer number in the RNN stack (input)
 * @param xDesc           A tensor descriptor to input (input)
 * @param paramID         ID of the internal parameter tensor (input)
 * @param numBytes        The number of bytes of the layer's parameter matrix (output)
 * @return                miopenStatus_t
*/
MIOPEN_EXPORT miopenStatus_t miopenGetRNNLayerParamSize(miopenHandle_t handle,
                                                        miopenRNNDescriptor_t rnnDesc,
                                                        const int layer,
                                                        miopenTensorDescriptor_t xDesc,
                                                        const int paramID,
                                                        size_t* numBytes);

/*! @brief Gets the number of bytes of a bias
 *
 * For RNN vanilla miopenRNNRELU and miopenRNNTANH, biasID == 0 retrieves the
 * weight matrix associated with the in input GEMM, while biasID == 1 retrieves
 * the bias associated with the hidden state GEMM.
 *
 * For miopenLSTM biasID 0 to 3 refer to the biases associated
 * with the input GEMM, 4-7 are associated with biases associated with the
 * hidden state GEMM.
 *
 * * biasID 0 and 4 are for the input gate.
 *
 * * biasID 1 and 5 are for the forget gate.
 *
 * * biasID 2 and 6 are for the output gate.
 *
 * * biasID 3 and 7 are for the new memory gate.
 *
 * For miopenGRU biasID 0 to 2 refer to the biases associated with the input GEMM,
 * while 3 through 5 are associated with the hidden state GEMM.
 *
 * * biasID 0 and 3 are for the update gate.
 *
 * * biasID 1 and 4 are for the reset gate.
 *
 * * biasID 2 and 5 are for the new memory gate.
 *
 * For bi-directional RNNs the backwards in time direction is numbered as the layer
 * directly after the forward in time direction.
 *
 * @param handle          MIOpen handle (input)
 * @param rnnDesc         RNN layer descriptor type (input)
 * @param layer           The layer number in the RNN stack (input)
 * @param biasID          ID of the internal parameter tensor (input)
 * @param numBytes        The number of bytes of the layer's bias (output)
 * @return                miopenStatus_t
*/
MIOPEN_EXPORT miopenStatus_t miopenGetRNNLayerBiasSize(miopenHandle_t handle,
                                                       miopenRNNDescriptor_t rnnDesc,
                                                       const int layer,
                                                       const int biasID,
                                                       size_t* numBytes);

/*! @brief Gets a weight matrix for a specific layer in an RNN stack
 *
 * This function retrieves the weight matrix data for a specific layer and parameter ID
 * and copies the data into previously allocated device memory.
 *
 * For RNN vanilla miopenRNNRELU and miopenRNNTANH, paramID == 0 retrieves the
 * weight matrix associated with the in input GEMM, while paramID == 1 retrieves
 * the weight matrix associated with the hidden state GEMM.
 *
 * For miopenLSTM paramID 0 to 3 refer to the weight matrices associated
 * with the input GEMM, 4-7 are associated with matrices associated with the
 * hidden state GEMM.
 *
 * * paramID 0 and 4 are for the input gate.
 *
 * * paramID 1 and 5 are for the forget gate.
 *
 * * paramID 2 and 6 are for the output gate.
 *
 * * paramID 3 and 7 are for the new memory gate.
 *
 * For miopenGRU paramID 0 to 2 refer to the weight matrix offset associated
 * with the input GEMM, while 3 through 5 are associated with the hidden state
 * GEMM.
 *
 * * paramID 0 and 3 are for the update gate.
 *
 * * paramID 1 and 4 are for the reset gate.
 *
 * * paramID 2 and 5 are for the new memory gate.
 *
 * For bi-directional RNNs the backwards in time direction is numbered as the layer
 * directly after the forward in time direction.
 *
 * The output argument paramDesc is a previously created tensor descriptor that is populated
 * to describe the memory layout of the parameter matrix. It is full packed and is used when
 * calling to miopenSetRNNLayerParam()
 *
 * The argument layerParam should either be nullptr, or have device memory allocated
 * to allow copying of the entire layer parameter matrix into it. If layerParam is
 * nullptr then only the paramDesc is populated and returned. The size in bytes of the
 * layer parameter matrix can be determined by using miopenGetRNNLayerParamSize().
 *
 * Note: When inputSkip mode is selected there is no input layer matrix operation,
 * and therefore no associated memory. In this case miopenGetRNNLayerParam() will return
 * a error status miopenStatusBadParm for input paramID associated with the input GEMM.
 *
 * @param handle          MIOpen handle (input)
 * @param rnnDesc         RNN layer descriptor type (input)
 * @param layer           The layer number in the RNN stack (input)
 * @param xDesc           A tensor descriptor to input (input)
 * @param wDesc           A tensor descriptor to the parameter tensor (input)
 * @param w               Pointer to memory containing parameter tensor (input)
 * @param paramID         ID of the internal parameter tensor (input)
 * @param paramDesc       Tensor descriptor for the fully packed output parameter tensor (output)
 * @param layerParam      Pointer to the memory location of the parameter tensor (output)
 * @return                miopenStatus_t
*/
MIOPEN_EXPORT miopenStatus_t miopenGetRNNLayerParam(miopenHandle_t handle,
                                                    miopenRNNDescriptor_t rnnDesc,
                                                    const int layer,
                                                    miopenTensorDescriptor_t xDesc,
                                                    miopenTensorDescriptor_t wDesc,
                                                    const void* w,
                                                    const int paramID,
                                                    miopenTensorDescriptor_t paramDesc,
                                                    void* layerParam);

/*! @brief Gets a bias for a specific layer in an RNN stack
 *
 * This function retrieves the bias data for a specific layer and bias ID and copies
 * the data into previously allocated device memory.
 *
 * For RNN vanilla miopenRNNRELU and miopenRNNTANH, biasID == 0 retrieves the
 * bias associated with the in input GEMM, while biasID == 1 retrieves
 * the bias associated with the hidden state GEMM.
 *
 * For miopenLSTM biasID 0 to 3 refer to the biases associated
 * with the input GEMM, 4-7 are associated with biases associated with the
 * hidden state GEMM.
 *
 * * biasID 0 and 4 are for the input gate.
 *
 * * biasID 1 and 5 are for the forget gate.
 *
 * * biasID 2 and 6 are for the output gate.
 *
 * * biasID 3 and 7 are for the new memory gate.
 *
 * For miopenGRU biasID 0 to 2 refer to the biases associated with the input GEMM,
 * while 3 through 5 are associated with the hidden state GEMM.
 *
 * * biasID 0 and 3 are for the update gate.
 *
 * * biasID 1 and 4 are for the reset gate.
 *
 * * biasID 2 and 5 are for the new memory gate.
 *
 * For bi-directional RNNs the backwards in time direction is numbered as the layer
 * directly after the forward in time direction.
 *
 * The output argument biasDesc is a previously created tensor descriptor that is populated
 * to describe the memory layout of the bias. It is full packed and is used when
 * calling to miopenSetRNNLayerBias()
 *
 * The argument layerBias should either be nullptr, or have device memory allocated
 * to allow copying of the entire layer bias into it. If layerBias is
 * nullptr then only the biasDesc is populated and returned. The size in bytes of the
 * layer bias can be determined by using miopenGetRNNLayerBiasSize().
 *
 * Note: When inputSkip mode is selected there is no input layer matrix operation,
 * and therefore no associated memory. In this case miopenGetRNNLayerBias() will return
 * a error status miopenStatusBadParm for input biasID associated with the input GEMM.
 *
 * @param handle          MIOpen handle (input)
 * @param rnnDesc         RNN layer descriptor type (input)
 * @param layer           The layer number in the RNN stack (input)
 * @param xDesc           A tensor descriptor to input (input)
 * @param wDesc           A tensor descriptor to the parameter tensor (input)
 * @param w               Pointer to memory containing parameter tensor (input)
 * @param biasID          ID of the internal parameter tensor (input)
 * @param biasDesc        Descriptor of the parameter tensor (output)
 * @param layerBias       Pointer to the memory location of the bias tensor (output)
 * @return                miopenStatus_t
*/
MIOPEN_EXPORT miopenStatus_t miopenGetRNNLayerBias(miopenHandle_t handle,
                                                   miopenRNNDescriptor_t rnnDesc,
                                                   const int layer,
                                                   miopenTensorDescriptor_t xDesc,
                                                   miopenTensorDescriptor_t wDesc,
                                                   const void* w,
                                                   const int biasID,
                                                   miopenTensorDescriptor_t biasDesc,
                                                   void* layerBias);

/*! @brief Gets an index offset for a specific weight matrix for a layer in the
 *  RNN stack
 *
 * This function retrieves the index offset for a weight matrix in a layer.
 *
 * For RNN vanilla miopenRNNRELU and miopenRNNTANH, paramID == 0 retrieves the
 * weight matrix offset associated with the in input GEMM, while paramID == 1
 * retrieves the weight matrix offset associated with the hidden state GEMM.
 *
 * For miopenLSTM paramID 0 to 3 refer to the weight matrix offsets associated
 * with the input GEMM, 4-7 are associated with matrix offset associated with the
 * hidden state GEMM.
 *
 * * paramID 0 and 4 are for the input gate.
 *
 * * paramID 1 and 5 are for the forget gate.
 *
 * * paramID 2 and 6 are for the output gate.
 *
 * * paramID 3 and 7 are for the new memory gate.
 *
 * For miopenGRU paramID 0 to 2 refer to the weight matrix offset associated
 * with the input GEMM, while 3 through 5 are associated with the hidden state
 * GEMM.
 *
 * * paramID 0 and 3 are for the update gate.
 *
 * * paramID 1 and 4 are for the reset gate.
 *
 * * paramID 2 and 5 are for the new memory gate.
 *
 * For bi-directional RNNs the backwards in time direction is numbered as the layer
 * directly after the forward in time direction.
 *
 * The output argument paramDesc is a previously created tensor descriptor that is populated
 * to describe the memory layout of the parameter matrix. It is full packed and is used when
 * calling to miopenSetRNNLayerParam().
 *
 * The argument layerParamOffset should either be nullptr, or an address to place the
 * offset. If layerParamOffset is nullptr then only the paramDesc is populated and returned.
 *
 * Note: When inputSkip mode is selected there is no input layer matrix operation,
 * and therefore no associated memory. In this case miopenGetRNNLayerParamOffset() will return
 * a error status miopenStatusBadParm for input paramID associated with the input GEMM.
 *
 *
 * @param rnnDesc           RNN layer descriptor type (input)
 * @param layer             The layer number in the RNN stack (input)
 * @param xDesc             A tensor descriptor to input (input)
 * @param paramID           ID of the internal parameter tensor (input)
 * @param paramDesc         Tensor descriptor for the fully packed output parameter tensor (output)
 * @param layerParamOffset  Location for the parameter offset (output)
 * @return                  miopenStatus_t
*/
MIOPEN_EXPORT miopenStatus_t miopenGetRNNLayerParamOffset(miopenRNNDescriptor_t rnnDesc,
                                                          const int layer,
                                                          miopenTensorDescriptor_t xDesc,
                                                          const int paramID,
                                                          miopenTensorDescriptor_t paramDesc,
                                                          size_t* layerParamOffset);

/*! @brief Gets a bias index offset for a specific layer in an RNN stack
 *
 * This function retrieves the bias index offset for a specific layer and bias ID.
 *
 * For RNN vanilla miopenRNNRELU and miopenRNNTANH, biasID == 0 retrieves the
 * bias associated with the in input GEMM, while biasID == 1 retrieves
 * the weight matrix associated with the hidden state GEMM.
 *
 * For miopenLSTM biasID 0 to 3 refer to the bias offset associated
 * with the input GEMM, 4-7 are the bias offsets associated with the hidden state GEMM.
 *
 * * biasID 0 and 4 are for the input gate.
 *
 * * biasID 1 and 5 are for the forget gate.
 *
 * * biasID 2 and 6 are for the output gate.
 *
 * * biasID 3 and 7 are for the new memory gate.
 *
 * For miopenGRU biasID 0 to 2 refer to the biases associated with the input GEMM,
 * while 3 through 5 are associated with the hidden state GEMM.
 *
 * * biasID 0 and 3 are for the update gate.
 *
 * * biasID 1 and 4 are for the reset gate.
 *
 * * biasID 2 and 5 are for the new memory gate.
 *
 * For bi-directional RNNs the backwards in time direction is numbered as the layer
 * directly after the forward in time direction.
 *
 * The output argument biasDesc is a previously created tensor descriptor that is populated
 * to describe the memory layout of the bias. It is full packed and is used when
 * calling to miopenSetRNNLayerBias()
 *
 * The argument layerBiasOffset should either be nullptr, or point to an output address.
 * If layerBias is nullptr then only the biasDesc is populated and returned.
 *
 * Note: When inputSkip mode is selected there is no input layer matrix operation,
 * and therefore no associated memory. In this case miopenGetRNNLayerBiasOffset() will return
 * a error status miopenStatusBadParm for input biasID associated with the input GEMM.
 *
 * @param rnnDesc         RNN layer descriptor type (input)
 * @param layer           The layer number in the RNN stack (input)
 * @param xDesc           A tensor descriptor to input (input)
 * @param biasID          ID of the internal parameter tensor (input)
 * @param biasDesc        Descriptor of the parameter tensor (output)
 * @param layerBiasOffset Pointer to the memory location of the bias tensor (output)
 * @return                miopenStatus_t
*/
MIOPEN_EXPORT miopenStatus_t miopenGetRNNLayerBiasOffset(miopenRNNDescriptor_t rnnDesc,
                                                         const int layer,
                                                         miopenTensorDescriptor_t xDesc,
                                                         const int biasID,
                                                         miopenTensorDescriptor_t biasDesc,
                                                         size_t* layerBiasOffset);

/*! @brief Sets a weight matrix for a specific layer in an RNN stack
 *
 * This function sets the weight matrix data for a specific layer and parameter ID.
 *
 * For RNN vanilla miopenRNNRELU and miopenRNNTANH, paramID == 0 sets the
 * weight matrix associated with the in input GEMM, while paramID == 1 sets
 * the weight matrix associated with the hidden state GEMM.
 *
 *
 * For miopenLSTM paramID 0 to 3 refer to the weight matrices associated
 * with the input GEMM, 4-7 are associated with matrices associated with the
 * hidden state GEMM.
 *
 * * paramID 0 and 4 are for the input gate.
 *
 * * paramID 1 and 5 are for the forget gate.
 *
 * * paramID 2 and 6 are for the output gate.
 *
 * * paramID 3 and 7 are for the new memory gate.
 *
 * For miopenGRU paramID 0 to 2 refer to the weight matrix offset associated
 * with the input GEMM, while 3 through 5 are associated with the hidden state
 * GEMM.
 *
 * * paramID 0 and 3 are for the update gate.
 *
 * * paramID 1 and 4 are for the reset gate.
 *
 * * paramID 2 and 5 are for the new memory gate.
 *
 * For bi-directional RNNs the backwards in time direction is numbered as the layer
 * directly after the forward in time direction.
 *
 * The input argument paramDesc is a previously populated tensor descriptor typically
 * by first calling miopenGetRNNLayerParam().
 *
 * Note: When inputSkip mode is selected there is no input layer matrix operation,
 * and therefore no associated memory. In this case miopenSetRNNLayerParam() will return
 * a error status miopenStatusBadParm for input paramID associated with the input GEMM.
 *
 * @param handle          MIOpen handle (input)
 * @param rnnDesc         RNN layer descriptor type (input)
 * @param layer           The layer number in the RNN stack (input)
 * @param xDesc           A tensor descriptor to input (input)
 * @param wDesc           A tensor descriptor to the parameter tensor (input)
 * @param w               Pointer to memory containing parameter tensor (input)
 * @param paramID         ID of the internal parameter tensor (input)
 * @param paramDesc       Descriptor of the parameter tensor (input)
 * @param layerParam      Pointer to the memory location of the parameter tensor (input)
 * @return                miopenStatus_t
*/
MIOPEN_EXPORT miopenStatus_t miopenSetRNNLayerParam(miopenHandle_t handle,
                                                    miopenRNNDescriptor_t rnnDesc,
                                                    const int layer,
                                                    miopenTensorDescriptor_t xDesc,
                                                    miopenTensorDescriptor_t wDesc,
                                                    void* w,
                                                    const int paramID,
                                                    miopenTensorDescriptor_t paramDesc,
                                                    const void* layerParam);

/*! @brief Sets a bias for a specific layer in an RNN stack
 *
 * This function sets the bias data for a specific layer and bias ID.
 *
 * For RNN vanilla miopenRNNRELU and miopenRNNTANH, biasID == 0 retrieves the
 * weight matrix associated with the in input GEMM, while biasID == 1 retrieves
 * the bias associated with the hidden state GEMM.
 *
 * For miopenLSTM biasID 0 to 3 refer to the biases associated
 * with the input GEMM, 4-7 are associated with the biases associated with the
 * hidden state GEMM.
 *
 * * biasID 0 and 4 are for the input gate.
 *
 * * biasID 1 and 5 are for the forget gate.
 *
 * * biasID 2 and 6 are for the output gate.
 *
 * * biasID 3 and 7 are for the new memory gate.
 *
 * For miopenGRU biasID 0 to 2 refer to the biases associated with the input GEMM,
 * while 3 through 5 are associated with the hidden state GEMM.
 *
 * * biasID 0 and 3 are for the update gate.
 *
 * * biasID 1 and 4 are for the reset gate.
 *
 * * biasID 2 and 5 are for the new new memory gate.
 *
 * For bi-directional RNNs the backwards in time direction is numbered as the layer
 * directly after the forward in time direction.
 *
 * The input argument biasDesc is a previously populated tensor descriptor typically
 * by first calling miopenGetRNNLayeBias().
 *
 * Note: When inputSkip mode is selected there is no input layer matrix operation,
 * and therefore no associated memory. In this case miopenSetRNNLayerBias will return
 * a error status miopenStatusBadParm for input biasID associated with the input GEMM.
 *
 * @param handle          MIOpen handle (input)
 * @param rnnDesc         RNN layer descriptor type (input)
 * @param layer           The layer number in the RNN stack (input)
 * @param xDesc           A tensor descriptor to input (input)
 * @param wDesc           A tensor descriptor to the bias tensor (input)
 * @param w               Pointer to memory containing bias tensor (input)
 * @param biasID          ID of the internal bias tensor (input)
 * @param biasDesc        Descriptor of the bias tensor (output)
 * @param layerBias       Pointer to the memory location of the bias tensor (output)
 * @return                miopenStatus_t
*/
MIOPEN_EXPORT miopenStatus_t miopenSetRNNLayerBias(miopenHandle_t handle,
                                                   miopenRNNDescriptor_t rnnDesc,
                                                   const int layer,
                                                   miopenTensorDescriptor_t xDesc,
                                                   miopenTensorDescriptor_t wDesc,
                                                   void* w,
                                                   const int biasID,
                                                   miopenTensorDescriptor_t biasDesc,
                                                   const void* layerBias);

/*! @brief Execute forward training for recurrent layer
 *
 * Interface for executing the forward training pass on a RNN.
 *
 * @param handle                MIOpen handle (input)
 * @param rnnDesc               RNN layer descriptor type (input)
 * @param sequenceLen           Temporal iterations to unroll (input)
 * @param xDesc                 An array of tensor descriptors. These are the
 * input descriptors to each time step. The first dimension of each descriptor is the
 * batch size and may decrease from element n to element n+1 and not increase in size.
 * The second dimension is the same for all descriptors in the array and is the input
 * vector length. (input)
 * @param x                     Pointer to input tensor (input)
 * @param hxDesc                A hidden tensor descriptor that has as its first dimension
 * of the number of layers if the direction mode is unidirectional and twice the
 * number of layers if the direction mode is bidirectional. The second dimension of
 * the descriptor must equal the largest first dimension of the xDesc tensor descriptor
 * array. The third dimension equals the hiddenSize. (input)
 * @param hx                    Pointer to the hidden layer input tensor. If hx is NULL,
 * then the initial hidden state will be zero initialized. (input)
 * @param cxDesc                A cell tensor descriptor that has as its first dimension
 * of the number of layers if the direction mode is unidirectional and twice the
 * number of layers if the direction mode is bidirectional. The second dimension of
 * the descriptor must equal the largest first dimension of the xDesc tensor descriptor
 * array. The third dimension equals the hiddenSize. (input)
 * @param cx                    Pointer to the cell layer input tensor. If cx is NULL,
 * then the initial cell state will be zero initialized. (input)
 * @param wDesc                 A weights tensor descriptor (input)
 * @param w                     Pointer to input weights tensor (input)
 * @param yDesc                 An array of fully packed tensor descriptors associated
 * with the output from each time step. The first dimension of the tensor descriptors
 * must equal the first dimension of the first descriptor (batch size) in the xDesc
 * tensor array. The second dimension of the element of the descriptor array
 * depends on the direction mode selected. If the direction mode is unidirectional,
 * the second dimension is the hiddenSize. If direction mode is bidirectional
 * the second dimension is twice the hiddenSize. (input)
 * @param y                     Pointer to output tensor (output)
 * @param hyDesc                A hidden tensor descriptor that has as its first dimension
 * of the number of layers if the direction mode is unidirectional and twice the
 * number of layers if the direction mode is bidirectional. The second dimension of
 * the descriptor must equal the largest first dimension of the xDesc tensor descriptor
 * array. The third dimension equals the hiddenSize. (input)
 * @param hy                    Pointer to the hidden layer output tensor. If hy is NULL,
 * then the final hidden state will not be saved. (output)
 * @param cyDesc                A cell tensor descriptor that has as its first dimension
 * of the number of layers if the direction mode is unidirectional and twice the
 * number of layers if the direction mode is bidirectional. The second dimension of
 * the descriptor must equal the largest first dimension of the xDesc tensor descriptor
 * array. The third dimension equals the hiddenSize. (input)
 * @param cy                    Pointer to the cell layer output tensor. If hy is NULL,
 * then the final cell state will not be saved. (output)
 * @param workSpace             Pointer to memory allocated for forward training (input)
 * @param workSpaceNumBytes     Number of allocated bytes in memory for the workspace (input)
 * @param reserveSpace          Pointer to memory allocated for random states (input / output)
 * @param reserveSpaceNumBytes  Number of allocated bytes in memory for use in the forward  (input)
 * @return                      miopenStatus_t
*/
MIOPEN_EXPORT miopenStatus_t miopenRNNForwardTraining(miopenHandle_t handle,
                                                      const miopenRNNDescriptor_t rnnDesc,
                                                      const int sequenceLen,
                                                      const miopenTensorDescriptor_t* xDesc,
                                                      const void* x,
                                                      const miopenTensorDescriptor_t hxDesc,
                                                      const void* hx,
                                                      const miopenTensorDescriptor_t cxDesc,
                                                      const void* cx,
                                                      const miopenTensorDescriptor_t wDesc,
                                                      const void* w,
                                                      const miopenTensorDescriptor_t* yDesc,
                                                      void* y,
                                                      const miopenTensorDescriptor_t hyDesc,
                                                      void* hy,
                                                      const miopenTensorDescriptor_t cyDesc,
                                                      void* cy,
                                                      void* workSpace,
                                                      size_t workSpaceNumBytes,
                                                      void* reserveSpace,
                                                      size_t reserveSpaceNumBytes);

/*! @brief Execute forward training for recurrent layer
 *
 * Interface for executing the forward training pass on a RNN.
 *
 * @param handle                MIOpen handle (input)
 * @param rnnDesc               RNN layer descriptor type (input)
 * @param sequenceLen           Temporal iterations to unroll (input)
 * @param yDesc                 An array of tensor descriptors (input)
 * @param y                     Pointer to input tensor (input)
 * @param dyDesc                An array of fully packed tensor descriptors associated
 * with the output from each time step. The first dimension of the tensor descriptors
 * must equal the first dimension of the first descriptor (batch size) in the xDesc
 * tensor array. The second dimension of the element of the descriptor array
 * depends on the direction mode selected. If the direction mode is unidirectional,
 * the second dimension is the hiddenSize. If direction mode is bidirectional
 * the second dimension is twice the hiddenSize. (input)
 * @param dy                    Pointer to the hidden layer input tensor (input)
 * @param dhyDesc               A hidden tensor descriptor that has as its first dimension
 * of the number of layers if the direction mode is unidirectional and twice the
 * number of layers if the direction mode is bidirectional. The second dimension of
 * the descriptor must equal the largest first dimension of the xDesc tensor descriptor
 * array. The third dimension equals the hiddenSize. (input)
 * @param dhy                   Pointer to the cell layer input tensor (input)
 * @param dcyDesc               A cell tensor descriptor that has as its first dimension
 * of the number of layers if the direction mode is unidirectional and twice the
 * number of layers if the direction mode is bidirectional. The second dimension of
 * the descriptor must equal the largest first dimension of the xDesc tensor descriptor
 * array. The third dimension equals the hiddenSize. (input)
 * @param dcy                   Pointer to the cell layer input tensor. If dcy is NULL,
 * then the initial delta cell state will be zero initialized. (input)
 * @param wDesc                 A weights tensor descriptor (input)
 * @param w                     Pointer to input weights tensor (input)
 * @param hxDesc                An input hidden tensor descriptor that has as its first dimension
 * of the number of layers if the direction mode is unidirectional and twice the
 * number of layers if the direction mode is bidirectional. The second dimension of
 * the descriptor must equal the largest first dimension of the xDesc tensor descriptor
 * array. The third dimension equals the hiddenSize. (input)
 * @param hx                    Pointer to the hidden layer input tensor. If hx is NULL,
 * then the initial hidden state will be zero initialized. (input)
 * @param cxDesc                A input cell tensor descriptor that has as its first dimension
 * of the number of layers if the direction mode is unidirectional and twice the
 * number of layers if the direction mode is bidirectional. The second dimension of
 * the descriptor must equal the largest first dimension of the xDesc tensor descriptor
 * array. The third dimension equals the hiddenSize. (input)
 * @param cx                    Pointer to the hidden layer input tensor. If cx is NULL,
 * then the initial cell state will be zero initialized. (input)
 * @param dxDesc                An array of tensor descriptors. These are the
 * input descriptors to each time step. The first dimension of each descriptor is the
 * batch size and may decrease from element n to element n+1 and not increase in size.
 * The second dimension is the same for all descriptors in the array and is the input
 * vector length. (input)
 * @param dx                    Pointer to the cell layer output tensor (output)
 * @param dhxDesc               A hidden tensor descriptor that has as its first dimension
 * of the number of layers if the direction mode is unidirectional and twice the
 * number of layers if the direction mode is bidirectional. The second dimension of
 * the descriptor must equal the largest first dimension of the xDesc tensor descriptor
 * array. The third dimension equals the hiddenSize. (input)
 * @param dhx                   Pointer to the delta hidden layer output tensor. If dhx is NULL
 * the hidden gradient will not ouput. (output)
 * @param dcxDesc               A tensor descriptor that has as its first dimension
 * of the number of layers if the direction mode is unidirectional and twice the
 * number of layers if the direction mode is bidirectional. The second dimension of
 * the descriptor must equal the largest first dimension of the xDesc tensor descriptor
 * array. The third dimension equals the hiddenSize. (input)
 * @param dcx                   Pointer to the cell layer output tensor. If dcx is NULL
 * the cell gradient will not ouput. (output)
 * @param workSpace             Pointer to memory allocated for forward training (input)
 * @param workSpaceNumBytes     Number of allocated bytes in memory for the workspace (input)
 * @param reserveSpace          Pointer to memory allocated for random states (input / output)
 * @param reserveSpaceNumBytes  Number of allocated bytes in memory for use in the forward (input)
 * @return                      miopenStatus_t
*/
MIOPEN_EXPORT miopenStatus_t miopenRNNBackwardData(miopenHandle_t handle,
                                                   const miopenRNNDescriptor_t rnnDesc,
                                                   const int sequenceLen,
                                                   const miopenTensorDescriptor_t* yDesc,
                                                   const void* y,
                                                   const miopenTensorDescriptor_t* dyDesc,
                                                   const void* dy,
                                                   const miopenTensorDescriptor_t dhyDesc,
                                                   const void* dhy,
                                                   const miopenTensorDescriptor_t dcyDesc,
                                                   const void* dcy,
                                                   const miopenTensorDescriptor_t wDesc,
                                                   const void* w,
                                                   const miopenTensorDescriptor_t hxDesc,
                                                   const void* hx,
                                                   const miopenTensorDescriptor_t cxDesc,
                                                   const void* cx,
                                                   const miopenTensorDescriptor_t* dxDesc,
                                                   void* dx,
                                                   const miopenTensorDescriptor_t dhxDesc,
                                                   void* dhx,
                                                   const miopenTensorDescriptor_t dcxDesc,
                                                   void* dcx,
                                                   void* workSpace,
                                                   size_t workSpaceNumBytes,
                                                   void* reserveSpace,
                                                   size_t reserveSpaceNumBytes);

/*! @brief Execute forward training for recurrent layer
 *
 * Interface for executing the forward training pass on a RNN.
 *
 * @param handle                MIOpen handle (input)
 * @param rnnDesc               RNN layer descriptor type (input)
 * @param sequenceLen           Temporal iterations to unroll (input)
 * @param xDesc                 An array of tensor descriptors. These are the
 * input descriptors to each time step. The first dimension of each descriptor is the
 * batch size and may decrease from element n to element n+1 and not increase in size.
 * The second dimension is the same for all descriptors in the array and is the input
 * vector length. (input)
 * @param x                     Pointer to input tensor (input)
 * @param hxDesc                A hidden tensor descriptor that has as its first dimension
 * of the number of layers if the direction mode is unidirectional and twice the
 * number of layers if the direction mode is bidirectional. The second dimension of
 * the descriptor must equal the largest first dimension of the xDesc tensor descriptor
 * array. The third dimension equals the hiddenSize. (input)
 * @param hx                    Pointer to the hidden layer input tensor. If hx is NULL,
 * then the initial hidden state will be zero initialized. (input)
 * @param yDesc                 An array of fully packed tensor descriptors associated
 * with the output from each time step. The first dimension of the tensor descriptors
 * must equal the first dimension of the first descriptor (batch size) in the xDesc
 * tensor array. The second dimension of the element of the descriptor array
 * depends on the direction mode selected. If the direction mode is unidirectional,
 * the second dimension is the hiddenSize. If direction mode is bidirectional
 * the second dimension is twice the hiddenSize. (input)
 * @param y                     Pointer to the output tensor (input)
 * @param dwDesc                A weights tensor descriptor (input)
 * @param dw                    Pointer to input weights tensor (input / output)
 * @param workSpace             Pointer to memory allocated for forward training (input)
 * @param workSpaceNumBytes     Number of allocated bytes in memory for the workspace (input)
 * @param reserveSpace          Pointer to memory allocated for random states (input)
 * @param reserveSpaceNumBytes  Number of allocated bytes in memory for use in the forward (input)
 * @return                      miopenStatus_t
*/
MIOPEN_EXPORT miopenStatus_t miopenRNNBackwardWeights(miopenHandle_t handle,
                                                      const miopenRNNDescriptor_t rnnDesc,
                                                      const int sequenceLen,
                                                      const miopenTensorDescriptor_t* xDesc,
                                                      const void* x,
                                                      const miopenTensorDescriptor_t hxDesc,
                                                      const void* hx,
                                                      const miopenTensorDescriptor_t* yDesc,
                                                      const void* y,
                                                      const miopenTensorDescriptor_t dwDesc,
                                                      void* dw,
                                                      void* workSpace,
                                                      size_t workSpaceNumBytes,
                                                      const void* reserveSpace,
                                                      size_t reserveSpaceNumBytes);

/*! @brief Execute forward inference for RNN layer
 *
 * Interface for executing the forward inference pass on a RNN.
 *
 * @param handle                MIOpen handle (input)
 * @param rnnDesc               RNN layer descriptor type (input)
 * @param sequenceLen           Temporal iterations to unroll (input)
 * @param xDesc                 An array of tensor descriptors. These are the
 * input descriptors to each time step. The first dimension of each descriptor is the
 * batch size and may decrease from element n to element n+1 and not increase in size.
 * The second dimension is the same for all descriptors in the array and is the input
 * vector length. (input)
 * @param x                     Pointer to input tensor (input)
 * @param hxDesc                A hidden tensor descriptor that has as its first dimension
 * of the number of layers if the direction mode is unidirectional and twice the
 * number of layers if the direction mode is bidirectional. The second dimension of
 * the descriptor must equal the largest first dimension of the xDesc tensor descriptor
 * array. The third dimension equals the hiddenSize. (input)
 * @param hx                    Pointer to the hidden layer input tensor. If hx is NULL,
 * then the initial hidden state will be zero initialized. (input)
 * @param cxDesc                A cell tensor descriptor that has as its first dimension
 * of the number of layers if the direction mode is unidirectional and twice the
 * number of layers if the direction mode is bidirectional. The second dimension of
 * the descriptor must equal the largest first dimension of the xDesc tensor descriptor
 * array. The third dimension equals the hiddenSize. (input)
 * @param cx                    Pointer to the cell layer input tensor. If cx is NULL,
 * then the initial cell state will be zero initialized. (input)
 * @param wDesc                 A weights tensor descriptor (input)
 * @param w                     Pointer to input weights tensor (input)
 * @param yDesc                 An array of fully packed tensor descriptors associated
 * with the output from each time step. The first dimension of the tensor descriptors
 * must equal the first dimension of the first descriptor (batch size) in the xDesc
 * tensor array. The second dimension of the element of the descriptor array
 * depends on the direction mode selected. If the direction mode is unidirectional,
 * the second dimension is the hiddenSize. If direction mode is bidirectional
 * the second dimension is twice the hiddenSize. (input)
 * @param y                     Pointer to output tensor (output)
 * @param hyDesc                A hidden tensor descriptor that has as its first dimension
 * of the number of layers if the direction mode is unidirectional and twice the
 * number of layers if the direction mode is bidirectional. The second dimension of
 * the descriptor must equal the largest first dimension of the xDesc tensor descriptor
 * array. The third dimension equals the hiddenSize. (input)
 * @param hy                    Pointer to the hidden layer output tensor. If hy is NULL,
 * then the final hidden state will not be saved. (output)
 * @param cyDesc                A output cell tensor descriptor that has as its first dimension
 * of the number of layers if the direction mode is unidirectional and twice the
 * number of layers if the direction mode is bidirectional. The second dimension of
 * the descriptor must equal the largest first dimension of the xDesc tensor descriptor
 * array. The third dimension equals the hiddenSize. (input)
 * @param cy                    Pointer to the cell layer output tensor. If cy is NULL,
 * then the final cell state will not be saved. (output)
 * @param workSpace             Pointer to memory allocated for forward training (input)
 * @param workSpaceNumBytes     Number of allocated bytes in memory for the workspace (input)
 * @return                      miopenStatus_t
*/
MIOPEN_EXPORT miopenStatus_t miopenRNNForwardInference(miopenHandle_t handle,
                                                       miopenRNNDescriptor_t rnnDesc,
                                                       const int sequenceLen,
                                                       const miopenTensorDescriptor_t* xDesc,
                                                       const void* x,
                                                       const miopenTensorDescriptor_t hxDesc,
                                                       const void* hx,
                                                       const miopenTensorDescriptor_t cxDesc,
                                                       const void* cx,
                                                       const miopenTensorDescriptor_t wDesc,
                                                       const void* w,
                                                       const miopenTensorDescriptor_t* yDesc,
                                                       void* y,
                                                       const miopenTensorDescriptor_t hyDesc,
                                                       void* hy,
                                                       const miopenTensorDescriptor_t cyDesc,
                                                       void* cy,
                                                       void* workSpace,
                                                       size_t workSpaceNumBytes);

/** @} */
// CLOSEOUT RNN DOXYGEN GROUP

#ifdef __cplusplus
}
#endif

#ifdef __clang__
#pragma clang diagnostic pop
#endif

#endif // MIOPEN_GUARD_MIOPEN_H_<|MERGE_RESOLUTION|>--- conflicted
+++ resolved
@@ -1765,18 +1765,14 @@
 */
 MIOPEN_EXPORT miopenStatus_t miopenIsFusionPlanValid(miopenFusionPlanDescriptor_t fusePlanDesc);
 
-<<<<<<< HEAD
-// Convolution create op ---
-=======
 /*! @brief Destroy MIOpen operator object
 *
 * @param miopenOp  operator (input)
 * @return          miopenStatus_t
 */
-MIOPEN_EXPORT miopenStatus_t miopenDestroyOperator(miopenOperatorDescriptor_t miopenOp);
+MIOPEN_EXPORT miopenStatus_t miopenDestroyOperator(miopenFusionOpDescriptor_t miopenOp);
 
 // Convolution create op with known algorithm---
->>>>>>> 01cf7ef7
 /*! @brief Creates forward convolution operator.
 *
 * @param fusePlanDesc   A fusion plan descriptor (input)
@@ -1788,10 +1784,22 @@
 */
 MIOPEN_EXPORT miopenStatus_t
 miopenCreateOpConvForwardAlgo(miopenFusionPlanDescriptor_t fusePlanDesc,
-                              miopenOperatorDescriptor_t* convOp,
+                              miopenFusionOpDescriptor_t* convOp,
                               miopenConvolutionDescriptor_t convDesc,
                               miopenConvFwdAlgorithm_t fwdAlgo,
                               const miopenTensorDescriptor_t wDesc);
+
+/*! @brief Query the workspace size required for the fusion plan
+ *
+* @param fusePlanDesc   A fusion plan descriptor (input)
+* @param workSpaceSize  Pointer to memory to return size in bytes (output)
+* @return               miopenStatus_t
+*/
+MIOPEN_EXPORT miopenStatus_t
+miopenFusionPlanGetWorkSpaceSize(miopenHandle_t handle,
+                                 miopenFusionPlanDescriptor_t fusePlanDesc,
+                                 size_t* workSpaceSize,
+                                 miopenConvFwdAlgorithm_t algo);
 
 /*! @brief Creates backwards data convolution operator.
 *
@@ -1804,7 +1812,7 @@
 */
 MIOPEN_EXPORT miopenStatus_t
 miopenCreateOpConvBackwardDataAlgo(miopenFusionPlanDescriptor_t fusePlanDesc,
-                                   miopenOperatorDescriptor_t* convOp,
+                                   miopenFusionOpDescriptor_t* convOp,
                                    miopenConvolutionDescriptor_t convDesc,
                                    miopenConvBwdDataAlgorithm_t bwdDataAlgo,
                                    const miopenTensorDescriptor_t wDesc);
@@ -1820,7 +1828,7 @@
 */
 MIOPEN_EXPORT miopenStatus_t
 miopenCreateOpConvBackwardWeightsAlgo(miopenFusionPlanDescriptor_t fusePlanDesc,
-                                      miopenOperatorDescriptor_t* convOp,
+                                      miopenFusionOpDescriptor_t* convOp,
                                       miopenConvolutionDescriptor_t convDesc,
                                       miopenConvBwdWeightsAlgorithm_t bwdWeightsAlgo,
                                       const miopenTensorDescriptor_t wDesc);
@@ -1840,18 +1848,6 @@
                                                        miopenConvolutionDescriptor_t convDesc,
                                                        const miopenTensorDescriptor_t wDesc);
 
-/*! @brief Query the workspace size required for the fusion plan
- *
-* @param fusePlanDesc   A fusion plan descriptor (input)
-* @param workSpaceSize  Pointer to memory to return size in bytes (output)
-* @return               miopenStatus_t
-*/
-MIOPEN_EXPORT miopenStatus_t
-miopenFusionPlanGetWorkSpaceSize(miopenHandle_t handle,
-                                 miopenFusionPlanDescriptor_t fusePlanDesc,
-                                 size_t* workSpaceSize,
-                                 miopenConvFwdAlgorithm_t algo);
-
 /*! @brief Creates backwards data convolution operator.
 *
 * @param fusePlanDesc   A fusion plan descriptor (input)
@@ -1984,15 +1980,6 @@
                               miopenFusionOpDescriptor_t* poolOp,
                               const miopenPoolingDescriptor_t poolDesc);
 //---
-/*! @brief Destroys a Fusion Operator Descriptor
-*
-* @param fusePlanDesc Pointer to the fusion plan descriptor associated with the operator (input)
-* @param op           Fusion operator descriptor to destroy (input)
-* @return             miopenStatus_t
-*/
-
-MIOPEN_EXPORT miopenStatus_t miopenDestroyFusionOpDescriptor(
-    miopenFusionPlanDescriptor_t fusePlanDesc, miopenFusionOpDescriptor_t op);
 /*! @brief Creates an operator argument object
 *
 * @param args        Pointer to an operator argument type (output)
