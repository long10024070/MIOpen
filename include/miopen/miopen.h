--- conflicted
+++ resolved
@@ -7923,7 +7923,6 @@
 #endif
 
 #ifdef MIOPEN_BETA_API
-<<<<<<< HEAD
 // MultiMarginLoss APIs
 /** @addtogroup LossFunction
  *
@@ -8003,7 +8002,9 @@
 
 /** @} */
 // CLOSEOUT LossFunction DOXYGEN GROUP
-=======
+#endif // MIOPEN_BETA_API
+
+#ifdef MIOPEN_BETA_API
 
 /*! @ingroup CumulativeReduction
  * @enum miopenCumOp_t
@@ -8017,6 +8018,9 @@
     MIOPEN_CUM_SUM  = 3, /*!< the operation is getting the sum of the reduced elements */
     MIOPEN_CUM_PROD = 4, /*!< the operation is getting the product of the reduced elements */
 };
+#endif // MIOPEN_BETA_API
+
+#ifdef MIOPEN_BETA_API
 
 // CumulativeReduction APIs
 /** @addtogroup CumulativeReduction
@@ -8053,7 +8057,6 @@
 
 /** @} */
 // CLOSEOUT CUMULATIVE REDUCTION DOXYGEN GROUP
->>>>>>> d9f0b506
 #endif // MIOPEN_BETA_API
 
 #ifdef __cplusplus
